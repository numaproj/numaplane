apiVersion: numaplane.numaproj.io/v1alpha1
kind: NumaflowControllerRollout
metadata:
  name: numaflow-controller
  #name: numaflow-controller-0 
  namespace: example-namespace
spec:
  controller:
    #instanceID: "0" # uncomment for Progressive rollout to set Numaflow Controller instance
<<<<<<< HEAD
    version: "1.4.0"  
=======
    version: "1.4.2"
>>>>>>> 9743e747
<|MERGE_RESOLUTION|>--- conflicted
+++ resolved
@@ -7,8 +7,4 @@
 spec:
   controller:
     #instanceID: "0" # uncomment for Progressive rollout to set Numaflow Controller instance
-<<<<<<< HEAD
-    version: "1.4.0"  
-=======
-    version: "1.4.2"
->>>>>>> 9743e747
+    version: "1.4.2"