apiVersion: numaplane.numaproj.io/v1alpha1
kind: PipelineRollout
metadata:
  name: my-pipeline
  namespace: example-namespace
spec:
  strategy:
    progressive:
<<<<<<< HEAD
      assessmentSchedule: "120,60,10"
=======
      assessmentSchedule: "60,60,10"
>>>>>>> f592fe2d
    analysis:
      args:
      templates:
  pipeline:
    #uncomment for Progressive rollout to set Numaflow Controller instance:
    #metadata:
    #  annotations:
    #    numaflow.numaproj.io/instance: "0"
    spec:
      interStepBufferServiceName: my-isbsvc
      vertices:
        - name: in
          scale: {}
          source:
            # A self data generating source
            generator:
              rpu: 500
              duration: 1s
        - name: cat
          scale: 
            min: 3
            max: 5
          udf:
            builtin:
              name: cat # A built-in UDF which simply cats the message
        - name: out
          sink:
            # A simple log printing sink
            log: {}
      edges:
        - from: in
          to: cat
        - from: cat
          to: out<|MERGE_RESOLUTION|>--- conflicted
+++ resolved
@@ -6,11 +6,7 @@
 spec:
   strategy:
     progressive:
-<<<<<<< HEAD
-      assessmentSchedule: "120,60,10"
-=======
       assessmentSchedule: "60,60,10"
->>>>>>> f592fe2d
     analysis:
       args:
       templates:
