--- conflicted
+++ resolved
@@ -250,8 +250,10 @@
                       or otherwise the most recent "upgrading" child
                     properties:
                       assessmentResult:
+                        description: whether it's failed or succeeded or to be determined
                         type: string
                       name:
+                        description: Name of the upgrading child
                         type: string
                     required:
                     - name
@@ -452,8 +454,10 @@
                       or otherwise the most recent "upgrading" child
                     properties:
                       assessmentResult:
+                        description: whether it's failed or succeeded or to be determined
                         type: string
                       name:
+                        description: Name of the upgrading child
                         type: string
                     required:
                     - name
@@ -730,8 +734,10 @@
                       or otherwise the most recent "upgrading" child
                     properties:
                       assessmentResult:
+                        description: whether it's failed or succeeded or to be determined
                         type: string
                       name:
+                        description: Name of the upgrading child
                         type: string
                     required:
                     - name
@@ -916,8 +922,10 @@
                       or otherwise the most recent "upgrading" child
                     properties:
                       assessmentResult:
+                        description: whether it's failed or succeeded or to be determined
                         type: string
                       name:
+                        description: Name of the upgrading child
                         type: string
                     required:
                     - name
@@ -1139,8 +1147,10 @@
                       or otherwise the most recent "upgrading" child
                     properties:
                       assessmentResult:
+                        description: whether it's failed or succeeded or to be determined
                         type: string
                       name:
+                        description: Name of the upgrading child
                         type: string
                     required:
                     - name
@@ -1844,14 +1854,9 @@
       - path: spec.edges.conditions
         includeSubfields: true
 
-<<<<<<< HEAD
-    # Principal: Changing the InterstepBufferService could cause data loss since unconsumed data may be left on the InterstepBufferService which won't get processed
-    # TODO: this will actually become a "recreate" field instead
-    - path: spec.interStepBufferServiceName
-=======
       # Principal: Changing the InterstepBufferService could cause data loss since unconsumed data may be left on the InterstepBufferService which won't get processed
+      # TODO: this will actually become a "recreate" field instead
       - path: spec.interStepBufferServiceName
->>>>>>> e53e4d0c
 
       # Principal: Changing an Image definition could cause data loss if the new Image is not able to process the old data from the InterstepBufferService
       - path: spec.vertices.source.generator
