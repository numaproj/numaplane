--- conflicted
+++ resolved
@@ -71,10 +71,7 @@
 	LabelK8SVersion = "K8SVersion"
 	LabelName       = "name"
 	LabelNamespace  = "namespace"
-<<<<<<< HEAD
 	LabelMonoVertex = "monovertex"
-=======
->>>>>>> d4a1cc35
 )
 
 var (
