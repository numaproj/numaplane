--- conflicted
+++ resolved
@@ -70,7 +70,6 @@
 }
 
 const (
-<<<<<<< HEAD
 	LabelIntuit             = "intuit_alert"
 	LabelVersion            = "version"
 	LabelType               = "type"
@@ -81,16 +80,7 @@
 	LabelPipeline           = "pipeline"
 	LabelISBService         = "isbservice"
 	LabelNumaflowController = "numaflowcontroller"
-=======
-	LabelIntuit     = "intuit_alert"
-	LabelVersion    = "version"
-	LabelType       = "type"
-	LabelPhase      = "phase"
-	LabelK8SVersion = "K8SVersion"
-	LabelName       = "name"
-	LabelNamespace  = "namespace"
-	LabelMonoVertex = "monovertex"
->>>>>>> 2005a19d
+	LabelMonoVertex         = "monovertex"
 )
 
 var (
@@ -99,7 +89,6 @@
 	isbServiceLock sync.Mutex
 	monoVertexLock sync.Mutex
 
-<<<<<<< HEAD
 	// pipelinesHealth indicates whether the pipeline rollouts are healthy (from k8s resource perspective).
 	pipelinesHealth = prometheus.NewGaugeVec(prometheus.GaugeOpts{
 		Name:        "numaplane_pipeline_rollout_health",
@@ -120,14 +109,13 @@
 		Help:        "A metric to indicate whether the numaflow controller rollout is healthy. '1' means healthy, '0' means unhealthy",
 		ConstLabels: defaultLabels,
 	}, []string{LabelNamespace, LabelNumaflowController})
-=======
+
 	// monoVerticesHealth indicates whether the mono vertices are healthy (from k8s resource perspective).
 	monoVerticesHealth = prometheus.NewGaugeVec(prometheus.GaugeOpts{
 		Name:        "numaplane_monovertex_rollout_health",
 		Help:        "A metric to indicate whether the MonoVertex is healthy. '1' means healthy, '0' means unhealthy",
 		ConstLabels: defaultLabels,
 	}, []string{LabelNamespace, LabelMonoVertex})
->>>>>>> 2005a19d
 
 	pipelinesRunning = prometheus.NewGaugeVec(prometheus.GaugeOpts{
 		Name:        "numaflow_pipelines_running",
@@ -285,17 +273,10 @@
 
 // RegisterCustomMetrics registers the custom metrics to the existing global prometheus registry for pipelines, ISB service and numaflow controller
 func RegisterCustomMetrics() *CustomMetrics {
-<<<<<<< HEAD
 	metrics.Registry.MustRegister(pipelinesHealth, pipelinesRunning, pipelinesSynced, pipelinesSyncFailed, pipelineRolloutQueueLength,
 		isbServicesHealth, isbServicesRunning, isbServicesSynced, isbServicesSyncFailed,
-		monoVerticesRunning, monoVerticesSynced, monoVerticesSyncFailed,
+		monoVerticesHealth, monoVerticesRunning, monoVerticesSynced, monoVerticesSyncFailed,
 		numaflowControllersHealth, numaflowControllerRunning, numaflowControllersSynced, numaflowControllersSyncFailed, reconciliationDuration, kubeRequestCounter,
-=======
-	metrics.Registry.MustRegister(pipelinesRunning, pipelinesSynced, pipelinesSyncFailed, pipelineRolloutQueueLength,
-		isbServicesRunning, isbServicesSynced, isbServicesSyncFailed,
-		monoVerticesHealth, monoVerticesRunning, monoVerticesSynced, monoVerticesSyncFailed,
-		numaflowControllerRunning, numaflowControllersSynced, numaflowControllersSyncFailed, reconciliationDuration, kubeRequestCounter,
->>>>>>> 2005a19d
 		numaflowControllerKubectlExecutionCounter, kubeResourceCacheMonitored, kubeResourceCache, clusterCacheError,
 		pipelinePausedSeconds, isbServicePausedSeconds, numaflowControllerPausedSeconds)
 
