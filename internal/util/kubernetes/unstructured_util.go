package kubernetes

import (
	"context"
	"encoding/json"
	"fmt"
	"strings"
<<<<<<< HEAD

	k8stypes "k8s.io/apimachinery/pkg/types"
	"sigs.k8s.io/controller-runtime/pkg/client"
=======
>>>>>>> 76c78af5

	"github.com/numaproj/numaplane/internal/util"
	"k8s.io/apimachinery/pkg/apis/meta/v1/unstructured"
	k8stypes "k8s.io/apimachinery/pkg/types"
	"sigs.k8s.io/controller-runtime/pkg/client"

	"github.com/numaproj/numaplane/internal/util/logger"
	metav1 "k8s.io/apimachinery/pkg/apis/meta/v1"
	"k8s.io/apimachinery/pkg/runtime"
	"k8s.io/apimachinery/pkg/runtime/schema"
)

// this file contains utility functions for working with Unstructured types

type GenericObject struct {
	metav1.TypeMeta   `json:",inline"`
	metav1.ObjectMeta `json:"metadata,omitempty"`

	Spec   runtime.RawExtension `json:"spec"`
	Status runtime.RawExtension `json:"status,omitempty"`
}

func (obj *GenericObject) DeepCopyObject() runtime.Object {
	return obj.DeepCopy()
}

type GenericStatus struct {
	Phase              string             `json:"phase,omitempty"`
	Conditions         []metav1.Condition `json:"conditions,omitempty"`
	ObservedGeneration int64              `json:"observedGeneration,omitempty"`
}

func ParseStatus(obj *GenericObject) (GenericStatus, error) {
	if obj == nil || len(obj.Status.Raw) == 0 {
		return GenericStatus{}, nil
	}

	var status GenericStatus
	err := json.Unmarshal(obj.Status.Raw, &status)
	if err != nil {
		return GenericStatus{}, err
	}
	return status, nil
}

func GetLiveUnstructuredResource(
	ctx context.Context,
	object *GenericObject,
	pluralName string,
) (*unstructured.Unstructured, error) {
	numaLogger := logger.FromContext(ctx)
	gvr, err := getGroupVersionResource(object, pluralName)
	if err != nil {
		return nil, err
	}

	unstruc, err := dynamicClient.Resource(gvr).Namespace(object.Namespace).Get(ctx, object.Name, metav1.GetOptions{})
	if unstruc != nil {
		numaLogger.Verbosef("retrieved resource %s/%s of type %+v with value %+v", object.Namespace, object.Name, gvr, unstruc.Object)
	}
	return unstruc, err
}

func ListLiveUnstructuredResource(
	ctx context.Context,
	apiGroup string,
	version string,
	pluralName string,
	namespace string,
	labelSelector string, // set to empty string if none
	fieldSelector string, // set to empty string if none
) (*unstructured.UnstructuredList, error) {
	gvr := schema.GroupVersionResource{
		Group:    apiGroup,
		Version:  version,
		Resource: pluralName,
	}
	return dynamicClient.Resource(gvr).Namespace(namespace).List(ctx, metav1.ListOptions{LabelSelector: labelSelector, FieldSelector: fieldSelector})
}

// GetLiveResource converts the generic object to unstructured object and fetches the resource from the API server
func GetLiveResource(ctx context.Context, object *GenericObject, pluralName string) (*GenericObject, error) {
	uns, err := GetLiveUnstructuredResource(ctx, object, pluralName)
	if uns != nil {
		return UnstructuredToObject(uns)
	} else {
		return nil, err
	}
}

func ListLiveResource(ctx context.Context,
	apiGroup string,
	version string,
	pluralName string,
	namespace string,
	// set to empty string if none
	labelSelector string,
	// set to empty string if none
	fieldSelector string) ([]*GenericObject, error) {
	numaLogger := logger.FromContext(ctx)
	unsList, err := ListLiveUnstructuredResource(ctx, apiGroup, version, pluralName, namespace, labelSelector, fieldSelector)
	if err != nil {
		return nil, err
	}

	if unsList != nil {
		numaLogger.Debugf("found %d %s", len(unsList.Items), pluralName)
		objects := make([]*GenericObject, len(unsList.Items))
		for i, uns := range unsList.Items {
			obj, err := UnstructuredToObject(&uns)
			if err != nil {
				return nil, err
			}
			objects[i] = obj
		}
		return objects, nil
	}

	return nil, err
}

<<<<<<< HEAD
func CreateCR(
	ctx context.Context,
	restConfig *rest.Config,
	object *GenericObject,
	pluralName string,
) error {
	unstruc, err := ObjectToUnstructured(object)
	if err != nil {
		return err
	}

	gvr, err := getGroupVersionResource(object, pluralName)
	if err != nil {
		return err
	}

	return CreateUnstructuredCR(ctx, restConfig, unstruc, gvr, object.Namespace, object.Name)
}

func CreateUnstructuredCR(
	ctx context.Context,
	restConfig *rest.Config,
	unstruc *unstructured.Unstructured,
	gvr schema.GroupVersionResource,
	namespace string,
	name string,
) error {
	numaLogger := logger.FromContext(ctx)
	numaLogger.Debugf("will create resource %s/%s of type %+v", namespace, name, gvr)

	client, err := dynamic.NewForConfig(restConfig)
	if err != nil {
		return fmt.Errorf("failed to create dynamic client: %v", err)
	}

	_, err = client.Resource(gvr).Namespace(namespace).Create(ctx, unstruc, metav1.CreateOptions{})
	if err != nil {
		return fmt.Errorf("failed to create resource %s/%s of type %+v, err=%v", namespace, name, gvr, err)
	}

	numaLogger.Infof("successfully created resource %s/%s of type %+v", namespace, name, gvr)
	numaLogger.Verbosef("successfully created resource %s/%s of type %+v; result value: %+v", namespace, name, gvr, unstruc.Object)
	return nil
}

func DeleteCR(
	ctx context.Context,
	restConfig *rest.Config,
	object *GenericObject,
	pluralName string,
) error {
	gvr, err := getGroupVersionResource(object, pluralName)
	if err != nil {
		return err
	}

	return DeleteUnstructuredCR(ctx, restConfig, gvr, object.Namespace, object.Name)
}

func DeleteUnstructuredCR(
	ctx context.Context,
	restConfig *rest.Config,
	gvr schema.GroupVersionResource,
	namespace, name string,
) error {
	numaLogger := logger.FromContext(ctx)
	numaLogger.Debugf("will create resource %s/%s of type %+v", namespace, name, gvr)

	client, err := dynamic.NewForConfig(restConfig)
	if err != nil {
		return fmt.Errorf("failed to create dynamic client: %v", err)
	}

	err = client.Resource(gvr).Namespace(namespace).Delete(ctx, name, metav1.DeleteOptions{})
	if err != nil {
		return fmt.Errorf("failed to delete resource %s/%s of type %+v, err=%v", namespace, name, gvr, err)
	}

	numaLogger.Infof("successfully deleted resource %s/%s of type %+v", namespace, name, gvr)
	return nil
}

// update the CR in Kubernetes, and if successful, set the GenericObject to point to the result (i.e. goal is to have the right resourceVersion)
func UpdateCR(
	ctx context.Context,
	restConfig *rest.Config,
	object *GenericObject,
	pluralName string,
) error {

	unstruc, err := ObjectToUnstructured(object)
	if err != nil {
		return err
	}

	gvr, err := getGroupVersionResource(object, pluralName)
	if err != nil {
		return err
	}

	if err = UpdateUnstructuredCR(ctx, restConfig, unstruc, gvr, object.Namespace, object.Name); err != nil {
		return err
	}
	result, err := UnstructuredToObject(unstruc)
	if err != nil {
		return err
	}
	*object = *result
	return nil
}

// update the CR in Kubernetes, and if successful, set the unstruc to point to the result (i.e. goal is to have the right resourceVersion)
func UpdateUnstructuredCR(
	ctx context.Context,
	restConfig *rest.Config,
	unstruc *unstructured.Unstructured,
	gvr schema.GroupVersionResource,
	namespace string,
	name string,
) error {
	numaLogger := logger.FromContext(ctx)
	numaLogger.Debugf("will update resource %s/%s of type %+v", namespace, name, gvr)

	client, err := dynamic.NewForConfig(restConfig)
	if err != nil {
		return fmt.Errorf("failed to create dynamic client: %v", err)
	}

	result, err := client.Resource(gvr).Namespace(namespace).Update(ctx, unstruc, metav1.UpdateOptions{})
	if err != nil {
		return fmt.Errorf("failed to update resource %s/%s of type %+v, err=%v", namespace, name, gvr, err)
	} else {
		*unstruc = *result
	}

	numaLogger.Infof("successfully updated resource %s/%s of type %+v", namespace, name, gvr)
	numaLogger.Verbosef("successfully updated resource %s/%s of type %+v; result value %+v", namespace, name, gvr, unstruc.Object)
	return nil
}

func PatchCR(
	ctx context.Context,
	restConfig *rest.Config,
	object *GenericObject,
	pluralName string,
	patch string,
	patchType k8stypes.PatchType,
) error {

	unstruc, err := ObjectToUnstructured(object)
	if err != nil {
		return err
	}

	gvr, err := getGroupVersionResource(object, pluralName)
	if err != nil {
		return err
	}

	if err = PatchUnstructuredCR(ctx, restConfig, unstruc, gvr, object.Namespace, object.Name, patch, patchType); err != nil {
		return err
	}
	result, err := UnstructuredToObject(unstruc)
	if err != nil {
		return err
	}
	*object = *result
	return nil
}

// patch the CR in Kubernetes, and if successful, set the unstruc to point to the result (i.e. goal is to have the right resourceVersion)
func PatchUnstructuredCR(
	ctx context.Context,
	restConfig *rest.Config,
	unstruc *unstructured.Unstructured,
	gvr schema.GroupVersionResource,
	namespace string,
	name string,
	patch string,
	patchType k8stypes.PatchType,
) error {
	numaLogger := logger.FromContext(ctx)
	numaLogger.Debugf("will patch resource %s/%s of type %+v", namespace, name, gvr)

	client, err := dynamic.NewForConfig(restConfig)
	if err != nil {
		return fmt.Errorf("failed to create dynamic client: %v", err)
	}

	result, err := client.Resource(gvr).Namespace(namespace).Patch(ctx, name, patchType, []byte(patch), metav1.PatchOptions{})
	if err != nil {
		return fmt.Errorf("failed to update resource %s/%s of type %+v, err=%v", namespace, name, gvr, err)
	} else {
		*unstruc = *result
	}

	numaLogger.Infof("successfully patched resource %s/%s of type %+v", namespace, name, gvr)
	numaLogger.Verbosef("successfully patched resource %s/%s of type %+v; result value: %+v", namespace, name, gvr, unstruc.Object)
	return nil
}

=======
>>>>>>> 76c78af5
func parseApiVersion(apiVersion string) (string, string, error) {
	// should be separated by slash
	index := strings.Index(apiVersion, "/")
	if index == -1 {
		// if there's no slash, it's just the version, and the group should be "core"
		return "core", apiVersion, nil
	} else if index == len(apiVersion)-1 {
		return "", "", fmt.Errorf("apiVersion incorrectly formatted: unexpected slash at end: %q", apiVersion)
	}
	return apiVersion[0:index], apiVersion[index+1:], nil
}

func ObjectToUnstructured(object *GenericObject) (*unstructured.Unstructured, error) {
	var asMap map[string]any
	err := util.StructToStruct(object, &asMap)
	if err != nil {
		return nil, err
	}

	return &unstructured.Unstructured{Object: asMap}, nil
}

func UnstructuredToObject(u *unstructured.Unstructured) (*GenericObject, error) {
	var genericObject GenericObject
	err := util.StructToStruct(u, &genericObject)
	if err != nil {
		return nil, err
	}

	return &genericObject, err
}

func getGroupVersionResource(object *GenericObject, pluralName string) (schema.GroupVersionResource, error) {
	group, version, err := parseApiVersion(object.APIVersion)
	if err != nil {
		return schema.GroupVersionResource{}, err
	}

	return schema.GroupVersionResource{
		Group:    group,
		Version:  version,
		Resource: pluralName,
	}, nil
}

// GetLabel returns the label identified by "key"
func GetLabel(un *unstructured.Unstructured, key string) (string, error) {
	labels, err := nestedNullableStringMap(un.Object, "metadata", "labels")
	if err != nil {
		return "", fmt.Errorf("failed to get labels from target object %s %s/%s: %w", un.GroupVersionKind().String(), un.GetNamespace(), un.GetName(), err)
	}
	if labels != nil {
		return labels[key], nil
	}
	return "", nil
}

// SetLabel sets the label identified by "key" on an unstructured object
func SetLabel(target *unstructured.Unstructured, key, val string) error {

	labels, err := nestedNullableStringMap(target.Object, "metadata", "labels")
	if err != nil {
		return fmt.Errorf("failed to get labels from target object %s %s/%s: %w", target.GroupVersionKind().String(), target.GetNamespace(), target.GetName(), err)
	}
	if labels == nil {
		labels = make(map[string]string)
	}
	labels[key] = val
	target.SetLabels(labels)

	return nil
}

// nestedNullableStringMap returns a copy of map[string]string value of a nested field.
// Returns an error if not one of map[string]interface{} or nil, or contains non-string values in the map.
func nestedNullableStringMap(obj map[string]interface{}, fields ...string) (map[string]string, error) {
	var m map[string]string
	val, found, err := unstructured.NestedFieldNoCopy(obj, fields...)
	if err != nil {
		return nil, err
	}
	if found && val != nil {
		val, _, err := unstructured.NestedStringMap(obj, fields...)
		return val, err
	}
	return m, err
}

// DeepCopy returns a deep copy of the GenericObject
func (obj *GenericObject) DeepCopy() *GenericObject {
	result := &GenericObject{}
	result.TypeMeta.Kind = obj.TypeMeta.Kind
	result.TypeMeta.APIVersion = obj.TypeMeta.APIVersion
	result.ObjectMeta = *obj.ObjectMeta.DeepCopy()
	result.Spec = *obj.Spec.DeepCopy()
	result.Status = *obj.Status.DeepCopy()
	return result
}

// CreateResource creates the resource in the kubernetes cluster
func CreateResource(ctx context.Context, c client.Client, obj *GenericObject) error {
	unstructuredObj, err := ObjectToUnstructured(obj)
	if err != nil {
		return err
	}

	return c.Create(ctx, unstructuredObj)
}

// GetResource retrieves the resource from the informer cache, if it's not found then it fetches from the API server.
func GetResource(ctx context.Context, c client.Client, gvk schema.GroupVersionKind, namespacedName k8stypes.NamespacedName) (*GenericObject, error) {
	unstructuredObj := &unstructured.Unstructured{}
	unstructuredObj.SetGroupVersionKind(gvk)

	if err := c.Get(ctx, namespacedName, unstructuredObj); err != nil {
		return nil, err
	}

	return UnstructuredToObject(unstructuredObj)
}

// UpdateResource updates the resource in the kubernetes cluster
func UpdateResource(ctx context.Context, c client.Client, obj *GenericObject) error {
	unstructuredObj, err := ObjectToUnstructured(obj)
	if err != nil {
		return err
	}

	if err = c.Update(ctx, unstructuredObj); err != nil {
		return err
	} else {
		result, err := UnstructuredToObject(unstructuredObj)
		if err != nil {
			return err
		}
		*obj = *result
	}

	return nil
}

// ListResources retrieves the list of resources from the informer cache, if it's not found then it fetches from the API server.
func ListResources(ctx context.Context, c client.Client, gvk schema.GroupVersionKind, opts ...client.ListOption) ([]*GenericObject, error) {
	unstructuredList := &unstructured.UnstructuredList{}
	unstructuredList.SetGroupVersionKind(gvk)

	if err := c.List(ctx, unstructuredList, opts...); err != nil {
		return nil, err
	}

	objects := make([]*GenericObject, len(unstructuredList.Items))
	for i, unstructuredObj := range unstructuredList.Items {
		obj, err := UnstructuredToObject(&unstructuredObj)
		if err != nil {
			return nil, err
		}
		objects[i] = obj
	}

	return objects, nil
}

// DeleteResource deletes the resource from the kubernetes cluster
func DeleteResource(ctx context.Context, c client.Client, obj *GenericObject) error {
	unstructuredObj, err := ObjectToUnstructured(obj)
	if err != nil {
		return err
	}

	return c.Delete(ctx, unstructuredObj)
}<|MERGE_RESOLUTION|>--- conflicted
+++ resolved
@@ -5,17 +5,12 @@
 	"encoding/json"
 	"fmt"
 	"strings"
-<<<<<<< HEAD
 
 	k8stypes "k8s.io/apimachinery/pkg/types"
 	"sigs.k8s.io/controller-runtime/pkg/client"
-=======
->>>>>>> 76c78af5
 
 	"github.com/numaproj/numaplane/internal/util"
 	"k8s.io/apimachinery/pkg/apis/meta/v1/unstructured"
-	k8stypes "k8s.io/apimachinery/pkg/types"
-	"sigs.k8s.io/controller-runtime/pkg/client"
 
 	"github.com/numaproj/numaplane/internal/util/logger"
 	metav1 "k8s.io/apimachinery/pkg/apis/meta/v1"
@@ -132,210 +127,31 @@
 	return nil, err
 }
 
-<<<<<<< HEAD
-func CreateCR(
+func PatchResource(
 	ctx context.Context,
-	restConfig *rest.Config,
-	object *GenericObject,
-	pluralName string,
-) error {
-	unstruc, err := ObjectToUnstructured(object)
-	if err != nil {
-		return err
-	}
-
-	gvr, err := getGroupVersionResource(object, pluralName)
-	if err != nil {
-		return err
-	}
-
-	return CreateUnstructuredCR(ctx, restConfig, unstruc, gvr, object.Namespace, object.Name)
-}
-
-func CreateUnstructuredCR(
-	ctx context.Context,
-	restConfig *rest.Config,
-	unstruc *unstructured.Unstructured,
-	gvr schema.GroupVersionResource,
-	namespace string,
-	name string,
-) error {
-	numaLogger := logger.FromContext(ctx)
-	numaLogger.Debugf("will create resource %s/%s of type %+v", namespace, name, gvr)
-
-	client, err := dynamic.NewForConfig(restConfig)
-	if err != nil {
-		return fmt.Errorf("failed to create dynamic client: %v", err)
-	}
-
-	_, err = client.Resource(gvr).Namespace(namespace).Create(ctx, unstruc, metav1.CreateOptions{})
-	if err != nil {
-		return fmt.Errorf("failed to create resource %s/%s of type %+v, err=%v", namespace, name, gvr, err)
-	}
-
-	numaLogger.Infof("successfully created resource %s/%s of type %+v", namespace, name, gvr)
-	numaLogger.Verbosef("successfully created resource %s/%s of type %+v; result value: %+v", namespace, name, gvr, unstruc.Object)
-	return nil
-}
-
-func DeleteCR(
-	ctx context.Context,
-	restConfig *rest.Config,
-	object *GenericObject,
-	pluralName string,
-) error {
-	gvr, err := getGroupVersionResource(object, pluralName)
-	if err != nil {
-		return err
-	}
-
-	return DeleteUnstructuredCR(ctx, restConfig, gvr, object.Namespace, object.Name)
-}
-
-func DeleteUnstructuredCR(
-	ctx context.Context,
-	restConfig *rest.Config,
-	gvr schema.GroupVersionResource,
-	namespace, name string,
-) error {
-	numaLogger := logger.FromContext(ctx)
-	numaLogger.Debugf("will create resource %s/%s of type %+v", namespace, name, gvr)
-
-	client, err := dynamic.NewForConfig(restConfig)
-	if err != nil {
-		return fmt.Errorf("failed to create dynamic client: %v", err)
-	}
-
-	err = client.Resource(gvr).Namespace(namespace).Delete(ctx, name, metav1.DeleteOptions{})
-	if err != nil {
-		return fmt.Errorf("failed to delete resource %s/%s of type %+v, err=%v", namespace, name, gvr, err)
-	}
-
-	numaLogger.Infof("successfully deleted resource %s/%s of type %+v", namespace, name, gvr)
-	return nil
-}
-
-// update the CR in Kubernetes, and if successful, set the GenericObject to point to the result (i.e. goal is to have the right resourceVersion)
-func UpdateCR(
-	ctx context.Context,
-	restConfig *rest.Config,
-	object *GenericObject,
-	pluralName string,
-) error {
-
-	unstruc, err := ObjectToUnstructured(object)
-	if err != nil {
-		return err
-	}
-
-	gvr, err := getGroupVersionResource(object, pluralName)
-	if err != nil {
-		return err
-	}
-
-	if err = UpdateUnstructuredCR(ctx, restConfig, unstruc, gvr, object.Namespace, object.Name); err != nil {
-		return err
-	}
-	result, err := UnstructuredToObject(unstruc)
-	if err != nil {
-		return err
-	}
-	*object = *result
-	return nil
-}
-
-// update the CR in Kubernetes, and if successful, set the unstruc to point to the result (i.e. goal is to have the right resourceVersion)
-func UpdateUnstructuredCR(
-	ctx context.Context,
-	restConfig *rest.Config,
-	unstruc *unstructured.Unstructured,
-	gvr schema.GroupVersionResource,
-	namespace string,
-	name string,
-) error {
-	numaLogger := logger.FromContext(ctx)
-	numaLogger.Debugf("will update resource %s/%s of type %+v", namespace, name, gvr)
-
-	client, err := dynamic.NewForConfig(restConfig)
-	if err != nil {
-		return fmt.Errorf("failed to create dynamic client: %v", err)
-	}
-
-	result, err := client.Resource(gvr).Namespace(namespace).Update(ctx, unstruc, metav1.UpdateOptions{})
-	if err != nil {
-		return fmt.Errorf("failed to update resource %s/%s of type %+v, err=%v", namespace, name, gvr, err)
-	} else {
-		*unstruc = *result
-	}
-
-	numaLogger.Infof("successfully updated resource %s/%s of type %+v", namespace, name, gvr)
-	numaLogger.Verbosef("successfully updated resource %s/%s of type %+v; result value %+v", namespace, name, gvr, unstruc.Object)
-	return nil
-}
-
-func PatchCR(
-	ctx context.Context,
-	restConfig *rest.Config,
-	object *GenericObject,
-	pluralName string,
+	c client.Client,
+	obj *GenericObject,
 	patch string,
 	patchType k8stypes.PatchType,
 ) error {
 
-	unstruc, err := ObjectToUnstructured(object)
-	if err != nil {
-		return err
-	}
-
-	gvr, err := getGroupVersionResource(object, pluralName)
-	if err != nil {
-		return err
-	}
-
-	if err = PatchUnstructuredCR(ctx, restConfig, unstruc, gvr, object.Namespace, object.Name, patch, patchType); err != nil {
-		return err
-	}
-	result, err := UnstructuredToObject(unstruc)
-	if err != nil {
-		return err
-	}
-	*object = *result
+	unstructuredObj, err := ObjectToUnstructured(obj)
+	if err != nil {
+		return err
+	}
+	if err = c.Patch(ctx, unstructuredObj, client.RawPatch(patchType, []byte(patch))); err != nil {
+		return err
+	} else {
+		result, err := UnstructuredToObject(unstructuredObj)
+		if err != nil {
+			return err
+		}
+		*obj = *result
+	}
+
 	return nil
 }
 
-// patch the CR in Kubernetes, and if successful, set the unstruc to point to the result (i.e. goal is to have the right resourceVersion)
-func PatchUnstructuredCR(
-	ctx context.Context,
-	restConfig *rest.Config,
-	unstruc *unstructured.Unstructured,
-	gvr schema.GroupVersionResource,
-	namespace string,
-	name string,
-	patch string,
-	patchType k8stypes.PatchType,
-) error {
-	numaLogger := logger.FromContext(ctx)
-	numaLogger.Debugf("will patch resource %s/%s of type %+v", namespace, name, gvr)
-
-	client, err := dynamic.NewForConfig(restConfig)
-	if err != nil {
-		return fmt.Errorf("failed to create dynamic client: %v", err)
-	}
-
-	result, err := client.Resource(gvr).Namespace(namespace).Patch(ctx, name, patchType, []byte(patch), metav1.PatchOptions{})
-	if err != nil {
-		return fmt.Errorf("failed to update resource %s/%s of type %+v, err=%v", namespace, name, gvr, err)
-	} else {
-		*unstruc = *result
-	}
-
-	numaLogger.Infof("successfully patched resource %s/%s of type %+v", namespace, name, gvr)
-	numaLogger.Verbosef("successfully patched resource %s/%s of type %+v; result value: %+v", namespace, name, gvr, unstruc.Object)
-	return nil
-}
-
-=======
->>>>>>> 76c78af5
 func parseApiVersion(apiVersion string) (string, string, error) {
 	// should be separated by slash
 	index := strings.Index(apiVersion, "/")
