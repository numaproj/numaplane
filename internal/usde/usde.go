--- conflicted
+++ resolved
@@ -16,23 +16,10 @@
 	apiv1 "github.com/numaproj/numaplane/pkg/apis/numaplane/v1alpha1"
 )
 
-<<<<<<< HEAD
-// ResourceNeedsUpdatingUnstructured calculates the upgrade strategy to use during the resource reconciliation process based on configuration and user preference.
-// TODO: This is a temporary function which will be removed once all the controller are migrated to use Unstructured Object
-func ResourceNeedsUpdatingUnstructured(ctx context.Context, newDef, existingDef *unstructured.Unstructured) (bool, apiv1.UpgradeStrategy, error) {
-	return ResourceNeedsUpdating(ctx, newDef, existingDef)
-}
-
-=======
->>>>>>> ae4681d7
 // ResourceNeedsUpdating calculates the upgrade strategy to use during the
 // resource reconciliation process based on configuration and user preference (see design doc for details).
 // It returns whether an update is needed and the strategy to use
 func ResourceNeedsUpdating(ctx context.Context, newDef, existingDef *unstructured.Unstructured) (bool, apiv1.UpgradeStrategy, error) {
-<<<<<<< HEAD
-
-=======
->>>>>>> ae4681d7
 	numaLogger := logger.FromContext(ctx)
 
 	metadataNeedsUpdating, metadataUpgradeStrategy, err := resourceMetadataNeedsUpdating(ctx, newDef, existingDef)
@@ -82,35 +69,22 @@
 		"usdeConfig", usdeConfig,
 		"dataLossFields", dataLossFields,
 		"upgradeStrategy", upgradeStrategy,
-<<<<<<< HEAD
-		"newDef", newDef,
-		"existingDef", existingDef,
-=======
 		"newDefUnstr", newDef,
 		"existingDefUnstr", existingDef,
->>>>>>> ae4681d7
 	).Debug("started deriving upgrade strategy")
 
 	// Loop through all the data loss fields from config to see if any changes based on those fields require a data loss prevention strategy
 	for _, dataLossField := range dataLossFields {
-<<<<<<< HEAD
-=======
 		// newDefField is a map starting with the first field specified in the path
 		// newIsMap describes the inner most element(s) described by the path
->>>>>>> ae4681d7
 		newDefField, newIsMap, err := util.ExtractPath(newDef.Object, strings.Split(dataLossField.Path, "."))
 		if err != nil {
 			return false, apiv1.UpgradeStrategyError, err
 		}
 
-<<<<<<< HEAD
-		existingDefField, existingIsMap, err := util.ExtractPath(existingDef.Object, strings.Split(dataLossField.Path, "."))
-
-=======
 		// existingDefField is a map starting with the first field specified in the path
 		// existingIsMap describes the inner most element(s) described by the path
 		existingDefField, existingIsMap, err := util.ExtractPath(existingDef.Object, strings.Split(dataLossField.Path, "."))
->>>>>>> ae4681d7
 		if err != nil {
 			return false, apiv1.UpgradeStrategyError, err
 		}
