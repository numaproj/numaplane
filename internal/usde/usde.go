--- conflicted
+++ resolved
@@ -67,29 +67,7 @@
 		dataLossFields = usdeConfig.ISBServiceSpecDataLossFields
 	}
 
-<<<<<<< HEAD
-	newDefUnstr, err := kubernetes.ObjectToUnstructured(newDef)
-=======
-	numaLogger.WithValues("usdeConfig", usdeConfig, "applyPaths", applyPaths).Debug("started deriving upgrade strategy")
-
-	// Split newDef
-	newSpecOnlyApplyPaths, newSpecWithoutApplyPaths, err := util.SplitObject(newDef.Object["spec"], applyPaths, []string{}, ".")
->>>>>>> 2389210a
-	if err != nil {
-		return false, apiv1.UpgradeStrategyError, err
-	}
-
-	existingDefUnstr, err := kubernetes.ObjectToUnstructured(existingDef)
-	if err != nil {
-		return false, apiv1.UpgradeStrategyError, err
-	}
-
-<<<<<<< HEAD
-	upgradeStrategy, err := getDataLossUpggradeStrategy(ctx, newDef.Namespace)
-=======
-	// Split existingDef
-	existingSpecOnlyApplyPaths, existingSpecWithoutApplyPaths, err := util.SplitObject(existingDef.Object["spec"], applyPaths, []string{}, ".")
->>>>>>> 2389210a
+	upgradeStrategy, err := getDataLossUpggradeStrategy(ctx, newDef.GetNamespace())
 	if err != nil {
 		return false, apiv1.UpgradeStrategyError, err
 	}
@@ -98,24 +76,19 @@
 		"usdeConfig", usdeConfig,
 		"dataLossFields", dataLossFields,
 		"upgradeStrategy", upgradeStrategy,
-		"newDefUnstr", newDefUnstr,
-		"existingDefUnstr", existingDefUnstr,
+		"newDef", newDef,
+		"existingDef", existingDef,
 	).Debug("started deriving upgrade strategy")
 
 	// Loop through all the data loss fields from config to see if any changes based on those fields require a data loss prevention strategy
 	for _, dataLossField := range dataLossFields {
-		newDefField, newIsMap, err := util.ExtractPath(newDefUnstr.Object, strings.Split(dataLossField.Path, "."))
+		newDefField, newIsMap, err := util.ExtractPath(newDef.Object, strings.Split(dataLossField.Path, "."))
 		if err != nil {
 			return false, apiv1.UpgradeStrategyError, err
 		}
 
-<<<<<<< HEAD
-		existingDefField, existingIsMap, err := util.ExtractPath(existingDefUnstr.Object, strings.Split(dataLossField.Path, "."))
-=======
-	// Compare specs without the apply fields and check user's strategy to return their preferred strategy
-	if !reflect.DeepEqual(newSpecWithoutApplyPaths, existingSpecWithoutApplyPaths) {
-		upgradeStrategy, err := getDataLossUpggradeStrategy(ctx, newDef.GetNamespace())
->>>>>>> 2389210a
+		existingDefField, existingIsMap, err := util.ExtractPath(existingDef.Object, strings.Split(dataLossField.Path, "."))
+
 		if err != nil {
 			return false, apiv1.UpgradeStrategyError, err
 		}
@@ -146,7 +119,7 @@
 
 	// If there were no changes in the data loss fields, there could be changes in other fields of the specs.
 	// Therefore, check if there are any differences in any field of the specs and return Apply strategy if any.
-	if !reflect.DeepEqual(newDefUnstr, existingDefUnstr) {
+	if !reflect.DeepEqual(newDef, existingDef) {
 		return true, apiv1.UpgradeStrategyApply, nil
 	}
 
