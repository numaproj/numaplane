--- conflicted
+++ resolved
@@ -183,13 +183,9 @@
 	return false, apiv1.UpgradeStrategyNoOp, false, nil
 }
 
-<<<<<<< HEAD
-func checkFieldsList(ctx context.Context, specFields []config.SpecField, newDef, existingDef *unstructured.Unstructured) (bool, error) {
-=======
 // traverse the fields passed in to see if any are different
 // if true, return the first one found
 func checkFieldsList(specFields []config.SpecField, newDef, existingDef *unstructured.Unstructured) (bool, *config.SpecField, error) {
->>>>>>> e80e1e3b
 
 	// Loop through all the spec fields from config to see if any changes based on those fields require the specified upgrade strategy
 	for _, specField := range specFields {
