package usde

import (
	"context"
	"encoding/json"
	"testing"
	"time"

	"github.com/numaproj/numaplane/internal/common"
	"github.com/numaproj/numaplane/internal/controller/config"
	"github.com/numaproj/numaplane/internal/util/kubernetes"
	"github.com/stretchr/testify/assert"
	v1 "k8s.io/api/core/v1"
	metav1 "k8s.io/apimachinery/pkg/apis/meta/v1"
	"k8s.io/apimachinery/pkg/runtime"

	numaflowv1 "github.com/numaproj/numaflow/pkg/apis/numaflow/v1alpha1"
	apiv1 "github.com/numaproj/numaplane/pkg/apis/numaplane/v1alpha1"
	apiresource "k8s.io/apimachinery/pkg/api/resource"
)

const defaultNamespace = "default"

var pipelineSpecSourceRPU = int64(5)
var pipelineSpecSourceDuration = metav1.Duration{Duration: 2 * time.Second}
var defaultPipelineSpec = numaflowv1.PipelineSpec{
	InterStepBufferServiceName: "my-isbsvc",
	Vertices: []numaflowv1.AbstractVertex{
		{
			Name: "in",
			Source: &numaflowv1.Source{
				Generator: &numaflowv1.GeneratorSource{
					RPU:      &pipelineSpecSourceRPU,
					Duration: &pipelineSpecSourceDuration,
				},
			},
		},
		{
			Name: "cat",
			UDF: &numaflowv1.UDF{
				Builtin: &numaflowv1.Function{
					Name: "cat",
				},
			},
		},
		{
			Name: "out",
			Sink: &numaflowv1.Sink{
				AbstractSink: numaflowv1.AbstractSink{
					Log: &numaflowv1.Log{},
				},
			},
		},
	},
	Edges: []numaflowv1.Edge{
		{
			From: "in",
			To:   "cat",
		},
		{
			From: "cat",
			To:   "out",
		},
	},
}

var volSize, _ = apiresource.ParseQuantity("10Mi")
var memLimit, _ = apiresource.ParseQuantity("10Mi")
var newMemLimit, _ = apiresource.ParseQuantity("20Mi")
var defaultISBServiceSpec = numaflowv1.InterStepBufferServiceSpec{
	Redis: nil,
	JetStream: &numaflowv1.JetStreamBufferService{
		Version: "2.9.6",
		Persistence: &numaflowv1.PersistenceStrategy{
			VolumeSize: &volSize,
		},
		ContainerTemplate: &numaflowv1.ContainerTemplate{
			Resources: v1.ResourceRequirements{
				Limits: v1.ResourceList{v1.ResourceMemory: memLimit},
			},
		},
	},
}

func makePipelineDefinition(pipelineSpec numaflowv1.PipelineSpec) kubernetes.GenericObject {
	pipelineSpecRaw, _ := json.Marshal(pipelineSpec)

	prs := apiv1.PipelineRolloutSpec{
		Pipeline: apiv1.Pipeline{
			Spec: runtime.RawExtension{
				Raw: pipelineSpecRaw,
			},
		},
	}

	return kubernetes.GenericObject{
		TypeMeta: metav1.TypeMeta{
			Kind:       "Pipeline",
			APIVersion: "numaflow.numaproj.io/v1alpha1",
		},
		ObjectMeta: metav1.ObjectMeta{
			Name:      "test-pipeline",
			Namespace: defaultNamespace,
		},
		Spec: prs.Pipeline.Spec,
	}
}

func makeISBServiceDefinition(isbServiceSpec numaflowv1.InterStepBufferServiceSpec) kubernetes.GenericObject {
	isbServiceSpecRaw, _ := json.Marshal(isbServiceSpec)

	isbrs := apiv1.ISBServiceRolloutSpec{
		InterStepBufferService: apiv1.InterStepBufferService{
			Spec: runtime.RawExtension{
				Raw: isbServiceSpecRaw,
			},
		},
	}

	return kubernetes.GenericObject{
		TypeMeta: metav1.TypeMeta{
			Kind:       "InterStepBufferService",
			APIVersion: "numaflow.numaproj.io/v1alpha1",
		},
		ObjectMeta: metav1.ObjectMeta{
			Name:      "test-isbsvc",
			Namespace: defaultNamespace,
		},
		Spec: isbrs.InterStepBufferService.Spec,
	}

}

func Test_ResourceNeedsUpdating(t *testing.T) {
	ctx := context.Background()

	configManager := config.GetConfigManagerInstance()

	pipelineDefn := makePipelineDefinition(defaultPipelineSpec)
	isbServiceDefn := makeISBServiceDefinition(defaultISBServiceSpec)

	testCases := []struct {
		name                  string
		newDefinition         kubernetes.GenericObject
		existingDefinition    kubernetes.GenericObject
		usdeConfig            config.USDEConfig
		namespaceConfig       *config.NamespaceConfig
		expectedNeedsUpdating bool
		expectedStrategy      apiv1.UpgradeStrategy
	}{
		{
<<<<<<< HEAD
			name:               "empty pipeline spec excluded paths",
			newDefinition:      pipelineDefn,
			existingDefinition: pipelineDefn,
=======
			name: "NoOp: empty pipeline spec excluded paths, and equivalent metadata",
			newDefinition: func() kubernetes.GenericObject {
				pipelineDef := pipelineDefn
				pipelineDef.Annotations = map[string]string{"something": "a"}
				pipelineDef.Labels = map[string]string{"something": "a"}
				return pipelineDef
			}(),
			existingDefinition: func() kubernetes.GenericObject {
				pipelineDef := pipelineDefn
				pipelineDef.Annotations = map[string]string{"something": "a"}
				pipelineDef.Labels = map[string]string{"something": "a"}
				return pipelineDef
			}(),
>>>>>>> afac6569
			usdeConfig: config.USDEConfig{
				DefaultUpgradeStrategy:    config.PPNDStrategyID,
				PipelineSpecExcludedPaths: []string{},
			},
			namespaceConfig:       nil,
			expectedNeedsUpdating: false,
			expectedStrategy:      apiv1.UpgradeStrategyNoOp,
		},
		{
			name:          "empty pipeline spec excluded paths and change interStepBufferServiceName field",
			newDefinition: pipelineDefn,
			existingDefinition: func() kubernetes.GenericObject {
				newPipelineDef := defaultPipelineSpec.DeepCopy()
				newPipelineDef.InterStepBufferServiceName = "changed-isbsvc"
				return makePipelineDefinition(*newPipelineDef)
			}(),
			usdeConfig: config.USDEConfig{
				DefaultUpgradeStrategy:    config.PPNDStrategyID,
				PipelineSpecExcludedPaths: []string{},
			},
			namespaceConfig:       nil,
			expectedNeedsUpdating: true,
			expectedStrategy:      apiv1.UpgradeStrategyPPND,
		},
		{
			name:          "only exclude interStepBufferServiceName field (changed)",
			newDefinition: pipelineDefn,
			existingDefinition: func() kubernetes.GenericObject {
				newPipelineDef := defaultPipelineSpec.DeepCopy()
				newPipelineDef.InterStepBufferServiceName = "changed-isbsvc"
				return makePipelineDefinition(*newPipelineDef)
			}(),
			usdeConfig: config.USDEConfig{
				DefaultUpgradeStrategy:    config.PPNDStrategyID,
				PipelineSpecExcludedPaths: []string{"interStepBufferServiceName"},
			},
			namespaceConfig:       nil,
			expectedNeedsUpdating: true,
			expectedStrategy:      apiv1.UpgradeStrategyApply,
		},
		{
			name:               "only exclude interStepBufferServiceName field (NOT changed)",
			newDefinition:      pipelineDefn,
			existingDefinition: pipelineDefn,
			usdeConfig: config.USDEConfig{
				DefaultUpgradeStrategy:    config.PPNDStrategyID,
				PipelineSpecExcludedPaths: []string{"interStepBufferServiceName"},
			},
			namespaceConfig:       nil,
			expectedNeedsUpdating: false,
			expectedStrategy:      apiv1.UpgradeStrategyNoOp,
		},
		{
			name:          "only exclude interStepBufferServiceName field and change some other field (no user strategy)",
			newDefinition: pipelineDefn,
			existingDefinition: func() kubernetes.GenericObject {
				newPipelineDef := defaultPipelineSpec.DeepCopy()
				newPipelineDef.Vertices[0].Name = "new-vtx-name"
				return makePipelineDefinition(*newPipelineDef)
			}(),
			usdeConfig: config.USDEConfig{
				DefaultUpgradeStrategy:    config.PPNDStrategyID,
				PipelineSpecExcludedPaths: []string{"interStepBufferServiceName"},
			},
			namespaceConfig:       nil,
			expectedNeedsUpdating: true,
			expectedStrategy:      apiv1.UpgradeStrategyPPND,
		},
		{
			name:          "only exclude interStepBufferServiceName field and change some other field (with invalid user strategy)",
			newDefinition: pipelineDefn,
			existingDefinition: func() kubernetes.GenericObject {
				newPipelineDef := defaultPipelineSpec.DeepCopy()
				newPipelineDef.Vertices[0].Name = "new-vtx-name"
				return makePipelineDefinition(*newPipelineDef)
			}(),
			usdeConfig: config.USDEConfig{
				DefaultUpgradeStrategy:    config.PPNDStrategyID,
				PipelineSpecExcludedPaths: []string{"interStepBufferServiceName"},
			},
			namespaceConfig:       &config.NamespaceConfig{UpgradeStrategy: "invalid"},
			expectedNeedsUpdating: true,
			expectedStrategy:      apiv1.UpgradeStrategyPPND,
		},
		{
			name:          "only exclude interStepBufferServiceName field and change some other field (with valid user strategy)",
			newDefinition: pipelineDefn,
			existingDefinition: func() kubernetes.GenericObject {
				newPipelineDef := defaultPipelineSpec.DeepCopy()
				newPipelineDef.Vertices[0].Name = "new-vtx-name"
				return makePipelineDefinition(*newPipelineDef)
			}(),
			usdeConfig: config.USDEConfig{
				DefaultUpgradeStrategy:    config.PPNDStrategyID,
				PipelineSpecExcludedPaths: []string{"interStepBufferServiceName"},
			},
			namespaceConfig:       &config.NamespaceConfig{UpgradeStrategy: "pause-and-drain"},
			expectedNeedsUpdating: true,
			expectedStrategy:      apiv1.UpgradeStrategyPPND,
		},
		{
			name:          "with changes in array deep map but excluded",
			newDefinition: pipelineDefn,
			existingDefinition: func() kubernetes.GenericObject {
				newRPU := int64(10)
				newPipelineDef := defaultPipelineSpec.DeepCopy()
				newPipelineDef.InterStepBufferServiceName = "changed-isbsvc"
				newPipelineDef.Vertices[0].Source.Generator.RPU = &newRPU
				return makePipelineDefinition(*newPipelineDef)
			}(),
			usdeConfig: config.USDEConfig{
				DefaultUpgradeStrategy:    config.PPNDStrategyID,
				PipelineSpecExcludedPaths: []string{"interStepBufferServiceName", "vertices.source.generator.rpu"},
			},
			namespaceConfig:       &config.NamespaceConfig{UpgradeStrategy: "pause-and-drain"},
			expectedNeedsUpdating: true,
			expectedStrategy:      apiv1.UpgradeStrategyApply,
		},
		{
			name:          "with changes in array deep map but excluded parent",
			newDefinition: pipelineDefn,
			existingDefinition: func() kubernetes.GenericObject {
				newRPU := int64(10)
				newPipelineDef := defaultPipelineSpec.DeepCopy()
				newPipelineDef.InterStepBufferServiceName = "changed-isbsvc"
				newPipelineDef.Vertices[0].Source.Generator.RPU = &newRPU
				return makePipelineDefinition(*newPipelineDef)
			}(),
			usdeConfig: config.USDEConfig{
				DefaultUpgradeStrategy:    config.PPNDStrategyID,
				PipelineSpecExcludedPaths: []string{"interStepBufferServiceName", "vertices.source.generator"},
			},
			namespaceConfig:       &config.NamespaceConfig{UpgradeStrategy: "pause-and-drain"},
			expectedNeedsUpdating: true,
			expectedStrategy:      apiv1.UpgradeStrategyApply,
		},
		{
			name:          "with changes in array deep map but one is NOT excluded",
			newDefinition: pipelineDefn,
			existingDefinition: func() kubernetes.GenericObject {
				newRPU := int64(10)
				newPipelineDef := defaultPipelineSpec.DeepCopy()
				newPipelineDef.Vertices[0].Name = "new-vtx-name"
				newPipelineDef.InterStepBufferServiceName = "changed-isbsvc"
				newPipelineDef.Vertices[0].Source.Generator.RPU = &newRPU
				return makePipelineDefinition(*newPipelineDef)
			}(),
			usdeConfig: config.USDEConfig{
				DefaultUpgradeStrategy:    config.PPNDStrategyID,
				PipelineSpecExcludedPaths: []string{"interStepBufferServiceName", "vertices.source.generator.rpu"},
			},
			namespaceConfig:       &config.NamespaceConfig{UpgradeStrategy: "pause-and-drain"},
			expectedNeedsUpdating: true,
			expectedStrategy:      apiv1.UpgradeStrategyPPND,
		},
		{
			name:          "with changes in array deep map - detect pointer fields",
			newDefinition: pipelineDefn,
			existingDefinition: func() kubernetes.GenericObject {
				newPipelineDef := defaultPipelineSpec.DeepCopy()
				newPipelineDef.Vertices[2].Sink.Log = nil
				newPipelineDef.Vertices[2].Sink.Blackhole = &numaflowv1.Blackhole{}
				return makePipelineDefinition(*newPipelineDef)
			}(),
			usdeConfig: config.USDEConfig{
				DefaultUpgradeStrategy:    config.PPNDStrategyID,
				PipelineSpecExcludedPaths: []string{"vertices.sink.log"},
			},
			namespaceConfig:       &config.NamespaceConfig{UpgradeStrategy: "pause-and-drain"},
			expectedNeedsUpdating: true,
			expectedStrategy:      apiv1.UpgradeStrategyPPND,
		},
		{
			name:          "with changes in array deep map - detect pointer fields - parent field is excluded",
			newDefinition: pipelineDefn,
			existingDefinition: func() kubernetes.GenericObject {
				newPipelineDef := defaultPipelineSpec.DeepCopy()
				newPipelineDef.Vertices[2].Sink.Log = nil
				newPipelineDef.Vertices[2].Sink.Blackhole = &numaflowv1.Blackhole{}
				return makePipelineDefinition(*newPipelineDef)
			}(),
			usdeConfig: config.USDEConfig{
				DefaultUpgradeStrategy:    config.PPNDStrategyID,
				PipelineSpecExcludedPaths: []string{"vertices"},
			},
			namespaceConfig:       &config.NamespaceConfig{UpgradeStrategy: "pause-and-drain"},
			expectedNeedsUpdating: true,
			expectedStrategy:      apiv1.UpgradeStrategyApply,
		},
		{
			name:               "excluded paths not found",
			newDefinition:      pipelineDefn,
			existingDefinition: pipelineDefn,
			usdeConfig: config.USDEConfig{
				DefaultUpgradeStrategy:    config.PPNDStrategyID,
				PipelineSpecExcludedPaths: []string{"vertices.source.something"},
			},
			namespaceConfig:       &config.NamespaceConfig{UpgradeStrategy: "pause-and-drain"},
			expectedNeedsUpdating: false,
			expectedStrategy:      apiv1.UpgradeStrategyNoOp,
		},
		{
			name:          "isb test",
			newDefinition: isbServiceDefn,
			existingDefinition: func() kubernetes.GenericObject {
				newISBServiceSpec := defaultISBServiceSpec.DeepCopy()
				newISBServiceSpec.JetStream.ContainerTemplate.Resources.Limits = v1.ResourceList{v1.ResourceMemory: newMemLimit}
				return makeISBServiceDefinition(*newISBServiceSpec)
			}(),
			usdeConfig: config.USDEConfig{
				DefaultUpgradeStrategy:      config.PPNDStrategyID,
				PipelineSpecExcludedPaths:   []string{"vertices.source.something"},
				ISBServiceSpecExcludedPaths: []string{"jetstream.containerTemplate.resources.limits"},
			},
			namespaceConfig:       &config.NamespaceConfig{UpgradeStrategy: "pause-and-drain"},
			expectedNeedsUpdating: true,
			expectedStrategy:      apiv1.UpgradeStrategyApply,
		},
		{
<<<<<<< HEAD
			name:          "test Annotation change plus spec change resulting in Direct Apply",
			newDefinition: pipelineDefn,
=======
			name: "test Annotation changes resulting in Direct Apply",
			newDefinition: func() kubernetes.GenericObject {
				pipelineDef := pipelineDefn
				pipelineDef.Annotations = map[string]string{"something": "a"}
				return pipelineDef
			}(),
			existingDefinition: func() kubernetes.GenericObject {
				pipelineDef := pipelineDefn
				pipelineDef.Annotations = map[string]string{"something": "b"}
				return pipelineDef
			}(),
			usdeConfig: config.USDEConfig{
				DefaultUpgradeStrategy:    config.PPNDStrategyID,
				PipelineSpecExcludedPaths: []string{},
			},
			namespaceConfig:       nil,
			expectedNeedsUpdating: true,
			expectedStrategy:      apiv1.UpgradeStrategyApply,
		},
		{
			name: "test Annotation change which requires Progressive update, overriding spec change resulting in Direct Apply",
			newDefinition: func() kubernetes.GenericObject {
				pipelineDef := pipelineDefn
				pipelineDef.Annotations = map[string]string{common.AnnotationKeyNumaflowInstanceID: "0"}
				pipelineDef.Labels = map[string]string{"something": "a"}
				return pipelineDef
			}(),
>>>>>>> afac6569
			existingDefinition: func() kubernetes.GenericObject {
				newPipelineSpec := defaultPipelineSpec.DeepCopy()
				newPipelineSpec.InterStepBufferServiceName = "changed-isbsvc"
				pipelineDef := makePipelineDefinition(*newPipelineSpec)
				pipelineDef.Annotations = map[string]string{common.AnnotationKeyNumaflowInstanceID: "1"}
<<<<<<< HEAD
=======
				pipelineDef.Labels = map[string]string{"something": "b"}
>>>>>>> afac6569
				return pipelineDef
			}(),
			usdeConfig: config.USDEConfig{
				DefaultUpgradeStrategy:    config.ProgressiveStrategyID,
				PipelineSpecExcludedPaths: []string{"interStepBufferServiceName"},
			},
			namespaceConfig:       nil,
			expectedNeedsUpdating: true,
			expectedStrategy:      apiv1.UpgradeStrategyProgressive,
		},
	}

	for _, tc := range testCases {
		t.Run(tc.name, func(t *testing.T) {
			configManager.UpdateUSDEConfig(tc.usdeConfig)
			if tc.namespaceConfig != nil {
				configManager.UpdateNamespaceConfig(defaultNamespace, *tc.namespaceConfig)
			} else {
				configManager.UnsetNamespaceConfig(defaultNamespace)
			}

			needsUpdating, strategy, err := ResourceNeedsUpdating(ctx, &tc.newDefinition, &tc.existingDefinition)
			assert.NoError(t, err)
			assert.Equal(t, tc.expectedNeedsUpdating, needsUpdating)
			assert.Equal(t, tc.expectedStrategy, strategy)
		})
	}
}

func TestGetMostConservativeStrategy(t *testing.T) {
	tests := []struct {
		name                   string
		strategies             []apiv1.UpgradeStrategy
		expectedStrategyRating int
	}{
		{
			name: "Multiple Strategies",
			strategies: []apiv1.UpgradeStrategy{
				apiv1.UpgradeStrategyNoOp,
				apiv1.UpgradeStrategyApply,
				apiv1.UpgradeStrategyPPND,
			},
			expectedStrategyRating: 2,
		},
		{
			name:                   "Empty List",
			strategies:             []apiv1.UpgradeStrategy{},
			expectedStrategyRating: 0,
		},
		{
			name: "Same Rating",
			strategies: []apiv1.UpgradeStrategy{
				apiv1.UpgradeStrategyPPND,
				apiv1.UpgradeStrategyProgressive,
			},
			expectedStrategyRating: 2,
		},
	}

	for _, tt := range tests {
		t.Run(tt.name, func(t *testing.T) {
			result := getMostConservativeStrategy(tt.strategies)
			assert.Equal(t, tt.expectedStrategyRating, strategyRating[result])
		})
	}
}<|MERGE_RESOLUTION|>--- conflicted
+++ resolved
@@ -149,11 +149,6 @@
 		expectedStrategy      apiv1.UpgradeStrategy
 	}{
 		{
-<<<<<<< HEAD
-			name:               "empty pipeline spec excluded paths",
-			newDefinition:      pipelineDefn,
-			existingDefinition: pipelineDefn,
-=======
 			name: "NoOp: empty pipeline spec excluded paths, and equivalent metadata",
 			newDefinition: func() kubernetes.GenericObject {
 				pipelineDef := pipelineDefn
@@ -167,7 +162,6 @@
 				pipelineDef.Labels = map[string]string{"something": "a"}
 				return pipelineDef
 			}(),
->>>>>>> afac6569
 			usdeConfig: config.USDEConfig{
 				DefaultUpgradeStrategy:    config.PPNDStrategyID,
 				PipelineSpecExcludedPaths: []string{},
@@ -387,10 +381,6 @@
 			expectedStrategy:      apiv1.UpgradeStrategyApply,
 		},
 		{
-<<<<<<< HEAD
-			name:          "test Annotation change plus spec change resulting in Direct Apply",
-			newDefinition: pipelineDefn,
-=======
 			name: "test Annotation changes resulting in Direct Apply",
 			newDefinition: func() kubernetes.GenericObject {
 				pipelineDef := pipelineDefn
@@ -418,16 +408,12 @@
 				pipelineDef.Labels = map[string]string{"something": "a"}
 				return pipelineDef
 			}(),
->>>>>>> afac6569
 			existingDefinition: func() kubernetes.GenericObject {
 				newPipelineSpec := defaultPipelineSpec.DeepCopy()
 				newPipelineSpec.InterStepBufferServiceName = "changed-isbsvc"
 				pipelineDef := makePipelineDefinition(*newPipelineSpec)
 				pipelineDef.Annotations = map[string]string{common.AnnotationKeyNumaflowInstanceID: "1"}
-<<<<<<< HEAD
-=======
 				pipelineDef.Labels = map[string]string{"something": "b"}
->>>>>>> afac6569
 				return pipelineDef
 			}(),
 			usdeConfig: config.USDEConfig{
