package common

import (
	"fmt"
	"time"

	ctrl "sigs.k8s.io/controller-runtime"

	"k8s.io/apimachinery/pkg/runtime/schema"
)

// UpgradeState is the enum to track the possible state of
// a resource upgrade, it can only be `promoted` or `in-progress`.
type UpgradeState string

const (
	// SSAManager is the default numaplane manager name used by server-side apply syncs
	SSAManager = "numaplane-controller"
	// EnvLogLevel log level that is defined by `--loglevel` option
	EnvLogLevel = "NUMAPLANE_LOG_LEVEL"

	NumaflowAPIGroup = "numaflow.numaproj.io"

	NumaflowAPIVersion = "v1alpha1"

	// LABELS:

	// LabelKeyNumaplaneInstance Resource metadata labels (keys and values) used for tracking
	LabelKeyNumaplaneInstance = "numaplane.numaproj.io/tracking-id"

	// LabelKeyNumaplaneControllerConfig is the label key used to identify additional Numaplane ConfigMaps (ex: Numaflow Controller definitions, USDE, etc.)
	LabelKeyNumaplaneControllerConfig = "numaplane.numaproj.io/config"

	// LabelValueNumaflowControllerDefinitions is the label value used to identify the Numaplane ConfigMap for the Numaflow Controller definitions
	LabelValueNumaflowControllerDefinitions = "numaflow-controller-definitions"

	// LabelValueUSDEConfig is the label value used to identify the USDE ConfigMap
	LabelValueUSDEConfig = "usde-config"

	// LabelValueNamespaceConfig is the label value used to identify the user's namespace-level ConfigMap
	LabelValueNamespaceConfig = "namespace-level-config"

	// LabelKeyISBServiceNameForPipeline is the label key used to identify the ISBService being used by a Pipeline
	// This is useful as a Label to quickly locate all Pipelines of a given ISBService
	LabelKeyISBServiceNameForPipeline = "numaplane.numaproj.io/isbsvc-name"

	// LabelKeyParentRollout is the label key used to identify the Rollout that a child Resource is managed by
	// This is useful as a Label to quickly locate all children of a given Rollout
	LabelKeyParentRollout = "numaplane.numaproj.io/parent-rollout-name"

	// LabelKeyAllowDataLoss is the label key on a Pipeline to indicate that PPND strategy can skip the usual pausing required
	// this includes both the case of pausing for Pipeline updating as well as for NumaflowController and isbsvc updating
	LabelKeyAllowDataLoss = "numaplane.numaproj.io/allow-data-loss"

	// LabelKeyUpgradeState is the label key used to identify the upgrade state of a resource that is managed by
	// a NumaRollout.
	LabelKeyUpgradeState = "numaplane.numaproj.io/upgrade-state"

	// LabelValueUpgradePromoted is the label value indicating that the resource managed by a NumaRollout is promoted
	// after an upgrade.
	LabelValueUpgradePromoted UpgradeState = "promoted"

	// LabelValueUpgradeInProgress is the label value indicating that the resource managed by a NumaRollout is in progress
	// of upgrade.
	LabelValueUpgradeInProgress UpgradeState = "in-progress"

	// LabelValueUpgradeRecyclable is the label value indicating that the resource managed by a NumaRollout is recyclable
	// after an upgrade.
	LabelValueUpgradeRecyclable UpgradeState = "recyclable"

<<<<<<< HEAD
=======
	// AnnotationKeyNumaflowInstanceID is the annotation passed to Numaflow Controller so it knows whether it should reconcile the resource
>>>>>>> afac6569
	AnnotationKeyNumaflowInstanceID = "numaflow.numaproj.io/instance"
)

var (
	NumaflowGroupVersion = fmt.Sprintf("%s/%s", NumaflowAPIGroup, NumaflowAPIVersion)

	PipelineGVR = schema.GroupVersionResource{
		Group:    NumaflowAPIGroup,
		Version:  NumaflowAPIVersion,
		Resource: "pipelines",
	}

	// default requeue time used by Reconcilers
	DefaultDelayedRequeue = ctrl.Result{RequeueAfter: 20 * time.Second}
)<|MERGE_RESOLUTION|>--- conflicted
+++ resolved
@@ -68,10 +68,7 @@
 	// after an upgrade.
 	LabelValueUpgradeRecyclable UpgradeState = "recyclable"
 
-<<<<<<< HEAD
-=======
 	// AnnotationKeyNumaflowInstanceID is the annotation passed to Numaflow Controller so it knows whether it should reconcile the resource
->>>>>>> afac6569
 	AnnotationKeyNumaflowInstanceID = "numaflow.numaproj.io/instance"
 )
 
