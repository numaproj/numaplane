/*
Copyright 2023.

Licensed under the Apache License, Version 2.0 (the "License");
you may not use this file except in compliance with the License.
You may obtain a copy of the License at

    http://www.apache.org/licenses/LICENSE-2.0

Unless required by applicable law or agreed to in writing, software
distributed under the License is distributed on an "AS IS" BASIS,
WITHOUT WARRANTIES OR CONDITIONS OF ANY KIND, either express or implied.
See the License for the specific language governing permissions and
limitations under the License.
*/

package common

import (
	"fmt"
	"time"

	"k8s.io/apimachinery/pkg/runtime/schema"
)

// UpgradeState is the enum to track the possible state of
// a resource upgrade: it can be `promoted`, `in-progress`, or `recyclable`.
type UpgradeState string

// UpgradeStateReason is the enum to track reasons for UpgradeState, to provide additional information when useful
type UpgradeStateReason string

const (
	// SSAManager is the default numaplane manager name used by server-side apply syncs
	SSAManager = "numaplane-controller"
	// EnvLogLevel log level that is defined by `--loglevel` option
	EnvLogLevel = "NUMAPLANE_LOG_LEVEL"

	// NumaflowAPIGroup is the group of the Numaflow API
	NumaflowAPIGroup = "numaflow.numaproj.io"

	// NumaflowAPIVersion is the version of the Numaflow API
	NumaflowAPIVersion = "v1alpha1"

	// NumaflowPipelineKind is the kind of the Numaflow Pipeline
	NumaflowPipelineKind = "Pipeline"

	// NumaflowMonoVertexKind is the kind of the Numaflow MonoVertex
	NumaflowMonoVertexKind = "MonoVertex"

	// NumaflowISBServiceKind is the kind of the Numaflow ISB Service
	NumaflowISBServiceKind = "InterStepBufferService"

	FinalizerName = "numaplane.numaproj.io/numaplane-controller"

	// LABELS:

	// LabelKeyNumaplaneInstance Resource metadata labels (keys and values) used for tracking
	LabelKeyNumaplaneInstance = "numaplane.numaproj.io/tracking-id"

	// LabelKeyNumaplaneControllerConfig is the label key used to identify additional Numaplane ConfigMaps (ex: Numaflow Controller definitions, USDE, etc.)
	LabelKeyNumaplaneControllerConfig = "numaplane.numaproj.io/config"

	// LabelValueNumaflowControllerDefinitions is the label value used to identify the Numaplane ConfigMap for the Numaflow Controller definitions
	LabelValueNumaflowControllerDefinitions = "numaflow-controller-definitions"

	// LabelValueUSDEConfig is the label value used to identify the USDE ConfigMap
	LabelValueUSDEConfig = "usde-config"

	// LabelValueNamespaceConfig is the label value used to identify the user's namespace-level ConfigMap
	LabelValueNamespaceConfig = "namespace-level-config"

	// LabelKeyISBServiceRONameForPipeline is the label key used to identify the ISBServiceRollout that a Pipeline is associated with
	LabelKeyISBServiceRONameForPipeline = "numaplane.numaproj.io/isbsvc-name" // TODO: this is still named "isbsvc-name" instead of "isbsvc-rollout-name" - consider deprecating this and creating a separate label for isbsvc-rollout-name?

	// LabelKeyISBServiceChildNameForPipeline is the label key used to identify the InterstepBufferService that a Pipeline is associated with
	LabelKeyISBServiceChildNameForPipeline = "numaplane.numaproj.io/isbsvc-child-name"

	// LabelKeyParentRollout is the label key used to identify the Rollout that a child Resource is managed by
	// This is useful as a Label to quickly locate all children of a given Rollout
	LabelKeyParentRollout = "numaplane.numaproj.io/parent-rollout-name"

	// LabelKeyAllowDataLoss is the label key on a Pipeline to indicate that PPND strategy can skip the usual pausing required
	// this includes both the case of pausing for Pipeline updating as well as for NumaflowController and isbsvc updating
	LabelKeyAllowDataLoss = "numaplane.numaproj.io/allow-data-loss"

	// LabelKeyUpgradeState is the label key used to identify the upgrade state of a resource that is managed by
	// a NumaRollout.
	LabelKeyUpgradeState = "numaplane.numaproj.io/upgrade-state"

	// LabelKeyUpgradeStateReason is an optional label to provide more information on top of the LabelKeyUpgradeState
	LabelKeyUpgradeStateReason = "numaplane.numaproj.io/upgrade-state-reason"

	// LabelValueUpgradePromoted is the label value indicating that the resource managed by a NumaRollout is promoted
	// after an upgrade.
	LabelValueUpgradePromoted UpgradeState = "promoted"

	// LabelValueUpgradeInProgress is the label value indicating that the resource managed by a NumaRollout is in progress
	// of upgrade.
	LabelValueUpgradeInProgress UpgradeState = "in-progress"

	// LabelValueUpgradeRecyclable is the label value indicating that the resource managed by a NumaRollout is recyclable
	// after an upgrade.
	LabelValueUpgradeRecyclable UpgradeState = "recyclable"

<<<<<<< HEAD
	// LabelValueProgressiveSuccess is the value used for the Label `LabelKeyUpgradeStateReason` when `LabelKeyUpgradeState`="recyclable" due to Progressive child succeeding
	LabelValueProgressiveSuccess UpgradeStateReason = "progressive-success"

	// LabelValueProgressiveFailure is the value used for the Label `LabelKeyUpgradeStateReason` when `LabelKeyUpgradeState`="recyclable" due to Progressive child failing
	LabelValueProgressiveFailure UpgradeStateReason = "progressive-failure"

	// LabelValueDeleteRecreateChild is the value used for the Label `LabelKeyUpgradeStateReason` when `LabelKeyUpgradeState`="recyclable" due to a child being deleted and recreated
	LabelValueDeleteRecreateChild UpgradeStateReason = "delete-recreate"

	// LabelValuePurgeOld is the value used for the Label `LabelKeyUpgradeStateReason` when `LabelKeyUpgradeState`="recyclable" if there's a strange case in which there are multiple of a given
	// child and there should only be one
	// TODO: reevaluate if we really need that
	LabelValuePurgeOld UpgradeStateReason = "purge"
=======
	// LabelKeyNumaflowPodPipelineName is the label key used to identify the pod associated to a specific pipeline
	LabelKeyNumaflowPodPipelineName = "numaflow.numaproj.io/pipeline-name"

	// LabelKeyNumaflowPodMonoVertexName is the label key used to identify the pod associated to a specific monovertex
	LabelKeyNumaflowPodMonoVertexName = "app.kubernetes.io/name"

	// LabelKeyNumaflowPodPipelineVertexName is the label key used to identify the pod associated to a specific pipeline vertex
	LabelKeyNumaflowPodPipelineVertexName = "numaflow.numaproj.io/vertex-name"

	// LabelKeyNumaflowPodMonoVertexVertexName is the label key used to identify the pod associated to a specific monovertex vertex
	LabelKeyNumaflowPodMonoVertexVertexName = "numaflow.numaproj.io/mono-vertex-name"
>>>>>>> 98389c22

	// AnnotationKeyNumaflowInstanceID is the annotation passed to Numaflow Controller so it knows whether it should reconcile the resource
	AnnotationKeyNumaflowInstanceID = "numaflow.numaproj.io/instance"

	// NumaplaneSystemNamespace is the namespace where the Numaplane Controller is deployed
	NumaplaneSystemNamespace = "numaplane-system"
)

var (
	NumaflowGroupVersion = fmt.Sprintf("%s/%s", NumaflowAPIGroup, NumaflowAPIVersion)

	PipelineGVR = schema.GroupVersionResource{
		Group:    NumaflowAPIGroup,
		Version:  NumaflowAPIVersion,
		Resource: "pipelines",
	}

	// DefaultRequeueDelay indicates the default requeue time (in seconds) used by Reconcilers
	DefaultRequeueDelay = 20 * time.Second
)<|MERGE_RESOLUTION|>--- conflicted
+++ resolved
@@ -103,7 +103,6 @@
 	// after an upgrade.
 	LabelValueUpgradeRecyclable UpgradeState = "recyclable"
 
-<<<<<<< HEAD
 	// LabelValueProgressiveSuccess is the value used for the Label `LabelKeyUpgradeStateReason` when `LabelKeyUpgradeState`="recyclable" due to Progressive child succeeding
 	LabelValueProgressiveSuccess UpgradeStateReason = "progressive-success"
 
@@ -117,7 +116,6 @@
 	// child and there should only be one
 	// TODO: reevaluate if we really need that
 	LabelValuePurgeOld UpgradeStateReason = "purge"
-=======
 	// LabelKeyNumaflowPodPipelineName is the label key used to identify the pod associated to a specific pipeline
 	LabelKeyNumaflowPodPipelineName = "numaflow.numaproj.io/pipeline-name"
 
@@ -129,7 +127,6 @@
 
 	// LabelKeyNumaflowPodMonoVertexVertexName is the label key used to identify the pod associated to a specific monovertex vertex
 	LabelKeyNumaflowPodMonoVertexVertexName = "numaflow.numaproj.io/mono-vertex-name"
->>>>>>> 98389c22
 
 	// AnnotationKeyNumaflowInstanceID is the annotation passed to Numaflow Controller so it knows whether it should reconcile the resource
 	AnnotationKeyNumaflowInstanceID = "numaflow.numaproj.io/instance"
