/*
Copyright 2023.

Licensed under the Apache License, Version 2.0 (the "License");
you may not use this file except in compliance with the License.
You may obtain a copy of the License at

    http://www.apache.org/licenses/LICENSE-2.0

Unless required by applicable law or agreed to in writing, software
distributed under the License is distributed on an "AS IS" BASIS,
WITHOUT WARRANTIES OR CONDITIONS OF ANY KIND, either express or implied.
See the License for the specific language governing permissions and
limitations under the License.
*/

package pipelinerollout

import (
	"context"
	"encoding/json"
	"errors"
	"fmt"
	"strings"
	"sync"
	"time"

	corev1 "k8s.io/api/core/v1"
	"k8s.io/apimachinery/pkg/api/equality"
	apierrors "k8s.io/apimachinery/pkg/api/errors"
	metav1 "k8s.io/apimachinery/pkg/apis/meta/v1"
	"k8s.io/apimachinery/pkg/apis/meta/v1/unstructured"
	"k8s.io/apimachinery/pkg/runtime"
	"k8s.io/apimachinery/pkg/runtime/schema"
	"k8s.io/apimachinery/pkg/types"
	k8stypes "k8s.io/apimachinery/pkg/types"
	"k8s.io/client-go/tools/record"
	"k8s.io/client-go/util/workqueue"
	ctrl "sigs.k8s.io/controller-runtime"
	"sigs.k8s.io/controller-runtime/pkg/client"
	runtimecontroller "sigs.k8s.io/controller-runtime/pkg/controller"
	"sigs.k8s.io/controller-runtime/pkg/controller/controllerutil"
	"sigs.k8s.io/controller-runtime/pkg/handler"
	"sigs.k8s.io/controller-runtime/pkg/predicate"
	"sigs.k8s.io/controller-runtime/pkg/reconcile"
	"sigs.k8s.io/controller-runtime/pkg/source"

	argorolloutsv1 "github.com/argoproj/argo-rollouts/pkg/apis/rollouts/v1alpha1"
	numaflowv1 "github.com/numaproj/numaflow/pkg/apis/numaflow/v1alpha1"
	"github.com/numaproj/numaplane/internal/common"
	ctlrcommon "github.com/numaproj/numaplane/internal/controller/common"
	"github.com/numaproj/numaplane/internal/controller/common/numaflowtypes"
	"github.com/numaproj/numaplane/internal/controller/common/riders"
	"github.com/numaproj/numaplane/internal/controller/config"
	"github.com/numaproj/numaplane/internal/controller/progressive"
	"github.com/numaproj/numaplane/internal/usde"
	"github.com/numaproj/numaplane/internal/util"
	"github.com/numaproj/numaplane/internal/util/kubernetes"
	"github.com/numaproj/numaplane/internal/util/logger"
	"github.com/numaproj/numaplane/internal/util/metrics"
	apiv1 "github.com/numaproj/numaplane/pkg/apis/numaplane/v1alpha1"
)

const (
	ControllerPipelineRollout = "pipeline-rollout-controller"
	loggerName                = "pipelinerollout-reconciler"
	numWorkers                = 16 // can consider making configurable
)

var (
	PipelineROReconciler *PipelineRolloutReconciler
	initTime             time.Time
)

// PipelineRolloutReconciler reconciles a PipelineRollout object
type PipelineRolloutReconciler struct {
	client client.Client
	scheme *runtime.Scheme

	// Queue contains the list of PipelineRollouts that currently need to be reconciled
	// both PipelineRolloutReconciler.Reconcile() and other Rollout reconcilers can add PipelineRollouts to this Queue to be processed as needed
	// a set of Workers is used to process this Queue
	Queue workqueue.TypedRateLimitingInterface[interface{}]
	// shutdownWorkerWaitGroup is used when shutting down the workers processing the queue for them to indicate that they're done
	shutdownWorkerWaitGroup *sync.WaitGroup
	// customMetrics is used to generate the custom metrics for the Pipeline
	customMetrics *metrics.CustomMetrics
	// the recorder is used to record events
	recorder record.EventRecorder

	// maintain inProgressStrategies in memory and in PipelineRollout Status
	inProgressStrategyMgr *ctlrcommon.InProgressStrategyMgr
}

func NewPipelineRolloutReconciler(
	c client.Client,
	s *runtime.Scheme,
	customMetrics *metrics.CustomMetrics,
	recorder record.EventRecorder,
) *PipelineRolloutReconciler {

	numaLogger := logger.GetBaseLogger().WithName(loggerName)
	// update the context with this Logger so downstream users can incorporate these values in the logs
	ctx := logger.WithLogger(context.Background(), numaLogger)

	// create a queue to process PipelineRollout reconciliations
	// the benefit of the queue is that other reconciliation code can also add PipelineRollouts to it so they'll be processed
	pipelineRolloutQueue := util.NewWorkQueue("pipeline_rollout_queue")

	r := &PipelineRolloutReconciler{
		c,
		s,
		pipelineRolloutQueue,
		&sync.WaitGroup{},
		customMetrics,
		recorder,
		nil, // defined below
	}
	PipelineROReconciler = r

	PipelineROReconciler.inProgressStrategyMgr = ctlrcommon.NewInProgressStrategyMgr(
		// getRolloutStrategy function:
		func(ctx context.Context, rollout client.Object) *apiv1.UpgradeStrategy {
			pipelineRollout := rollout.(*apiv1.PipelineRollout)

			if pipelineRollout.Status.UpgradeInProgress != "" {
				return (*apiv1.UpgradeStrategy)(&pipelineRollout.Status.UpgradeInProgress)
			} else {
				return nil
			}
		},
		// setRolloutStrategy function:
		func(ctx context.Context, rollout client.Object, strategy apiv1.UpgradeStrategy) {
			pipelineRollout := rollout.(*apiv1.PipelineRollout)
			pipelineRollout.Status.SetUpgradeInProgress(strategy)
		},
	)

	r.runWorkers(ctx)

	return r
}

//+kubebuilder:rbac:groups=numaplane.numaproj.io,resources=pipelinerollouts,verbs=get;list;watch;create;update;patch;delete
//+kubebuilder:rbac:groups=numaplane.numaproj.io,resources=pipelinerollouts/status,verbs=get;update;patch
//+kubebuilder:rbac:groups=numaplane.numaproj.io,resources=pipelinerollouts/finalizers,verbs=update

// Reconcile is part of the main kubernetes reconciliation loop which aims to
// move the current state of the cluster closer to the desired state.
//
// For more details, check Reconcile and its Result here:
// - https://pkg.go.dev/sigs.k8s.io/controller-runtime@v0.17.3/pkg/reconcile
func (r *PipelineRolloutReconciler) Reconcile(ctx context.Context, req ctrl.Request) (ctrl.Result, error) {
	numaLogger := logger.GetBaseLogger().WithName(loggerName).WithValues("pipelinerollout", req.NamespacedName)
	r.EnqueuePipeline(req.NamespacedName)
	numaLogger.Debugf("PipelineRollout Reconciler added PipelineRollout %v to queue", req.NamespacedName)
	r.customMetrics.PipelineRolloutQueueLength.WithLabelValues().Set(float64(r.Queue.Len()))
	return ctrl.Result{}, nil
}

func (r *PipelineRolloutReconciler) EnqueuePipeline(namespacedName k8stypes.NamespacedName) {
	key := namespacedNameToKey(namespacedName)
	r.Queue.Add(key)
}

func (r *PipelineRolloutReconciler) processPipelineRollout(ctx context.Context, namespacedName k8stypes.NamespacedName) (ctrl.Result, error) {
	syncStartTime := time.Now()
	numaLogger := logger.FromContext(ctx).WithValues("pipelinerollout", namespacedName)
	// update the context with this Logger so downstream users can incorporate these values in the logs
	ctx = logger.WithLogger(ctx, numaLogger)
	r.customMetrics.PipelineROSyncs.WithLabelValues().Inc()

	// Get the live PipelineRollout since we need latest Status for Progressive rollout case
	// TODO: consider storing PipelineRollout Status in a local cache instead of this
	pipelineRollout, err := getLivePipelineRollout(ctx, namespacedName.Name, namespacedName.Namespace)
	if err != nil {
		if apierrors.IsNotFound(err) {
			numaLogger.Info("PipelineRollout not found, %v", err)
			return ctrl.Result{}, nil
		}
		return ctrl.Result{}, fmt.Errorf("error getting the live PipelineRollout: %w", err)
	}

	// save off a copy of the original before we modify it
	pipelineRolloutOrig := pipelineRollout
	pipelineRollout = pipelineRolloutOrig.DeepCopy()

	pipelineRollout.Status.Init(pipelineRollout.Generation)

	requeueDelay, existingPipelineDef, err := r.reconcile(ctx, pipelineRollout, syncStartTime)
	if err != nil {
		r.ErrorHandler(ctx, pipelineRollout, err, "ReconcileFailed", "Failed to reconcile PipelineRollout")
		statusUpdateErr := r.updatePipelineRolloutStatusToFailed(ctx, pipelineRollout, err)
		if statusUpdateErr != nil {
			r.ErrorHandler(ctx, pipelineRollout, statusUpdateErr, "UpdateStatusFailed", "Failed to update PipelineRollout status")
			return ctrl.Result{}, statusUpdateErr
		}

		return ctrl.Result{}, err
	}

	// Update PipelineRollout Status based on child resource (Pipeline) Status
	err = r.processPipelineStatus(ctx, pipelineRollout, existingPipelineDef)
	if err != nil {
		r.ErrorHandler(ctx, pipelineRollout, err, "ProcessPipelineStatusFailed", "Failed to process Pipeline Status")
		statusUpdateErr := r.updatePipelineRolloutStatusToFailed(ctx, pipelineRollout, err)
		if statusUpdateErr != nil {
			r.ErrorHandler(ctx, pipelineRollout, statusUpdateErr, "UpdateStatusFailed", "Failed to update PipelineRollout status")
			return ctrl.Result{}, statusUpdateErr
		}

		return ctrl.Result{}, err
	}

	// Update the resource definition (everything except the Status subresource)
	if r.needsUpdate(pipelineRolloutOrig, pipelineRollout) {
		if err := r.client.Patch(ctx, pipelineRollout, client.MergeFrom(pipelineRolloutOrig)); err != nil {
			r.ErrorHandler(ctx, pipelineRollout, err, "PatchFailed", "Failed to patch PipelineRollout")
			statusUpdateErr := r.updatePipelineRolloutStatusToFailed(ctx, pipelineRollout, err)
			if statusUpdateErr != nil {
				r.ErrorHandler(ctx, pipelineRollout, statusUpdateErr, "UpdateStatusFailed", "Failed to update PipelineRollout status")
				return ctrl.Result{}, statusUpdateErr
			}
			return ctrl.Result{}, err
		}
	}

	// Update the Status subresource
	if pipelineRollout.DeletionTimestamp.IsZero() { // would've already been deleted
		statusUpdateErr := r.updatePipelineRolloutStatus(ctx, pipelineRollout)
		if statusUpdateErr != nil {
			r.ErrorHandler(ctx, pipelineRollout, statusUpdateErr, "UpdateStatusFailed", "Failed to update PipelineRollout status")
			return ctrl.Result{}, statusUpdateErr
		}
	}

	// generate the metrics for the Pipeline.
	r.customMetrics.IncPipelineROsRunning(pipelineRollout.Name, pipelineRollout.Namespace)

	r.recorder.Eventf(pipelineRollout, "Normal", "ReconcileSuccess", "Reconciliation successful")
	numaLogger.Debug("reconciliation successful")

	if requeueDelay > 0 {
		return ctrl.Result{RequeueAfter: requeueDelay}, nil
	}

	return ctrl.Result{}, nil
}

func (r *PipelineRolloutReconciler) Shutdown(ctx context.Context) {
	numaLogger := logger.FromContext(ctx)

	numaLogger.Info("shutting down PipelineRollout queue")
	r.Queue.ShutDown()

	// wait for all the workers to have stopped
	r.shutdownWorkerWaitGroup.Wait()
}

// runWorkers starts up the workers processing the queue of PipelineRollouts
func (r *PipelineRolloutReconciler) runWorkers(ctx context.Context) {

	for i := 0; i < numWorkers; i++ {
		r.shutdownWorkerWaitGroup.Add(numWorkers)
		go r.runWorker(ctx)
	}
}

// runWorker starts up one of the workers processing the queue of PipelineRollouts
func (r *PipelineRolloutReconciler) runWorker(ctx context.Context) {
	numaLogger := logger.FromContext(ctx)

	for {
		key, quit := r.Queue.Get()
		if quit {
			numaLogger.Info("PipelineRollout worker done")
			r.shutdownWorkerWaitGroup.Done()
			return
		}
		r.processQueueKey(ctx, key.(string))
		r.Queue.Done(key)
	}

}

func (r *PipelineRolloutReconciler) processQueueKey(ctx context.Context, key string) {
	numaLogger := logger.FromContext(ctx).WithValues("key", key)
	// update the context with this Logger so downstream users can incorporate these values in the logs
	ctx = logger.WithLogger(ctx, numaLogger)

	// get namespace/name from key
	namespacedName, err := keyToNamespacedName(key)
	if err != nil {
		numaLogger.Fatal(err, "Queue key not derivable")
	}

	numaLogger.Debugf("processing PipelineRollout %v", namespacedName)
	result, err := r.processPipelineRollout(ctx, namespacedName)

	// based on result, may need to add this back to the queue
	if err != nil {
		numaLogger.Errorf(err, "PipelineRollout %v reconcile returned error: %v", namespacedName, err)
		r.Queue.AddRateLimited(key)
	} else {
		if result.Requeue {
			numaLogger.Debugf("PipelineRollout %v reconcile requests requeue", namespacedName)
			r.Queue.AddRateLimited(key)
		} else if result.RequeueAfter > 0 {
			numaLogger.Debugf("PipelineRollout %v reconcile requests requeue after %.0f seconds", namespacedName, result.RequeueAfter.Seconds())
			r.Queue.AddAfter(key, result.RequeueAfter)
		} else {
			numaLogger.Debugf("PipelineRollout %v reconcile complete", namespacedName)
		}
	}
}

func keyToNamespacedName(key string) (k8stypes.NamespacedName, error) {
	index := strings.Index(key, "/")
	if index < 0 {
		return k8stypes.NamespacedName{}, fmt.Errorf("improperly formatted key: %q", key)
	}
	return k8stypes.NamespacedName{Namespace: key[0:index], Name: key[index+1:]}, nil
}

func namespacedNameToKey(namespacedName k8stypes.NamespacedName) string {
	return fmt.Sprintf("%s/%s", namespacedName.Namespace, namespacedName.Name)
}

// reconcile does the real logic, it returns a requeue delay if the event
// needs to be re-queued.
func (r *PipelineRolloutReconciler) reconcile(
	ctx context.Context,
	pipelineRollout *apiv1.PipelineRollout,
	syncStartTime time.Time,
) (time.Duration, *unstructured.Unstructured, error) {
	numaLogger := logger.FromContext(ctx)
	defer func() {
		r.customMetrics.SetPipelineRolloutHealth(pipelineRollout.Namespace, pipelineRollout.Name, string(pipelineRollout.Status.Phase))
	}()

	// is PipelineRollout being deleted? need to remove the finalizer, so it can
	// (OwnerReference will delete the underlying Pipeline through Cascading deletion)
	if !pipelineRollout.DeletionTimestamp.IsZero() {
		numaLogger.Info("Deleting PipelineRollout")
		if controllerutil.ContainsFinalizer(pipelineRollout, common.FinalizerName) {
			// delete the PipelineRollout child objects once the PipelineRollout is being deleted
			requeue, err := r.listAndDeleteChildPipelines(ctx, pipelineRollout)
			if err != nil {
				return 0, nil, fmt.Errorf("error deleting pipelineRollout child: %v", err)
			}
			// if we have any pipelines that are still in the process of being deleted, requeue
			if requeue {
				return 5 * time.Second, nil, nil
			}
			controllerutil.RemoveFinalizer(pipelineRollout, common.FinalizerName)
		}
		// generate the metrics for the Pipeline deletion.
		r.customMetrics.DecPipelineROsRunning(pipelineRollout.Name, pipelineRollout.Namespace)
		r.customMetrics.ReconciliationDuration.WithLabelValues(ControllerPipelineRollout, "delete").Observe(time.Since(syncStartTime).Seconds())
		r.customMetrics.DeletePipelineRolloutHealth(pipelineRollout.Namespace, pipelineRollout.Name)
		return 0, nil, nil
	}

	// add Finalizer so we can ensure that we take appropriate action when CRD is deleted
	if !controllerutil.ContainsFinalizer(pipelineRollout, common.FinalizerName) {
		controllerutil.AddFinalizer(pipelineRollout, common.FinalizerName)
	}

	// check if there's a promoted pipeline yet
	promotedPipelines, err := ctlrcommon.FindChildrenOfUpgradeState(ctx, pipelineRollout, common.LabelValueUpgradePromoted, nil, false, r.client)
	if err != nil {
		return 0, nil, fmt.Errorf("error looking for promoted pipeline: %v", err)
	}
	newPipelineDef, err := r.makeTargetPipelineDefinition(ctx, pipelineRollout)
	if err != nil {
		return 0, nil, err
	}

	requeueDelay := time.Duration(0)

	var existingPipelineDef *unstructured.Unstructured

	if newPipelineDef == nil {
		// we couldn't create the Pipeline definition: we need to check again later
		requeueDelay = common.DefaultRequeueDelay
	} else {

		if promotedPipelines == nil || len(promotedPipelines.Items) == 0 {

			numaLogger.Debugf("Pipeline %s/%s doesn't exist so creating", pipelineRollout.Namespace, pipelineRollout.Name)
			pipelineRollout.Status.MarkPending()

			// need to know if the pipeline needs to be created with "desiredPhase" = "Paused" or not
			// (i.e. if isbsvc or numaflow controller is requesting pause)
			userPreferredStrategy, err := usde.GetUserStrategy(ctx, newPipelineDef.GetNamespace(), numaflowv1.PipelineGroupVersionKind.Kind)
			if err != nil {
				return 0, nil, err
			}
			if userPreferredStrategy == config.PPNDStrategyID {
				needsPaused, _, err := r.shouldBePaused(ctx, pipelineRollout, nil, newPipelineDef, false)
				if err != nil {
					return 0, nil, err
				}
				if needsPaused != nil && *needsPaused {
					err = numaflowtypes.PipelineWithDesiredPhase(newPipelineDef, "Paused")
					if err != nil {
						return 0, nil, err
					}
				}

			}

			err = kubernetes.CreateResource(ctx, r.client, newPipelineDef)
			if err != nil {
				return 0, nil, err
			}
			pipelineRollout.Status.MarkDeployed(pipelineRollout.Generation)
			r.customMetrics.ReconciliationDuration.WithLabelValues(ControllerPipelineRollout, "create").Observe(time.Since(syncStartTime).Seconds())
		} else {

			// "promoted" object already exists
			existingPipelineDef, err = kubernetes.GetResource(ctx, r.client, newPipelineDef.GroupVersionKind(),
				k8stypes.NamespacedName{Name: newPipelineDef.GetName(), Namespace: newPipelineDef.GetNamespace()})
			if err != nil {
				return 0, existingPipelineDef, fmt.Errorf("error getting Pipeline: %v", err)
			}

			// if Pipeline is not owned by Rollout, fail and return
			if !checkOwnerRef(existingPipelineDef.GetOwnerReferences(), pipelineRollout.UID) {
				errStr := fmt.Sprintf("Pipeline %s already exists in namespace, not owned by a PipelineRollout", existingPipelineDef.GetName())
				numaLogger.Debugf("PipelineRollout %s failed because %s", pipelineRollout.Name, errStr)
				return 0, existingPipelineDef, errors.New(errStr)
			}

			newPipelineDefResult, err := r.merge(existingPipelineDef, newPipelineDef)
			if err != nil {
				return 0, existingPipelineDef, err
			}

			requeueDelay, err = r.processExistingPipeline(ctx, pipelineRollout, existingPipelineDef, newPipelineDefResult, syncStartTime)
			if err != nil {
				return 0, existingPipelineDef, err
			}
		}
	}

	inProgressStrategy := r.inProgressStrategyMgr.GetStrategy(ctx, pipelineRollout)
	inProgressStrategySet := inProgressStrategy != apiv1.UpgradeStrategyNoOp

	// clean up recyclable pipelines
	allDeleted, err := r.garbageCollectChildren(ctx, pipelineRollout)
	if err != nil {
		return 0, nil, err
	}
	// there are some cases that require requeueing
	if !allDeleted || inProgressStrategySet {
		if requeueDelay == 0 {
			requeueDelay = common.DefaultRequeueDelay
		} else {
			requeueDelay = min(requeueDelay, common.DefaultRequeueDelay)
		}
	}

	return requeueDelay, existingPipelineDef, err
}

// determine if this Pipeline is owned by this PipelineRollout
func checkOwnerRef(ownerRefs []metav1.OwnerReference, uid k8stypes.UID) bool {
	// no owners
	if len(ownerRefs) == 0 {
		return false
	}
	for _, ref := range ownerRefs {
		if ref.Kind == "PipelineRollout" && ref.UID == uid {
			return true
		}
	}
	return false
}

// take the existing pipeline and merge anything needed from the new pipeline definition
func (r *PipelineRolloutReconciler) merge(existingPipeline, newPipeline *unstructured.Unstructured) (*unstructured.Unstructured, error) {
	resultPipeline := existingPipeline.DeepCopy()

	var specAsMap map[string]interface{}
	if err := util.StructToStruct(newPipeline.Object["spec"], &specAsMap); err != nil {
		return resultPipeline, fmt.Errorf("failed to get spec from new Pipeline: %w", err)
	}
	resultPipeline.Object["spec"] = specAsMap
	resultPipeline.SetAnnotations(util.MergeMaps(existingPipeline.GetAnnotations(), newPipeline.GetAnnotations()))
	resultPipeline.SetLabels(util.MergeMaps(existingPipeline.GetLabels(), newPipeline.GetLabels()))

	return resultPipeline, nil
}

// return a requeue delay greater than 0 if requeue is needed, and return error if any (if returning an error, we will requeue anyway)
func (r *PipelineRolloutReconciler) processExistingPipeline(ctx context.Context, pipelineRollout *apiv1.PipelineRollout,
	existingPipelineDef, newPipelineDef *unstructured.Unstructured, syncStartTime time.Time) (time.Duration, error) {

	numaLogger := logger.FromContext(ctx)

	// what is the preferred strategy for this namespace?
	userPreferredStrategy, err := usde.GetUserStrategy(ctx, newPipelineDef.GetNamespace(), existingPipelineDef.GetKind())
	if err != nil {
		return 0, err
	}

	// does the Resource need updating, and if so how?
	// TODO: handle recreate parameter
	pipelineNeedsToUpdate, upgradeStrategyType, _, _, _, _, err := usde.ResourceNeedsUpdating(ctx, newPipelineDef, existingPipelineDef, []riders.Rider{}, unstructured.UnstructuredList{})
	if err != nil {
		return 0, err
	}

	numaLogger.
		WithValues("pipelineNeedsToUpdate", pipelineNeedsToUpdate, "upgradeStrategyType", upgradeStrategyType).
		Debug("Upgrade decision result")

	// set the Status appropriately to "Pending" or "Deployed" depending on whether pipeline needs to update
	if pipelineNeedsToUpdate {
		pipelineRollout.Status.MarkPending()
	} else {
		pipelineRollout.Status.MarkDeployed(pipelineRollout.Generation)
	}

	// is there currently an inProgressStrategy for the pipeline? (This will override any new decision)
	inProgressStrategy := r.inProgressStrategyMgr.GetStrategy(ctx, pipelineRollout)
	numaLogger.Debugf("current inProgressStrategy=%s", inProgressStrategy)
	inProgressStrategySet := (inProgressStrategy != apiv1.UpgradeStrategyNoOp)

	// if not, should we set one?
	if !inProgressStrategySet {
		if userPreferredStrategy == config.PPNDStrategyID {
			// if the preferred strategy is PPND, do we need to start the process for PPND (if we haven't already)?
			needPPND := false
			ppndRequired, err := r.needPPND(ctx, pipelineRollout, upgradeStrategyType == apiv1.UpgradeStrategyPPND)
			if err != nil {
				return 0, err
			}
			if ppndRequired == nil { // not enough information
				// TODO: mark something in the Status for why we're remaining in "Pending" here
				return common.DefaultRequeueDelay, nil
			}
			needPPND = *ppndRequired
			if needPPND {
				inProgressStrategy = apiv1.UpgradeStrategyPPND
				r.inProgressStrategyMgr.SetStrategy(ctx, pipelineRollout, inProgressStrategy)
			}
		}
		if userPreferredStrategy == config.ProgressiveStrategyID {
			if upgradeStrategyType == apiv1.UpgradeStrategyProgressive {
				inProgressStrategy = apiv1.UpgradeStrategyProgressive
				r.inProgressStrategyMgr.SetStrategy(ctx, pipelineRollout, inProgressStrategy)
			}
		}
	}

	// don't risk out-of-date cache while performing PPND or Progressive strategy - get
	// the most current version of the Pipeline just in case
	if inProgressStrategy != apiv1.UpgradeStrategyNoOp {
		existingPipelineDef, err = kubernetes.GetLiveResource(ctx, newPipelineDef, "pipelines")
		if err != nil {
			if apierrors.IsNotFound(err) {
				numaLogger.WithValues("pipelineDefinition", *newPipelineDef).Warn("Pipeline not found.")
			} else {
				return 0, fmt.Errorf("error getting Pipeline for status processing: %v", err)
			}
		}
		newPipelineDef, err = r.merge(existingPipelineDef, newPipelineDef)
		if err != nil {
			return 0, err
		}
	}

	requeueDelay := time.Duration(0) // 0 means "no requeue"

	// now do whatever the inProgressStrategy is
	switch inProgressStrategy {
	case apiv1.UpgradeStrategyPPND:
		numaLogger.Debug("processing pipeline with PPND")
		done, err := r.processExistingPipelineWithPPND(ctx, pipelineRollout, existingPipelineDef, newPipelineDef)
		if err != nil {
			return 0, err
		}
		if done {
			r.inProgressStrategyMgr.UnsetStrategy(ctx, pipelineRollout)
		}

	case apiv1.UpgradeStrategyProgressive:
		numaLogger.Debug("processing pipeline with Progressive")

		done, progressiveRequeueDelay, err := progressive.ProcessResource(ctx, pipelineRollout, existingPipelineDef, pipelineNeedsToUpdate, r, r.client)
		if err != nil {
			return 0, err
		}
		if done {
			// we need to prevent the possibility that we're done but we fail to update the Progressive Status
			// therefore, we publish Rollout.Status here, so if that fails, then we won't be "done" and so we'll come back in here to try again
			err = r.updatePipelineRolloutStatus(ctx, pipelineRollout)
			if err != nil {
				return 0, err
			}
			r.inProgressStrategyMgr.UnsetStrategy(ctx, pipelineRollout)
			pipelineRollout.Status.ProgressiveStatus.PromotedPipelineStatus = nil
		} else {
			requeueDelay = progressiveRequeueDelay
		}

	default:
		if pipelineNeedsToUpdate && upgradeStrategyType == apiv1.UpgradeStrategyApply {
			if err := updatePipelineSpec(ctx, r.client, newPipelineDef); err != nil {
				return 0, err
			}
			pipelineRollout.Status.MarkDeployed(pipelineRollout.Generation)
		}
	}

	if pipelineNeedsToUpdate {
		r.customMetrics.ReconciliationDuration.WithLabelValues(ControllerPipelineRollout, "update").Observe(time.Since(syncStartTime).Seconds())
	}

	return requeueDelay, nil
}
func pipelineObservedGenerationCurrent(generation int64, observedGeneration int64) bool {
	return generation <= observedGeneration
}

// Set the Condition in the Status for child resource health

func (r *PipelineRolloutReconciler) processPipelineStatus(ctx context.Context, pipelineRollout *apiv1.PipelineRollout, existingPipelineDef *unstructured.Unstructured) error {
	numaLogger := logger.FromContext(ctx)

	if existingPipelineDef != nil {
		pipelineStatus, err := kubernetes.ParseStatus(existingPipelineDef)
		if err != nil {
			return fmt.Errorf("failed to parse Pipeline Status from pipeline CR: %+v, %v", existingPipelineDef, err)
		}

		numaLogger.Debugf("pipeline status: %v", pipelineStatus)

		r.setChildResourcesHealthCondition(pipelineRollout, existingPipelineDef, &pipelineStatus)
		r.setChildResourcesPauseCondition(pipelineRollout, &pipelineStatus)
	}
	return nil
}

func (r *PipelineRolloutReconciler) setChildResourcesHealthCondition(pipelineRollout *apiv1.PipelineRollout, pipeline *unstructured.Unstructured, pipelineStatus *kubernetes.GenericStatus) {

	pipelinePhase := numaflowv1.PipelinePhase(pipelineStatus.Phase)
	pipelineChildResourceStatus, pipelineChildResourceReason := getPipelineChildResourceHealth(pipelineStatus.Conditions)

	if pipelineChildResourceReason == "Progressing" || !pipelineObservedGenerationCurrent(pipeline.GetGeneration(), pipelineStatus.ObservedGeneration) {
		pipelineRollout.Status.MarkChildResourcesUnhealthy("Progressing", "Pipeline Progressing", pipelineRollout.Generation)
	} else if pipelinePhase == numaflowv1.PipelinePhaseFailed {
		pipelineRollout.Status.MarkChildResourcesUnhealthy("PipelineFailed", "Pipeline Phase=Failed", pipelineRollout.Generation)
	} else if pipelineChildResourceStatus == "False" {
		pipelineRollout.Status.MarkChildResourcesUnhealthy("PipelineFailed", "Pipeline Failed, Pipeline Child Resource(s) Unhealthy", pipelineRollout.Generation)
	} else if pipelinePhase == numaflowv1.PipelinePhasePaused || pipelinePhase == numaflowv1.PipelinePhasePausing {
		pipelineRollout.Status.MarkChildResourcesHealthUnknown("PipelineUnknown", "Pipeline Pausing - health unknown", pipelineRollout.Generation)
	} else if pipelinePhase == numaflowv1.PipelinePhaseDeleting {
		pipelineRollout.Status.MarkChildResourcesUnhealthy("PipelineDeleting", "Pipeline Deleting", pipelineRollout.Generation)
	} else if pipelinePhase == numaflowv1.PipelinePhaseUnknown || pipelineChildResourceStatus == "Unknown" {
		pipelineRollout.Status.MarkChildResourcesHealthUnknown("PipelineUnknown", "Pipeline Phase Unknown", pipelineRollout.Generation)
	} else {
		pipelineRollout.Status.MarkChildResourcesHealthy(pipelineRollout.Generation)
	}

}

func (r *PipelineRolloutReconciler) setChildResourcesPauseCondition(pipelineRollout *apiv1.PipelineRollout, pipelineStatus *kubernetes.GenericStatus) {

	pipelinePhase := numaflowv1.PipelinePhase(pipelineStatus.Phase)

	if pipelinePhase == numaflowv1.PipelinePhasePausing {
		// if BeginTime hasn't been set yet, we must have just started pausing - set it
		if pipelineRollout.Status.PauseStatus.LastPauseBeginTime == metav1.NewTime(initTime) || !pipelineRollout.Status.PauseStatus.LastPauseBeginTime.After(pipelineRollout.Status.PauseStatus.LastPauseEndTime.Time) {
			pipelineRollout.Status.PauseStatus.LastPauseBeginTime = metav1.NewTime(time.Now())
		}
		reason := fmt.Sprintf("Pipeline%s", string(pipelinePhase))
		msg := fmt.Sprintf("Pipeline %s", strings.ToLower(string(pipelinePhase)))
		// if TransitionTime is before or equal to BeginTime, update Pausing metric
		// if it's not, then something is wrong and we don't want to make a bad calculation
		if !pipelineRollout.Status.PauseStatus.LastPauseTransitionTime.After(pipelineRollout.Status.PauseStatus.LastPauseBeginTime.Time) {
			r.updatePauseMetric(pipelineRollout, pipelinePhase)
		}
		pipelineRollout.Status.MarkPipelinePausingOrPaused(reason, msg, pipelineRollout.Generation)
	} else if pipelinePhase == numaflowv1.PipelinePhasePaused {
		// if LastPauseTransitionTime hasn't been set yet, we are just starting to enter paused phase - set it to denote end of pausing
		if pipelineRollout.Status.PauseStatus.LastPauseTransitionTime == metav1.NewTime(initTime) || !pipelineRollout.Status.PauseStatus.LastPauseTransitionTime.After(pipelineRollout.Status.PauseStatus.LastPauseBeginTime.Time) {
			pipelineRollout.Status.PauseStatus.LastPauseTransitionTime = metav1.NewTime(time.Now())
		}
		reason := fmt.Sprintf("Pipeline%s", string(pipelinePhase))
		msg := fmt.Sprintf("Pipeline %s", strings.ToLower(string(pipelinePhase)))
		// if EndTime is before or equal to BeginTime, update Paused metric
		// if it's not, then something is wrong, and we don't want to make a bad calculation
		if !pipelineRollout.Status.PauseStatus.LastPauseEndTime.After(pipelineRollout.Status.PauseStatus.LastPauseBeginTime.Time) {
			r.updatePauseMetric(pipelineRollout, pipelinePhase)
		}
		pipelineRollout.Status.MarkPipelinePausingOrPaused(reason, msg, pipelineRollout.Generation)
	} else {
		// only set EndTime if BeginTime has been previously set AND EndTime is before/equal to BeginTime
		// EndTime is either just initialized or the end of a previous pause which is why it will be before the new BeginTime
		if (pipelineRollout.Status.PauseStatus.LastPauseBeginTime != metav1.NewTime(initTime)) && !pipelineRollout.Status.PauseStatus.LastPauseEndTime.After(pipelineRollout.Status.PauseStatus.LastPauseBeginTime.Time) {
			pipelineRollout.Status.PauseStatus.LastPauseEndTime = metav1.NewTime(time.Now())
		}
		// if phase is not Paused or Pausing, we always reset the metrics to 0 without fail
		r.updatePauseMetric(pipelineRollout, pipelinePhase)
		pipelineRollout.Status.MarkPipelineUnpaused(pipelineRollout.Generation)
	}

}

func (r *PipelineRolloutReconciler) updatePauseMetric(pipelineRollout *apiv1.PipelineRollout, pipelinePhase numaflowv1.PipelinePhase) {

	var pipelineSpec numaflowtypes.PipelineSpec
	_ = json.Unmarshal(pipelineRollout.Spec.Pipeline.Spec.Raw, &pipelineSpec)

	// if pause is manual, set metrics back to 0
	if r.isSpecBasedPause(pipelineSpec) {
		r.setPauseMetrics(pipelineRollout.Namespace, pipelineRollout.Name, float64(0), float64(0))
	} else if pipelinePhase == numaflowv1.PipelinePhasePaused {
		// if pipeline is Paused, set Paused metric to time duration since last transition time
		r.setPauseMetrics(pipelineRollout.Namespace, pipelineRollout.Name, time.Since(pipelineRollout.Status.PauseStatus.LastPauseTransitionTime.Time).Seconds(), float64(0))
	} else if pipelinePhase == numaflowv1.PipelinePhasePausing {
		// if pipeline is Pausing, set Pausing metric to time duration since last pause begin time
		r.setPauseMetrics(pipelineRollout.Namespace, pipelineRollout.Name, float64(0), time.Since(pipelineRollout.Status.PauseStatus.LastPauseBeginTime.Time).Seconds())
	} else {
		// otherwise set both metrics back to 0
		r.setPauseMetrics(pipelineRollout.Namespace, pipelineRollout.Name, float64(0), float64(0))
	}

}

func (r *PipelineRolloutReconciler) setPauseMetrics(namespace, name string, pausedVal, pausingVal float64) {
	r.customMetrics.PipelinePausedSeconds.WithLabelValues(namespace, name).Set(pausedVal)
	r.customMetrics.PipelinePausingSeconds.WithLabelValues(namespace, name).Set(pausingVal)
}

func (r *PipelineRolloutReconciler) needsUpdate(old, new *apiv1.PipelineRollout) bool {
	if old == nil {
		return true
	}

	// check for any fields we might update in the Spec - generally we'd only update a Finalizer or maybe something in the metadata
	if !equality.Semantic.DeepEqual(old.Finalizers, new.Finalizers) {
		return true
	}
	return false
}

// SetupWithManager sets up the controller with the Manager.
func (r *PipelineRolloutReconciler) SetupWithManager(ctx context.Context, mgr ctrl.Manager) error {

	numaLogger := logger.FromContext(ctx)
	controller, err := runtimecontroller.New(ControllerPipelineRollout, mgr, runtimecontroller.Options{Reconciler: r})
	if err != nil {
		return err
	}

	// Watch PipelineRollouts
	if err := controller.Watch(source.Kind(mgr.GetCache(), &apiv1.PipelineRollout{},
		&handler.TypedEnqueueRequestForObject[*apiv1.PipelineRollout]{}, ctlrcommon.TypedGenerationChangedPredicate[*apiv1.PipelineRollout]{})); err != nil {
		return fmt.Errorf("failed to watch PipelineRollouts: %v", err)
	}

	// Watch Pipelines
	pipelineUns := &unstructured.Unstructured{}
	pipelineUns.SetGroupVersionKind(schema.GroupVersionKind{
		Kind:    common.NumaflowPipelineKind,
		Group:   common.NumaflowAPIGroup,
		Version: common.NumaflowAPIVersion,
	})
	if err := controller.Watch(source.Kind(mgr.GetCache(), pipelineUns,
		handler.TypedEnqueueRequestForOwner[*unstructured.Unstructured](mgr.GetScheme(), mgr.GetRESTMapper(),
			&apiv1.PipelineRollout{}, handler.OnlyControllerOwner()), predicate.TypedResourceVersionChangedPredicate[*unstructured.Unstructured]{})); err != nil {
		return fmt.Errorf("failed to watch Pipelines: %v", err)
	}

	// Watch AnalysisRuns that are owned by the Pipelines that PipelineRollout owns (this enqueues the PipelineRollout)
	if err := controller.Watch(
		source.Kind(mgr.GetCache(), &argorolloutsv1.AnalysisRun{},
			handler.TypedEnqueueRequestsFromMapFunc(func(ctx context.Context, analysisRun *argorolloutsv1.AnalysisRun) []reconcile.Request {

				var reqs []reconcile.Request

				// Check if Pipeline is the owner
				for _, analysisRunOwner := range analysisRun.GetOwnerReferences() {
					// Check if the owner is of Kind 'Pipeline' and is marked as "Controller"
					if analysisRunOwner.Kind == "Pipeline" && *analysisRunOwner.Controller {

						// find the pipeline so we can enqueue the PipelineRollout which owns it (if one does)
						pipeline, err := kubernetes.GetResource(ctx, r.client, numaflowv1.PipelineGroupVersionKind,
							k8stypes.NamespacedName{Namespace: analysisRun.GetNamespace(), Name: analysisRunOwner.Name})
						if err != nil {
							numaLogger.WithValues(
								"AnalysisRun", fmt.Sprintf("%s:%s", analysisRun.Namespace, analysisRun.Name),
								"Pipeline", fmt.Sprintf("%s:%s", analysisRun.Namespace, analysisRunOwner.Name)).Warnf("Unable to get Pipeline owner of AnalysisRun")
							continue
						}

						// See if a PipelineRollout owns the Pipeline: if so, enqueue it
						for _, pipelineOwner := range pipeline.GetOwnerReferences() {
							if pipelineOwner.Kind == "PipelineRollout" && *pipelineOwner.Controller {

								reqs = append(reqs, reconcile.Request{
									NamespacedName: types.NamespacedName{
										Name:      pipelineOwner.Name,
										Namespace: analysisRun.GetNamespace(),
									},
								})
							}
						}
					}
				}
				return reqs
			}),
			predicate.TypedResourceVersionChangedPredicate[*argorolloutsv1.AnalysisRun]{})); err != nil {

		return fmt.Errorf("failed to watch AnalysisRuns: %w", err)
	}

	return nil
}

func updatePipelineSpec(ctx context.Context, c client.Client, obj *unstructured.Unstructured) error {
	return kubernetes.UpdateResource(ctx, c, obj)
}

// take the Metadata (Labels and Annotations) specified in the PipelineRollout plus any others that apply to all Pipelines
func getBasePipelineMetadata(pipelineRollout *apiv1.PipelineRollout) (apiv1.Metadata, error) {
	labelMapping := map[string]string{}
	for key, val := range pipelineRollout.Spec.Pipeline.Labels {
		labelMapping[key] = val
	}
	var pipelineSpec numaflowtypes.PipelineSpec

	if err := json.Unmarshal(pipelineRollout.Spec.Pipeline.Spec.Raw, &pipelineSpec); err != nil {
		return apiv1.Metadata{}, fmt.Errorf("failed to unmarshal pipeline spec: %v", err)
	}

	labelMapping[common.LabelKeyISBServiceRONameForPipeline] = pipelineSpec.GetISBSvcName()
	labelMapping[common.LabelKeyParentRollout] = pipelineRollout.Name

	return apiv1.Metadata{Labels: labelMapping, Annotations: pipelineRollout.Spec.Pipeline.Annotations}, nil

}

func (r *PipelineRolloutReconciler) updatePipelineRolloutStatus(ctx context.Context, pipelineRollout *apiv1.PipelineRollout) error {
	numaLogger := logger.FromContext(ctx)

	err := r.client.Status().Update(ctx, pipelineRollout)

	if err != nil && apierrors.IsConflict(err) {
		// there was a Resource Version conflict error (i.e. an update was made to PipelineRollout after the version we retrieved), so retry using the latest Resource Version: get the PipelineRollout live resource
		// and attach our Status to it.
		// The reason this is okay is because we are the only ones who write the Status, and because we retrieved the live version of this ISBServiceRollout at the beginning of the reconciliation
		// Therefore, we know that the Status is totally current.
		livePipelineRollout, err := kubernetes.NumaplaneClient.NumaplaneV1alpha1().PipelineRollouts(pipelineRollout.Namespace).Get(ctx, pipelineRollout.Name, metav1.GetOptions{})
		if err != nil {
			if apierrors.IsNotFound(err) {
				numaLogger.Info("PipelineRollout not found, %v", err)
				return nil
			}
			return fmt.Errorf("error getting the live PipelineRollout after attempting to update the PipelineRollout Status: %w", err)
		}
		status := pipelineRollout.Status // save off the Status
		*pipelineRollout = *livePipelineRollout
		numaLogger.Debug("resource version conflict error after getting latest PipelineRollout Status: try again with latest resource version")
		pipelineRollout.Status = status
		err = r.client.Status().Update(ctx, pipelineRollout)
		if err != nil {
			return fmt.Errorf("consecutive errors attempting to update PipelineRolloutStatus: %w", err)
		}
		return nil
	}
	return err
}

func (r *PipelineRolloutReconciler) updatePipelineRolloutStatusToFailed(ctx context.Context, pipelineRollout *apiv1.PipelineRollout, err error) error {
	pipelineRollout.Status.MarkFailed(err.Error())
	return r.updatePipelineRolloutStatus(ctx, pipelineRollout)
}

// if we did, we can create the pipeline definition and return it
func (r *PipelineRolloutReconciler) makeTargetPipelineDefinition(
	ctx context.Context,
	pipelineRollout *apiv1.PipelineRollout,
) (*unstructured.Unstructured, error) {
	numaLogger := logger.FromContext(ctx)

	// which InterstepBufferServiceName should we use?
	// If there is an upgrading isbsvc, use that
	// Otherwise, use the promoted one
	// TODO: consider case that there's an "upgrading" isbsvc, but the preferred strategy has just changed to something
	// other than progressive - we may need isbsvc's "in-progress-strategy" to inform pipeline's strategy
	isbsvc, err := r.getISBSvc(ctx, pipelineRollout, common.LabelValueUpgradeInProgress)
	if err != nil {
		return nil, err
	}
	if isbsvc == nil {
		numaLogger.Debug("no Upgrading isbsvc found for Pipeline, will find promoted one")
		isbsvc, err = r.getISBSvc(ctx, pipelineRollout, common.LabelValueUpgradePromoted)
		if err != nil {
			return nil, fmt.Errorf("failed to find isbsvc that's 'promoted': won't be able to reconcile PipelineRollout, err=%v", err)
		}
		if isbsvc == nil {
			numaLogger.Debug("no Upgrading or Promoted isbsvc found for Pipeline")
			return nil, nil
		}
	}

	metadata, err := getBasePipelineMetadata(pipelineRollout)
	if err != nil {
		return nil, err
	}
	metadata.Labels[common.LabelKeyUpgradeState] = string(common.LabelValueUpgradePromoted)
	metadata.Labels[common.LabelKeyISBServiceChildNameForPipeline] = isbsvc.GetName()

	// determine name of the Pipeline
	pipelineName, err := ctlrcommon.GetChildName(ctx, pipelineRollout, r, common.LabelValueUpgradePromoted, nil, r.client, true)
	if err != nil {
		return nil, err
	}

	pipelineDef, err := r.makePipelineDefinition(pipelineRollout, pipelineName, isbsvc.GetName(), metadata)
	return pipelineDef, err
}

func (r *PipelineRolloutReconciler) getISBSvcRollout(
	ctx context.Context,
	pipelineRollout *apiv1.PipelineRollout,
) (*apiv1.ISBServiceRollout, error) {
	// get the ISBServiceRollout name from the PipelineRollout's Pipeline spec
	var pipelineSpec numaflowtypes.PipelineSpec
	if err := json.Unmarshal(pipelineRollout.Spec.Pipeline.Spec.Raw, &pipelineSpec); err != nil {
		return nil, fmt.Errorf("failed to unmarshal pipeline spec: %v", err)
	}
	isbsvcRolloutName := pipelineSpec.GetISBSvcName()

	isbServiceRollout := &apiv1.ISBServiceRollout{}
	err := r.client.Get(ctx, k8stypes.NamespacedName{Namespace: pipelineRollout.GetNamespace(), Name: isbsvcRolloutName}, isbServiceRollout)
	return isbServiceRollout, err
}

func (r *PipelineRolloutReconciler) makePipelineDefinition(
	pipelineRollout *apiv1.PipelineRollout,
	pipelineName string,
	isbsvcName string,
	metadata apiv1.Metadata,
) (*unstructured.Unstructured, error) {
	args := struct {
		PipelineName      string
		PipelineNamespace string
	}{
		PipelineName:      pipelineName,
		PipelineNamespace: pipelineRollout.Namespace,
	}

	f := func(data []byte) string {
		dataString := string(data)
		dataString = strings.ReplaceAll(dataString, "pipeline-name", "PipelineName")
		dataString = strings.ReplaceAll(dataString, "pipeline-namespace", "PipelineNamespace")
		return dataString
	}

	pipelineSpec, err := ctlrcommon.ResolveTemplateSpec(pipelineRollout.Spec.Pipeline.Spec, args, f)
	if err != nil {
		return nil, err
	}

	metadataResolved, err := ctlrcommon.ResolveTemplateSpec(metadata, args, f)
	if err != nil {
		return nil, err
	}

	pipelineDef := &unstructured.Unstructured{Object: make(map[string]interface{})}
	// use the incoming spec from the PipelineRollout after templating, except replace the InterstepBufferServiceName with the one that's dynamically derived
	pipelineDef.Object["spec"] = pipelineSpec
	pipelineDef.Object["metadata"] = metadataResolved
	pipelineDef.SetGroupVersionKind(numaflowv1.PipelineGroupVersionKind)
	pipelineDef.SetName(pipelineName)
	pipelineDef.SetNamespace(pipelineRollout.Namespace)
	pipelineDef.SetOwnerReferences([]metav1.OwnerReference{*metav1.NewControllerRef(pipelineRollout.GetObjectMeta(), apiv1.PipelineRolloutGroupVersionKind)})

	if err := numaflowtypes.PipelineWithISBServiceName(pipelineDef, isbsvcName); err != nil {
		return nil, err
	}

	return pipelineDef, nil
}

func (r *PipelineRolloutReconciler) drain(ctx context.Context, pipeline *unstructured.Unstructured) error {
	patchJson := `{"spec": {"lifecycle": {"desiredPhase": "Paused"}}}`
	return kubernetes.PatchResource(ctx, r.client, pipeline, patchJson, k8stypes.MergePatchType)
}

// ChildNeedsUpdating() tests for essential equality, with any fields that Numaplane manipulates eliminated from the comparison
// This implements a function of the progressiveController interface
func (r *PipelineRolloutReconciler) ChildNeedsUpdating(ctx context.Context, from, to *unstructured.Unstructured) (bool, error) {
	numaLogger := logger.FromContext(ctx)
	fromCopy := from.DeepCopy()
	toCopy := to.DeepCopy()
	// remove lifecycle.desiredPhase field from comparison to test for equality
	numaflowtypes.PipelineWithoutDesiredPhase(fromCopy)
	err := numaflowtypes.PipelineWithoutScaleMinMax(fromCopy)
	if err != nil {
		return false, err
	}
	numaflowtypes.PipelineWithoutDesiredPhase(toCopy)
	err = numaflowtypes.PipelineWithoutScaleMinMax(toCopy)
	if err != nil {
		return false, err
	}

	specsEqual := util.CompareStructNumTypeAgnostic(fromCopy.Object["spec"], toCopy.Object["spec"])
	numaLogger.Debugf("specsEqual: %t, from=%v, to=%v\n",
		specsEqual, fromCopy.Object["spec"], toCopy.Object["spec"])
	labelsEqual := util.CompareMaps(from.GetLabels(), to.GetLabels())
	numaLogger.Debugf("labelsEqual: %t, from Labels=%v, to Labels=%v", labelsEqual, from.GetLabels(), to.GetLabels())
	annotationsEqual := util.CompareMaps(from.GetAnnotations(), to.GetAnnotations())
	numaLogger.Debugf("annotationsEqual: %t, from Annotations=%v, to Annotations=%v", annotationsEqual, from.GetAnnotations(), to.GetAnnotations())

	return !specsEqual || !labelsEqual || !annotationsEqual, nil
}

func getPipelineChildResourceHealth(conditions []metav1.Condition) (metav1.ConditionStatus, string) {
	for _, cond := range conditions {
		switch cond.Type {
		case "VerticesHealthy", "SideInputsManagersHealthy", "DaemonServiceHealthy":
			// if any child resource unhealthy return status (false/unknown)
			if cond.Status != metav1.ConditionTrue {
				return cond.Status, cond.Reason
			}
		}
	}
	return metav1.ConditionTrue, ""
}

func (r *PipelineRolloutReconciler) getCurrentChildCount(rolloutObject ctlrcommon.RolloutObject) (int32, bool) {
	pipelineRollout := rolloutObject.(*apiv1.PipelineRollout)
	if pipelineRollout.Status.NameCount == nil {
		return int32(0), false
	} else {
		return *pipelineRollout.Status.NameCount, true
	}
}

func (r *PipelineRolloutReconciler) updateCurrentChildCount(ctx context.Context, rolloutObject ctlrcommon.RolloutObject, nameCount int32) error {
	pipelineRollout := rolloutObject.(*apiv1.PipelineRollout)
	pipelineRollout.Status.NameCount = &nameCount
	return r.updatePipelineRolloutStatus(ctx, pipelineRollout)
}

// IncrementChildCount increments the child count for the Rollout and returns the count to use
// This implements a function of the RolloutController interface
func (r *PipelineRolloutReconciler) IncrementChildCount(ctx context.Context, rolloutObject ctlrcommon.RolloutObject) (int32, error) {
	currentNameCount, found := r.getCurrentChildCount(rolloutObject)
	if !found {
		currentNameCount = int32(0)
		err := r.updateCurrentChildCount(ctx, rolloutObject, int32(0))
		if err != nil {
			return int32(0), err
		}
	}

	// For readability of the pipeline name, keep the count from getting too high by rolling around back to 0
	// TODO: consider handling the extremely rare case that user still has a "promoted" child of index 0 running
	nextNameCount := currentNameCount + 1
	if nextNameCount > common.MaxNameCount {
		nextNameCount = 0
	}

	err := r.updateCurrentChildCount(ctx, rolloutObject, nextNameCount)
	if err != nil {
		return int32(0), err
	}
	return currentNameCount, nil
}

// Recycle deletes child; returns true if it was in fact deleted
// This implements a function of the RolloutController interface
func (r *PipelineRolloutReconciler) Recycle(ctx context.Context,
	pipeline *unstructured.Unstructured,
	c client.Client,
) (bool, error) {
	numaLogger := logger.FromContext(ctx)

	pipelineRollout, err := numaflowtypes.GetRolloutForPipeline(ctx, c, pipeline)
	if err != nil {
		return false, err
	}

	// Need to determine how to delete the pipeline
	// Use the "upgrade-strategy-reason" Label to determine how
	// if upgrade-strategy-reason="delete/recreate", then don't pause at all (it will have already paused if we're in PPND)
	// if upgrade-strategy-reason="progressive success", then either just pause, or pause and drain,
	//    depending on PipelineRollout specification (TODO: https://github.com/numaproj/numaplane/issues/512)
	// if upgrade-strategy-reason="progressive failure", then don't pause at all (in this case we are replacing a failed pipeline)
	upgradeState, upgradeStateReason := ctlrcommon.GetUpgradeState(ctx, c, pipeline)
	if upgradeState == nil || *upgradeState != common.LabelValueUpgradeRecyclable {
		numaLogger.Error(errors.New("should not call Recycle() on a Pipeline which is not in recyclable Upgrade State"), "Recycle() called on pipeline",
			"namespace", pipeline.GetNamespace(), "name", pipeline.GetName(), "labels", pipeline.GetLabels())
	}
	pause := false
	requireDrain := false
	if upgradeStateReason != nil {
		switch *upgradeStateReason {
		case common.LabelValueDeleteRecreateChild:
			// this is the case of the pipeline being deleted and recreated, either due to a change on the pipeline or on the isbsvc
			// which required that.
			// no need to pause here (for the case of PPND, it will have already been done before getting here)
		case common.LabelValueProgressiveSuccess:
			// this is the case of the previous "promoted" pipeline being deleted because the Progressive upgrade succeeded
			// in this case, we pause the pipeline because we want to push all of the remaining data in there through
			pause = true
			// TODO: make configurable (https://github.com/numaproj/numaplane/issues/512)
			requireDrain = true

		case common.LabelValueProgressiveFailure:
			// this is the case of a previously failed "upgrading" pipeline which was replaced with a new one
			// no need to pause since it's unhealthy
		}
	}

	if requireDrain {
		modified, err := r.ensurePipelineIsDrainable(ctx, pipeline)
		if err != nil {
			return false, err
		}
		if modified {
			// since we just changed the pipeline, give numaflow a chance to reconcile it and then pause it, so requeue
			return false, nil
		}
	}

	if pause {
		// check if the Pipeline has been paused or if it can't be paused: if so, then delete the pipeline
		pausedOrWontPause, err := numaflowtypes.IsPipelinePausedOrWontPause(ctx, pipeline, pipelineRollout, requireDrain)
		if err != nil {
			return false, err
		}
		if pausedOrWontPause {
			err = kubernetes.DeleteResource(ctx, c, pipeline)
			return true, err
		}
		// make sure we request Paused if we haven't yet
		desiredPhaseSetting, err := numaflowtypes.GetPipelineDesiredPhase(pipeline)
		if err != nil {
			return false, err
		}
		if desiredPhaseSetting != string(numaflowv1.PipelinePhasePaused) {
			_ = r.drain(ctx, pipeline)
			return false, nil
		}
	} else {
		err = kubernetes.DeleteResource(ctx, c, pipeline)
		return true, err
	}

	return false, nil

}

// get the isbsvc child of ISBServiceRollout with the given upgrading state label
func (r *PipelineRolloutReconciler) getISBSvc(ctx context.Context, pipelineRollout *apiv1.PipelineRollout, upgradeState common.UpgradeState) (*unstructured.Unstructured, error) {
	isbsvcRollout, err := r.getISBSvcRollout(ctx, pipelineRollout)
	if err != nil || isbsvcRollout == nil {
		return nil, fmt.Errorf("unable to find ISBServiceRollout, err=%v", err)
	}

	isbsvc, err := ctlrcommon.FindMostCurrentChildOfUpgradeState(ctx, isbsvcRollout, upgradeState, nil, false, r.client)
	if err != nil {
		return nil, err
	}
	return isbsvc, nil
}

// get all isbsvc children of ISBServiceRollout with the given upgrading state label
func (r *PipelineRolloutReconciler) getISBServicesByUpgradeState(ctx context.Context, pipelineRollout *apiv1.PipelineRollout, upgradeState common.UpgradeState) (*unstructured.UnstructuredList, error) {
	isbsvcRollout, err := r.getISBSvcRollout(ctx, pipelineRollout)
	if err != nil || isbsvcRollout == nil {
		return nil, fmt.Errorf("unable to find ISBServiceRollout, err=%v", err)
	}

	return ctlrcommon.FindChildrenOfUpgradeState(ctx, isbsvcRollout, upgradeState, nil, false, r.client)
}

func (r *PipelineRolloutReconciler) ErrorHandler(ctx context.Context, pipelineRollout *apiv1.PipelineRollout, err error, reason, msg string) {
	numaLogger := logger.FromContext(ctx)
	numaLogger.Error(err, "ErrorHandler")
	r.customMetrics.PipelineROSyncErrors.WithLabelValues().Inc()
	r.recorder.Eventf(pipelineRollout, corev1.EventTypeWarning, reason, msg+" %v", err.Error())
}

// return true if there are still more pipelines that need to be deleted
func (r *PipelineRolloutReconciler) garbageCollectChildren(
	ctx context.Context,
	pipelineRollout *apiv1.PipelineRollout,
) (bool, error) {
	numaLogger := logger.FromContext(ctx)

	// first check to see if there are any isbservices that are marked "recyclable"
	// our pipelines need to be marked "recyclable" if they are using one of those
	recyclableISBServices, err := r.getISBServicesByUpgradeState(ctx, pipelineRollout, common.LabelValueUpgradeRecyclable)
	if err != nil {
		return false, fmt.Errorf("error getting isbservices of type recyclable: %s", err.Error())
	}
	numaLogger.WithValues("recyclable isbservices", recyclableISBServices).Debug("locating recyclable isbservices")

	allPipelines, err := numaflowtypes.GetPipelinesForRollout(ctx, r.client, pipelineRollout, false)
	if err != nil {
		return false, fmt.Errorf("error getting all pipelines (in order to mark recyclable): %s", err.Error())
	}

	// for each recyclable isbsvc:
	for _, isbsvc := range recyclableISBServices.Items {
		// see if any pipelines are using it: if so, mark them "recyclable"
		for _, pipeline := range allPipelines.Items {
			pipelineISBSvcName, err := numaflowtypes.GetPipelineISBSVCName(&pipeline)
			if err != nil {
				return false, err
			}
			if pipelineISBSvcName == isbsvc.GetName() {
				recyclableReason := isbsvc.GetLabels()[common.LabelKeyUpgradeStateReason]
				numaLogger.WithValues("pipeline", pipeline.GetName(), "isbsvc", pipelineISBSvcName).Debug("marking pipeline 'recyclable' since isbsvc is 'recyclable'")
				upgradeStateReason := common.UpgradeStateReason(recyclableReason)
				err = ctlrcommon.UpdateUpgradeState(ctx, r.client, common.LabelValueUpgradeRecyclable, &upgradeStateReason, &pipeline)
				if err != nil {
					return false, fmt.Errorf("failed to mark pipeline %s 'recyclable': %s/%s", pipeline.GetNamespace(), pipeline.GetName(), err.Error())
				}
			}
		}

	}

	return ctlrcommon.GarbageCollectChildren(ctx, pipelineRollout, r, r.client)
}

// In order to be "drainable", a Pipeline must not have any Vertices other than Source Vertex which have min=max=0,
// since in order to drain, we need to be able to process messages from source through sink.
// If it does have min=max=0, we need to patch it
// return whether a modification was made to the pipeline
func (r *PipelineRolloutReconciler) ensurePipelineIsDrainable(ctx context.Context, pipeline *unstructured.Unstructured) (bool, error) {
	numaLogger := logger.FromContext(ctx).WithValues("pipeline", pipeline.GetName())

	vertexScaleDefinitions, err := getScaleValuesFromPipelineSpec(ctx, pipeline)
	if err != nil {
		return false, err
	}
	modified := false
	for i, vertexScaleDef := range vertexScaleDefinitions {
		if vertexScaleDef.ScaleDefinition != nil && vertexScaleDef.ScaleDefinition.Max != nil && *vertexScaleDef.ScaleDefinition.Max == 0 {
			// TODO: ideally we would only do this for non-source vertices; effect is that when this is called as part of recycling pipeline,
			// we briefly resume the Source but then take it back down to 0 Pods during the pause which is unnnecessary
			numaLogger.WithValues("vertex", vertexScaleDef.VertexName).Debugf("vertex has scale.max=0; need to increase to 1 in order to drain before deletion")
			one := int64(1)
			vertexScaleDef.ScaleDefinition.Min = &one
			vertexScaleDef.ScaleDefinition.Max = &one
			vertexScaleDefinitions[i] = vertexScaleDef
			modified = true
		}
	}
	if modified {
		if err = applyScaleValuesToLivePipeline(ctx, pipeline, vertexScaleDefinitions, r.client); err != nil {
			return false, err
		}
	}
	return modified, nil
}

func getLivePipelineRollout(ctx context.Context, name, namespace string) (*apiv1.PipelineRollout, error) {
	PipelineRollout, err := kubernetes.NumaplaneClient.NumaplaneV1alpha1().PipelineRollouts(namespace).Get(ctx, name, metav1.GetOptions{})
	if err != nil {
		return nil, err
	}
	PipelineRollout.SetGroupVersionKind(apiv1.PipelineRolloutGroupVersionKind)

	return PipelineRollout, err
}

<<<<<<< HEAD
func (r *PipelineRolloutReconciler) GetDesiredRiders(rolloutObject ctlrcommon.RolloutObject, pipeline *unstructured.Unstructured) ([]riders.Rider, error) {
	desiredRiders := []riders.Rider{}
	// TODO
	return desiredRiders, nil
}

func (r *PipelineRolloutReconciler) GetExistingRiders(ctx context.Context, rolloutObject ctlrcommon.RolloutObject, upgrading bool) (unstructured.UnstructuredList, error) {
	// TODO
	return unstructured.UnstructuredList{}, nil
=======
// listAndDeleteChildPipelines lists all child pipelines and deletes them
// return true if we need to requeue
func (r *PipelineRolloutReconciler) listAndDeleteChildPipelines(ctx context.Context, pipelineRollout *apiv1.PipelineRollout) (bool, error) {
	numaLogger := logger.FromContext(ctx)
	pipelineList, err := kubernetes.ListLiveResource(ctx, common.NumaflowAPIGroup, common.NumaflowAPIVersion, numaflowv1.PipelineGroupVersionResource.Resource,
		pipelineRollout.Namespace, fmt.Sprintf("%s=%s", common.LabelKeyParentRollout, pipelineRollout.Name), "")
	if err != nil {
		if apierrors.IsNotFound(err) {
			numaLogger.Warnf("no child pipeline found for PipelineRollout %s/%s: %v", pipelineRollout.Namespace, pipelineRollout.Name, err)
			return false, nil
		}
		return false, err
	}
	if pipelineList != nil && len(pipelineList.Items) > 0 {
		// Delete all pipelines that are children of this PipelineRollout
		numaLogger.Infof("Deleting pipeline %s/%s", pipelineRollout.Namespace, pipelineRollout.Name)
		for _, pipeline := range pipelineList.Items {
			if err := r.client.Delete(ctx, &pipeline); err != nil {
				return false, err
			}
		}
		return true, nil
	}
	return false, nil
>>>>>>> 56548a29
}<|MERGE_RESOLUTION|>--- conflicted
+++ resolved
@@ -1278,7 +1278,6 @@
 	return PipelineRollout, err
 }
 
-<<<<<<< HEAD
 func (r *PipelineRolloutReconciler) GetDesiredRiders(rolloutObject ctlrcommon.RolloutObject, pipeline *unstructured.Unstructured) ([]riders.Rider, error) {
 	desiredRiders := []riders.Rider{}
 	// TODO
@@ -1288,7 +1287,8 @@
 func (r *PipelineRolloutReconciler) GetExistingRiders(ctx context.Context, rolloutObject ctlrcommon.RolloutObject, upgrading bool) (unstructured.UnstructuredList, error) {
 	// TODO
 	return unstructured.UnstructuredList{}, nil
-=======
+}
+
 // listAndDeleteChildPipelines lists all child pipelines and deletes them
 // return true if we need to requeue
 func (r *PipelineRolloutReconciler) listAndDeleteChildPipelines(ctx context.Context, pipelineRollout *apiv1.PipelineRollout) (bool, error) {
@@ -1313,5 +1313,4 @@
 		return true, nil
 	}
 	return false, nil
->>>>>>> 56548a29
 }