/*
Copyright 2023.

Licensed under the Apache License, Version 2.0 (the "License");
you may not use this file except in compliance with the License.
You may obtain a copy of the License at

    http://www.apache.org/licenses/LICENSE-2.0

Unless required by applicable law or agreed to in writing, software
distributed under the License is distributed on an "AS IS" BASIS,
WITHOUT WARRANTIES OR CONDITIONS OF ANY KIND, either express or implied.
See the License for the specific language governing permissions and
limitations under the License.
*/

package pipelinerollout

import (
	"context"
	"encoding/json"
	"errors"
	"fmt"
	"strings"
	"sync"
	"time"

	corev1 "k8s.io/api/core/v1"
	"k8s.io/apimachinery/pkg/api/equality"
	apierrors "k8s.io/apimachinery/pkg/api/errors"
	metav1 "k8s.io/apimachinery/pkg/apis/meta/v1"
	"k8s.io/apimachinery/pkg/apis/meta/v1/unstructured"
	"k8s.io/apimachinery/pkg/runtime"
	"k8s.io/apimachinery/pkg/runtime/schema"
	k8stypes "k8s.io/apimachinery/pkg/types"
	"k8s.io/client-go/tools/record"
	"k8s.io/client-go/util/workqueue"
	ctrl "sigs.k8s.io/controller-runtime"
	"sigs.k8s.io/controller-runtime/pkg/client"
	runtimecontroller "sigs.k8s.io/controller-runtime/pkg/controller"
	"sigs.k8s.io/controller-runtime/pkg/controller/controllerutil"
	"sigs.k8s.io/controller-runtime/pkg/handler"
	"sigs.k8s.io/controller-runtime/pkg/predicate"
	"sigs.k8s.io/controller-runtime/pkg/source"

	numaflowv1 "github.com/numaproj/numaflow/pkg/apis/numaflow/v1alpha1"
	"github.com/numaproj/numaplane/internal/common"
	ctlrcommon "github.com/numaproj/numaplane/internal/controller/common"
	"github.com/numaproj/numaplane/internal/controller/common/numaflowtypes"
	"github.com/numaproj/numaplane/internal/controller/config"
	"github.com/numaproj/numaplane/internal/controller/progressive"
	"github.com/numaproj/numaplane/internal/usde"
	"github.com/numaproj/numaplane/internal/util"
	"github.com/numaproj/numaplane/internal/util/kubernetes"
	"github.com/numaproj/numaplane/internal/util/logger"
	"github.com/numaproj/numaplane/internal/util/metrics"
	apiv1 "github.com/numaproj/numaplane/pkg/apis/numaplane/v1alpha1"
)

const (
	ControllerPipelineRollout = "pipeline-rollout-controller"
	loggerName                = "pipelinerollout-reconciler"
	numWorkers                = 16 // can consider making configurable
)

var (
	PipelineROReconciler *PipelineRolloutReconciler
	initTime             time.Time
)

// PipelineRolloutReconciler reconciles a PipelineRollout object
type PipelineRolloutReconciler struct {
	client client.Client
	scheme *runtime.Scheme

	// Queue contains the list of PipelineRollouts that currently need to be reconciled
	// both PipelineRolloutReconciler.Reconcile() and other Rollout reconcilers can add PipelineRollouts to this Queue to be processed as needed
	// a set of Workers is used to process this Queue
	Queue workqueue.TypedRateLimitingInterface[interface{}]
	// shutdownWorkerWaitGroup is used when shutting down the workers processing the queue for them to indicate that they're done
	shutdownWorkerWaitGroup *sync.WaitGroup
	// customMetrics is used to generate the custom metrics for the Pipeline
	customMetrics *metrics.CustomMetrics
	// the recorder is used to record events
	recorder record.EventRecorder

	// maintain inProgressStrategies in memory and in PipelineRollout Status
	inProgressStrategyMgr *ctlrcommon.InProgressStrategyMgr
}

func NewPipelineRolloutReconciler(
	c client.Client,
	s *runtime.Scheme,
	customMetrics *metrics.CustomMetrics,
	recorder record.EventRecorder,
) *PipelineRolloutReconciler {

	numaLogger := logger.GetBaseLogger().WithName(loggerName)
	// update the context with this Logger so downstream users can incorporate these values in the logs
	ctx := logger.WithLogger(context.Background(), numaLogger)

	// create a queue to process PipelineRollout reconciliations
	// the benefit of the queue is that other reconciliation code can also add PipelineRollouts to it so they'll be processed
	pipelineRolloutQueue := util.NewWorkQueue("pipeline_rollout_queue")

	r := &PipelineRolloutReconciler{
		c,
		s,
		pipelineRolloutQueue,
		&sync.WaitGroup{},
		customMetrics,
		recorder,
		nil, // defined below
	}
	PipelineROReconciler = r

	PipelineROReconciler.inProgressStrategyMgr = ctlrcommon.NewInProgressStrategyMgr(
		// getRolloutStrategy function:
		func(ctx context.Context, rollout client.Object) *apiv1.UpgradeStrategy {
			pipelineRollout := rollout.(*apiv1.PipelineRollout)

			if pipelineRollout.Status.UpgradeInProgress != "" {
				return (*apiv1.UpgradeStrategy)(&pipelineRollout.Status.UpgradeInProgress)
			} else {
				return nil
			}
		},
		// setRolloutStrategy function:
		func(ctx context.Context, rollout client.Object, strategy apiv1.UpgradeStrategy) {
			pipelineRollout := rollout.(*apiv1.PipelineRollout)
			pipelineRollout.Status.SetUpgradeInProgress(strategy)
		},
	)

	r.runWorkers(ctx)

	return r
}

//+kubebuilder:rbac:groups=numaplane.numaproj.io,resources=pipelinerollouts,verbs=get;list;watch;create;update;patch;delete
//+kubebuilder:rbac:groups=numaplane.numaproj.io,resources=pipelinerollouts/status,verbs=get;update;patch
//+kubebuilder:rbac:groups=numaplane.numaproj.io,resources=pipelinerollouts/finalizers,verbs=update

// Reconcile is part of the main kubernetes reconciliation loop which aims to
// move the current state of the cluster closer to the desired state.
//
// For more details, check Reconcile and its Result here:
// - https://pkg.go.dev/sigs.k8s.io/controller-runtime@v0.17.3/pkg/reconcile
func (r *PipelineRolloutReconciler) Reconcile(ctx context.Context, req ctrl.Request) (ctrl.Result, error) {
	numaLogger := logger.GetBaseLogger().WithName(loggerName).WithValues("pipelinerollout", req.NamespacedName)
	r.EnqueuePipeline(req.NamespacedName)
	numaLogger.Debugf("PipelineRollout Reconciler added PipelineRollout %v to queue", req.NamespacedName)
	r.customMetrics.PipelineRolloutQueueLength.WithLabelValues().Set(float64(r.Queue.Len()))
	return ctrl.Result{}, nil
}

func (r *PipelineRolloutReconciler) EnqueuePipeline(namespacedName k8stypes.NamespacedName) {
	key := namespacedNameToKey(namespacedName)
	r.Queue.Add(key)
}

func (r *PipelineRolloutReconciler) processPipelineRollout(ctx context.Context, namespacedName k8stypes.NamespacedName) (ctrl.Result, error) {
	syncStartTime := time.Now()
	numaLogger := logger.FromContext(ctx).WithValues("pipelinerollout", namespacedName)
	// update the context with this Logger so downstream users can incorporate these values in the logs
	ctx = logger.WithLogger(ctx, numaLogger)
	r.customMetrics.PipelineROSyncs.WithLabelValues().Inc()

	// Get PipelineRollout CR
	pipelineRollout := &apiv1.PipelineRollout{}
	if err := r.client.Get(ctx, namespacedName, pipelineRollout); err != nil {
		if apierrors.IsNotFound(err) {
			return ctrl.Result{}, nil
		} else {
			r.ErrorHandler(pipelineRollout, err, "GetPipelineRolloutFailed", "Failed to get PipelineRollout")
			return ctrl.Result{}, err
		}
	}

	// save off a copy of the original before we modify it
	pipelineRolloutOrig := pipelineRollout
	pipelineRollout = pipelineRolloutOrig.DeepCopy()

	pipelineRollout.Status.Init(pipelineRollout.Generation)

	requeueDelay, existingPipelineDef, err := r.reconcile(ctx, pipelineRollout, syncStartTime)
	if err != nil {
		r.ErrorHandler(pipelineRollout, err, "ReconcileFailed", "Failed to reconcile PipelineRollout")
		statusUpdateErr := r.updatePipelineRolloutStatusToFailed(ctx, pipelineRollout, err)
		if statusUpdateErr != nil {
			r.ErrorHandler(pipelineRollout, statusUpdateErr, "UpdateStatusFailed", "Failed to update PipelineRollout status")
			return ctrl.Result{}, statusUpdateErr
		}

		return ctrl.Result{}, err
	}

	// Update PipelineRollout Status based on child resource (Pipeline) Status
	err = r.processPipelineStatus(ctx, pipelineRollout, existingPipelineDef)
	if err != nil {
		r.ErrorHandler(pipelineRollout, err, "ProcessPipelineStatusFailed", "Failed to process Pipeline Status")
		statusUpdateErr := r.updatePipelineRolloutStatusToFailed(ctx, pipelineRollout, err)
		if statusUpdateErr != nil {
			r.ErrorHandler(pipelineRollout, statusUpdateErr, "UpdateStatusFailed", "Failed to update PipelineRollout status")
			return ctrl.Result{}, statusUpdateErr
		}

		return ctrl.Result{}, err
	}

	// Update the Spec if needed
	if r.needsUpdate(pipelineRolloutOrig, pipelineRollout) {
		pipelineRolloutStatus := pipelineRollout.Status
		if err := r.client.Update(ctx, pipelineRollout); err != nil {
			r.ErrorHandler(pipelineRollout, err, "UpdateFailed", "Failed to update PipelineRollout")
			statusUpdateErr := r.updatePipelineRolloutStatusToFailed(ctx, pipelineRollout, err)
			if statusUpdateErr != nil {
				r.ErrorHandler(pipelineRollout, statusUpdateErr, "UpdateStatusFailed", "Failed to update PipelineRollout status")
				return ctrl.Result{}, statusUpdateErr
			}
			return ctrl.Result{}, err
		}
		// restore the original status, which would've been wiped in the previous call to Update()
		pipelineRollout.Status = pipelineRolloutStatus
	}

	// Update the Status subresource
	if pipelineRollout.DeletionTimestamp.IsZero() { // would've already been deleted
		statusUpdateErr := r.updatePipelineRolloutStatus(ctx, pipelineRollout)
		if statusUpdateErr != nil {
			r.ErrorHandler(pipelineRollout, statusUpdateErr, "UpdateStatusFailed", "Failed to update PipelineRollout status")
			return ctrl.Result{}, statusUpdateErr
		}
	}

	// generate the metrics for the Pipeline.
	r.customMetrics.IncPipelineROsRunning(pipelineRollout.Name, pipelineRollout.Namespace)

	if requeueDelay > 0 {
		return ctrl.Result{RequeueAfter: requeueDelay}, nil
	}

	r.recorder.Eventf(pipelineRollout, "Normal", "ReconcileSuccess", "Reconciliation successful")
	numaLogger.Debug("reconciliation successful")

	return ctrl.Result{}, nil
}

func (r *PipelineRolloutReconciler) Shutdown(ctx context.Context) {
	numaLogger := logger.FromContext(ctx)

	numaLogger.Info("shutting down PipelineRollout queue")
	r.Queue.ShutDown()

	// wait for all the workers to have stopped
	r.shutdownWorkerWaitGroup.Wait()
}

// runWorkers starts up the workers processing the queue of PipelineRollouts
func (r *PipelineRolloutReconciler) runWorkers(ctx context.Context) {

	for i := 0; i < numWorkers; i++ {
		r.shutdownWorkerWaitGroup.Add(numWorkers)
		go r.runWorker(ctx)
	}
}

// runWorker starts up one of the workers processing the queue of PipelineRollouts
func (r *PipelineRolloutReconciler) runWorker(ctx context.Context) {
	numaLogger := logger.FromContext(ctx)

	for {
		key, quit := r.Queue.Get()
		if quit {
			numaLogger.Info("PipelineRollout worker done")
			r.shutdownWorkerWaitGroup.Done()
			return
		}
		r.processQueueKey(ctx, key.(string))
		r.Queue.Done(key)
	}

}

func (r *PipelineRolloutReconciler) processQueueKey(ctx context.Context, key string) {
	numaLogger := logger.FromContext(ctx).WithValues("key", key)
	// update the context with this Logger so downstream users can incorporate these values in the logs
	ctx = logger.WithLogger(ctx, numaLogger)

	// get namespace/name from key
	namespacedName, err := keyToNamespacedName(key)
	if err != nil {
		numaLogger.Fatal(err, "Queue key not derivable")
	}

	numaLogger.Debugf("processing PipelineRollout %v", namespacedName)
	result, err := r.processPipelineRollout(ctx, namespacedName)

	// based on result, may need to add this back to the queue
	if err != nil {
		numaLogger.Errorf(err, "PipelineRollout %v reconcile returned error: %v", namespacedName, err)
		r.Queue.AddRateLimited(key)
	} else {
		if result.Requeue {
			numaLogger.Debugf("PipelineRollout %v reconcile requests requeue", namespacedName)
			r.Queue.AddRateLimited(key)
		} else if result.RequeueAfter > 0 {
			numaLogger.Debugf("PipelineRollout %v reconcile requests requeue after %.0f seconds", namespacedName, result.RequeueAfter.Seconds())
			r.Queue.AddAfter(key, result.RequeueAfter)
		} else {
			numaLogger.Debugf("PipelineRollout %v reconcile complete", namespacedName)
		}
	}
}

func keyToNamespacedName(key string) (k8stypes.NamespacedName, error) {
	index := strings.Index(key, "/")
	if index < 0 {
		return k8stypes.NamespacedName{}, fmt.Errorf("improperly formatted key: %q", key)
	}
	return k8stypes.NamespacedName{Namespace: key[0:index], Name: key[index+1:]}, nil
}

func namespacedNameToKey(namespacedName k8stypes.NamespacedName) string {
	return fmt.Sprintf("%s/%s", namespacedName.Namespace, namespacedName.Name)
}

// reconcile does the real logic, it returns a requeue delay if the event
// needs to be re-queued.
func (r *PipelineRolloutReconciler) reconcile(
	ctx context.Context,
	pipelineRollout *apiv1.PipelineRollout,
	syncStartTime time.Time,
) (time.Duration, *unstructured.Unstructured, error) {
	numaLogger := logger.FromContext(ctx)
	defer func() {
		if pipelineRollout.Status.IsHealthy() {
			r.customMetrics.PipelinesRolloutHealth.WithLabelValues(pipelineRollout.Namespace, pipelineRollout.Name, string(pipelineRollout.Status.Phase)).Set(1)
		} else {
			r.customMetrics.PipelinesRolloutHealth.WithLabelValues(pipelineRollout.Namespace, pipelineRollout.Name, string(pipelineRollout.Status.Phase)).Set(0)
		}
	}()

	// is PipelineRollout being deleted? need to remove the finalizer, so it can
	// (OwnerReference will delete the underlying Pipeline through Cascading deletion)
	if !pipelineRollout.DeletionTimestamp.IsZero() {
		numaLogger.Info("Deleting PipelineRollout")
		if controllerutil.ContainsFinalizer(pipelineRollout, common.FinalizerName) {
			controllerutil.RemoveFinalizer(pipelineRollout, common.FinalizerName)
		}
		// generate the metrics for the Pipeline deletion.
		r.customMetrics.DecPipelineROsRunning(pipelineRollout.Name, pipelineRollout.Namespace)
		r.customMetrics.ReconciliationDuration.WithLabelValues(ControllerPipelineRollout, "delete").Observe(time.Since(syncStartTime).Seconds())
		r.customMetrics.PipelinesRolloutHealth.DeleteLabelValues(pipelineRollout.Namespace, pipelineRollout.Name, string(pipelineRollout.Status.Phase))
		return 0, nil, nil
	}

	// add Finalizer so we can ensure that we take appropriate action when CRD is deleted
	if !controllerutil.ContainsFinalizer(pipelineRollout, common.FinalizerName) {
		controllerutil.AddFinalizer(pipelineRollout, common.FinalizerName)
	}

	// check if there's a promoted pipeline yet
	promotedPipelines, err := progressive.FindChildrenOfUpgradeState(ctx, pipelineRollout, common.LabelValueUpgradePromoted, false, r.client)
	if err != nil {
		return 0, nil, fmt.Errorf("error looking for promoted pipeline: %v", err)
	}
	newPipelineDef, err := r.makeTargetPipelineDefinition(ctx, pipelineRollout)
	if err != nil {
		return 0, nil, err
	}
	// TODO: handle the newPipelineDef==nil case
	requeueDelay := time.Duration(0)

	var existingPipelineDef *unstructured.Unstructured

	if newPipelineDef != nil {

		if promotedPipelines == nil || len(promotedPipelines.Items) == 0 {

			numaLogger.Debugf("Pipeline %s/%s doesn't exist so creating", pipelineRollout.Namespace, pipelineRollout.Name)
			pipelineRollout.Status.MarkPending()

			// need to know if the pipeline needs to be created with "desiredPhase" = "Paused" or not
			// (i.e. if isbsvc or numaflow controller is requesting pause)
			userPreferredStrategy, err := usde.GetUserStrategy(ctx, newPipelineDef.GetNamespace())
			if err != nil {
				return 0, nil, err
			}
			if userPreferredStrategy == config.PPNDStrategyID {
				needsPaused, _, err := r.shouldBePaused(ctx, pipelineRollout, nil, newPipelineDef, false)
				if err != nil {
					return 0, nil, err
				}
				if needsPaused != nil && *needsPaused == true {
					err = numaflowtypes.PipelineWithDesiredPhase(newPipelineDef, "Paused")
					if err != nil {
						return 0, nil, err
					}
				}

			}

			err = kubernetes.CreateResource(ctx, r.client, newPipelineDef)
			if err != nil {
				return 0, nil, err
			}
			pipelineRollout.Status.MarkDeployed(pipelineRollout.Generation)
			r.customMetrics.ReconciliationDuration.WithLabelValues(ControllerPipelineRollout, "create").Observe(time.Since(syncStartTime).Seconds())
			//return 0, existingPipelineDef, nil

			//return 0, existingPipelineDef, fmt.Errorf("error getting Pipeline: %v", err)
		} else {

			// "promoted" object already exists
			existingPipelineDef, err = kubernetes.GetResource(ctx, r.client, newPipelineDef.GroupVersionKind(),
				k8stypes.NamespacedName{Name: newPipelineDef.GetName(), Namespace: newPipelineDef.GetNamespace()})
			if err != nil {
				return 0, existingPipelineDef, fmt.Errorf("error getting Pipeline: %v", err)
			}

			// if Pipeline is not owned by Rollout, fail and return
			if !checkOwnerRef(existingPipelineDef.GetOwnerReferences(), pipelineRollout.UID) {
				errStr := fmt.Sprintf("Pipeline %s already exists in namespace, not owned by a PipelineRollout", existingPipelineDef.GetName())
				numaLogger.Debugf("PipelineRollout %s failed because %s", pipelineRollout.Name, errStr)
				return 0, existingPipelineDef, errors.New(errStr)
			}

			newPipelineDefResult, err := r.merge(existingPipelineDef, newPipelineDef)
			if err != nil {
				return 0, existingPipelineDef, err
			}

			requeueDelay, err = r.processExistingPipeline(ctx, pipelineRollout, existingPipelineDef, newPipelineDefResult, syncStartTime)
		}
	}

	inProgressStrategy := r.inProgressStrategyMgr.GetStrategy(ctx, pipelineRollout)
	inProgressStrategySet := inProgressStrategy != apiv1.UpgradeStrategyNoOp

	// clean up recyclable pipelines
	allDeleted, err := r.garbageCollectChildren(ctx, pipelineRollout)
	if err != nil {
		return 0, nil, err
	}
	// there are some cases that require requeueing // TODO: make sure we do this for all rollouts
	if !allDeleted || inProgressStrategySet {
		if requeueDelay == 0 {
			requeueDelay = common.DefaultRequeueDelay
		} else {
			requeueDelay = min(requeueDelay, common.DefaultRequeueDelay)
		}
	}

	return requeueDelay, existingPipelineDef, err
}

// determine if this Pipeline is owned by this PipelineRollout
func checkOwnerRef(ownerRefs []metav1.OwnerReference, uid k8stypes.UID) bool {
	// no owners
	if len(ownerRefs) == 0 {
		return false
	}
	for _, ref := range ownerRefs {
		if ref.Kind == "PipelineRollout" && ref.UID == uid {
			return true
		}
	}
	return false
}

// take the existing pipeline and merge anything needed from the new pipeline definition
func (r *PipelineRolloutReconciler) merge(existingPipeline, newPipeline *unstructured.Unstructured) (*unstructured.Unstructured, error) {
	resultPipeline := existingPipeline.DeepCopy()

	var specAsMap map[string]interface{}
	if err := util.StructToStruct(newPipeline.Object["spec"], &specAsMap); err != nil {
		return resultPipeline, fmt.Errorf("failed to get spec from new Pipeline: %w", err)
	}
	resultPipeline.Object["spec"] = specAsMap
	resultPipeline.SetAnnotations(util.MergeMaps(existingPipeline.GetAnnotations(), newPipeline.GetAnnotations()))
	resultPipeline.SetLabels(util.MergeMaps(existingPipeline.GetLabels(), newPipeline.GetLabels()))

	return resultPipeline, nil
}

// return a requeue delay greater than 0 if requeue is needed, and return error if any (if returning an error, we will requeue anyway)
func (r *PipelineRolloutReconciler) processExistingPipeline(ctx context.Context, pipelineRollout *apiv1.PipelineRollout,
	existingPipelineDef, newPipelineDef *unstructured.Unstructured, syncStartTime time.Time) (time.Duration, error) {

	numaLogger := logger.FromContext(ctx)

	// what is the preferred strategy for this namespace?
	userPreferredStrategy, err := usde.GetUserStrategy(ctx, newPipelineDef.GetNamespace())
	if err != nil {
		return 0, err
	}

	// does the Resource need updating, and if so how?
	// TODO: handle recreate parameter
	pipelineNeedsToUpdate, upgradeStrategyType, _, err := usde.ResourceNeedsUpdating(ctx, newPipelineDef, existingPipelineDef)
	if err != nil {
		return 0, err
	}

	numaLogger.
		WithValues("pipelineNeedsToUpdate", pipelineNeedsToUpdate, "upgradeStrategyType", upgradeStrategyType).
		Debug("Upgrade decision result")

	// set the Status appropriately to "Pending" or "Deployed" depending on whether pipeline needs to update
	if pipelineNeedsToUpdate {
		pipelineRollout.Status.MarkPending()
	} else {
		pipelineRollout.Status.MarkDeployed(pipelineRollout.Generation)
	}

	// is there currently an inProgressStrategy for the pipeline? (This will override any new decision)
	inProgressStrategy := r.inProgressStrategyMgr.GetStrategy(ctx, pipelineRollout)
	numaLogger.Debugf("current inProgressStrategy=%s", inProgressStrategy)
	inProgressStrategySet := (inProgressStrategy != apiv1.UpgradeStrategyNoOp)

	// if not, should we set one?
	if !inProgressStrategySet {
		if userPreferredStrategy == config.PPNDStrategyID {
			// if the preferred strategy is PPND, do we need to start the process for PPND (if we haven't already)?
			needPPND := false
			ppndRequired, err := r.needPPND(ctx, pipelineRollout, upgradeStrategyType == apiv1.UpgradeStrategyPPND)
			if err != nil {
				return 0, err
			}
			if ppndRequired == nil { // not enough information
				// TODO: mark something in the Status for why we're remaining in "Pending" here
				return common.DefaultRequeueDelay, nil
			}
			needPPND = *ppndRequired
			if needPPND {
				inProgressStrategy = apiv1.UpgradeStrategyPPND
				r.inProgressStrategyMgr.SetStrategy(ctx, pipelineRollout, inProgressStrategy)
			}
		}
		if userPreferredStrategy == config.ProgressiveStrategyID {
			if upgradeStrategyType == apiv1.UpgradeStrategyProgressive {
				inProgressStrategy = apiv1.UpgradeStrategyProgressive
				r.inProgressStrategyMgr.SetStrategy(ctx, pipelineRollout, inProgressStrategy)
			}
		}
	}

	// don't risk out-of-date cache while performing PPND or Progressive strategy - get
	// the most current version of the Pipeline just in case
	if inProgressStrategy != apiv1.UpgradeStrategyNoOp {
		existingPipelineDef, err = kubernetes.GetLiveResource(ctx, newPipelineDef, "pipelines")
		if err != nil {
			if apierrors.IsNotFound(err) {
				numaLogger.WithValues("pipelineDefinition", *newPipelineDef).Warn("Pipeline not found.")
			} else {
				return 0, fmt.Errorf("error getting Pipeline for status processing: %v", err)
			}
		}
		newPipelineDef, err = r.merge(existingPipelineDef, newPipelineDef)
		if err != nil {
			return 0, err
		}
	}

	requeueDelay := time.Duration(0) // 0 means "no requeue"

	// now do whatever the inProgressStrategy is
	switch inProgressStrategy {
	case apiv1.UpgradeStrategyPPND:
		numaLogger.Debug("processing pipeline with PPND")
		done, err := r.processExistingPipelineWithPPND(ctx, pipelineRollout, existingPipelineDef, newPipelineDef)
		if err != nil {
			return 0, err
		}
		if done {
			r.inProgressStrategyMgr.UnsetStrategy(ctx, pipelineRollout)
		}

	case apiv1.UpgradeStrategyProgressive:
		numaLogger.Debug("processing pipeline with Progressive")

		// Get the PipelineRollout live resource
		livePipelineRollout, err := kubernetes.NumaplaneClient.NumaplaneV1alpha1().PipelineRollouts(pipelineRollout.Namespace).Get(ctx, pipelineRollout.Name, metav1.GetOptions{})
		if err != nil {
			return 0, fmt.Errorf("error getting the live PipelineRollout for assessment processing: %w", err)
		}

		done, _, progressiveRequeueDelay, err := progressive.ProcessResource(ctx, pipelineRollout, livePipelineRollout, existingPipelineDef, pipelineNeedsToUpdate, r, r.client)
		if err != nil {
			return 0, err
		}
		if done {
			// we need to prevent the possibility that we're done but we fail to update the Progressive Status
			// therefore, we publish Rollout.Status here, so if that fails, then we won't be "done" and so we'll come back in here to try again
			err = r.updatePipelineRolloutStatus(ctx, pipelineRollout)
			if err != nil {
				return 0, err
			}
			r.inProgressStrategyMgr.UnsetStrategy(ctx, pipelineRollout)
		} else {
			requeueDelay = progressiveRequeueDelay
		}

	default:
		if pipelineNeedsToUpdate && upgradeStrategyType == apiv1.UpgradeStrategyApply {
			if err := updatePipelineSpec(ctx, r.client, newPipelineDef); err != nil {
				return 0, err
			}
			pipelineRollout.Status.MarkDeployed(pipelineRollout.Generation)
		}
	}

<<<<<<< HEAD
=======
	// clean up recyclable pipelines
	allDeleted, err := ctlrcommon.GarbageCollectChildren(ctx, pipelineRollout, r, r.client)
	if err != nil {
		return 0, err
	}

	if requeueDelay == 0 && !allDeleted { // if any haven't been deleted, requeue
		requeueDelay = common.DefaultRequeueDelay
	}

>>>>>>> 9775dc69
	if pipelineNeedsToUpdate {
		r.customMetrics.ReconciliationDuration.WithLabelValues(ControllerPipelineRollout, "update").Observe(time.Since(syncStartTime).Seconds())
	}

	return requeueDelay, nil
}
func pipelineObservedGenerationCurrent(generation int64, observedGeneration int64) bool {
	return generation <= observedGeneration
}

// Set the Condition in the Status for child resource health

func (r *PipelineRolloutReconciler) processPipelineStatus(ctx context.Context, pipelineRollout *apiv1.PipelineRollout, existingPipelineDef *unstructured.Unstructured) error {
	numaLogger := logger.FromContext(ctx)

	// Only fetch the latest pipeline object while deleting the pipeline object, i.e. when pipelineRollout.DeletionTimestamp.IsZero() is false
	// TODO: now we also have the delete/recreate case for this being nil: do we really need this if statement here at all?
	if existingPipelineDef == nil {
		// determine name of the promoted Pipeline
		pipelineName, err := ctlrcommon.GetChildName(ctx, pipelineRollout, r, common.LabelValueUpgradePromoted, r.client, true)
		if err != nil {
			return fmt.Errorf("Unable to process pipeline status: err=%s", err)
		}
		pipelineDef := &unstructured.Unstructured{}
		pipelineDef.SetGroupVersionKind(numaflowv1.PipelineGroupVersionKind)
		pipelineDef.SetNamespace(pipelineRollout.Namespace)
		pipelineDef.SetName(pipelineName)

		livePipelineDef, err := kubernetes.GetLiveResource(ctx, pipelineDef, "pipelines")
		if err != nil {
			if apierrors.IsNotFound(err) {
				numaLogger.WithValues("pipelineDefinition", *pipelineDef).Warn("Pipeline not found. Unable to process status during this reconciliation.")
				return nil
			} else {
				return fmt.Errorf("error getting Pipeline for status processing: %v", err)
			}
		}
		existingPipelineDef = livePipelineDef
	}

	pipelineStatus, err := kubernetes.ParseStatus(existingPipelineDef)
	if err != nil {
		return fmt.Errorf("failed to parse Pipeline Status from pipeline CR: %+v, %v", existingPipelineDef, err)
	}

	numaLogger.Debugf("pipeline status: %v", pipelineStatus)

	r.setChildResourcesHealthCondition(pipelineRollout, existingPipelineDef, &pipelineStatus)
	r.setChildResourcesPauseCondition(pipelineRollout, &pipelineStatus)

	return nil
}

func (r *PipelineRolloutReconciler) setChildResourcesHealthCondition(pipelineRollout *apiv1.PipelineRollout, pipeline *unstructured.Unstructured, pipelineStatus *kubernetes.GenericStatus) {

	pipelinePhase := numaflowv1.PipelinePhase(pipelineStatus.Phase)
	pipelineChildResourceStatus, pipelineChildResourceReason := getPipelineChildResourceHealth(pipelineStatus.Conditions)

	if pipelineChildResourceReason == "Progressing" || !pipelineObservedGenerationCurrent(pipeline.GetGeneration(), pipelineStatus.ObservedGeneration) {
		pipelineRollout.Status.MarkChildResourcesUnhealthy("Progressing", "Pipeline Progressing", pipelineRollout.Generation)
	} else if pipelinePhase == numaflowv1.PipelinePhaseFailed {
		pipelineRollout.Status.MarkChildResourcesUnhealthy("PipelineFailed", "Pipeline Phase=Failed", pipelineRollout.Generation)
	} else if pipelineChildResourceStatus == "False" {
		pipelineRollout.Status.MarkChildResourcesUnhealthy("PipelineFailed", "Pipeline Failed, Pipeline Child Resource(s) Unhealthy", pipelineRollout.Generation)
	} else if pipelinePhase == numaflowv1.PipelinePhasePaused || pipelinePhase == numaflowv1.PipelinePhasePausing {
		pipelineRollout.Status.MarkChildResourcesHealthUnknown("PipelineUnknown", "Pipeline Pausing - health unknown", pipelineRollout.Generation)
	} else if pipelinePhase == numaflowv1.PipelinePhaseDeleting {
		pipelineRollout.Status.MarkChildResourcesUnhealthy("PipelineDeleting", "Pipeline Deleting", pipelineRollout.Generation)
	} else if pipelinePhase == numaflowv1.PipelinePhaseUnknown || pipelineChildResourceStatus == "Unknown" {
		pipelineRollout.Status.MarkChildResourcesHealthUnknown("PipelineUnknown", "Pipeline Phase Unknown", pipelineRollout.Generation)
	} else {
		pipelineRollout.Status.MarkChildResourcesHealthy(pipelineRollout.Generation)
	}

}

func (r *PipelineRolloutReconciler) setChildResourcesPauseCondition(pipelineRollout *apiv1.PipelineRollout, pipelineStatus *kubernetes.GenericStatus) {

	pipelinePhase := numaflowv1.PipelinePhase(pipelineStatus.Phase)

	if pipelinePhase == numaflowv1.PipelinePhasePausing {
		// if BeginTime hasn't been set yet, we must have just started pausing - set it
		if pipelineRollout.Status.PauseStatus.LastPauseBeginTime == metav1.NewTime(initTime) || !pipelineRollout.Status.PauseStatus.LastPauseBeginTime.After(pipelineRollout.Status.PauseStatus.LastPauseEndTime.Time) {
			pipelineRollout.Status.PauseStatus.LastPauseBeginTime = metav1.NewTime(time.Now())
		}
		reason := fmt.Sprintf("Pipeline%s", string(pipelinePhase))
		msg := fmt.Sprintf("Pipeline %s", strings.ToLower(string(pipelinePhase)))
		r.updatePauseMetric(pipelineRollout, pipelinePhase)
		pipelineRollout.Status.MarkPipelinePausingOrPaused(reason, msg, pipelineRollout.Generation)
	} else if pipelinePhase == numaflowv1.PipelinePhasePaused {
		// if LastPauseTransitionTime hasn't been set yet, we are just starting to enter paused phase - set it to denote end of pausing
		if pipelineRollout.Status.PauseStatus.LastPauseTransitionTime == metav1.NewTime(initTime) || !pipelineRollout.Status.PauseStatus.LastPauseTransitionTime.After(pipelineRollout.Status.PauseStatus.LastPauseBeginTime.Time) {
			pipelineRollout.Status.PauseStatus.LastPauseTransitionTime = metav1.NewTime(time.Now())
		}
		reason := fmt.Sprintf("Pipeline%s", string(pipelinePhase))
		msg := fmt.Sprintf("Pipeline %s", strings.ToLower(string(pipelinePhase)))
		r.updatePauseMetric(pipelineRollout, pipelinePhase)
		pipelineRollout.Status.MarkPipelinePausingOrPaused(reason, msg, pipelineRollout.Generation)
	} else {
		// only set EndTime if BeginTime has been previously set AND EndTime is before/equal to BeginTime
		// EndTime is either just initialized or the end of a previous pause which is why it will be before the new BeginTime
		if (pipelineRollout.Status.PauseStatus.LastPauseBeginTime != metav1.NewTime(initTime)) && !pipelineRollout.Status.PauseStatus.LastPauseEndTime.After(pipelineRollout.Status.PauseStatus.LastPauseBeginTime.Time) {
			pipelineRollout.Status.PauseStatus.LastPauseEndTime = metav1.NewTime(time.Now())
			r.updatePauseMetric(pipelineRollout, pipelinePhase)
		}
		pipelineRollout.Status.MarkPipelineUnpaused(pipelineRollout.Generation)
	}

}

func (r *PipelineRolloutReconciler) updatePauseMetric(pipelineRollout *apiv1.PipelineRollout, pipelinePhase numaflowv1.PipelinePhase) {

	var pipelineSpec numaflowtypes.PipelineSpec
	_ = json.Unmarshal(pipelineRollout.Spec.Pipeline.Spec.Raw, &pipelineSpec)

	// if pause is manual, set metrics back to 0
	if r.isSpecBasedPause(pipelineSpec) {
		r.setMetric(pipelineRollout.Namespace, pipelineRollout.Name, float64(0), float64(0))
	} else if pipelinePhase == numaflowv1.PipelinePhasePaused {
		// if pipeline is Paused, set Paused metric to time duration since last transition time
		r.setMetric(pipelineRollout.Namespace, pipelineRollout.Name, time.Since(pipelineRollout.Status.PauseStatus.LastPauseTransitionTime.Time).Seconds(), float64(0))
	} else if pipelinePhase == numaflowv1.PipelinePhasePausing {
		// if pipeline is Pausing, set Pausing metric to time duration since last pause begin time
		r.setMetric(pipelineRollout.Namespace, pipelineRollout.Name, float64(0), time.Since(pipelineRollout.Status.PauseStatus.LastPauseBeginTime.Time).Seconds())
	} else {
		// otherwise set both metrics back to 0
		r.setMetric(pipelineRollout.Namespace, pipelineRollout.Name, float64(0), float64(0))
	}

}

func (r *PipelineRolloutReconciler) setMetric(namespace, name string, pausedVal, pausingVal float64) {
	r.customMetrics.PipelinePausedSeconds.WithLabelValues(namespace, name).Set(pausedVal)
	r.customMetrics.PipelinePausingSeconds.WithLabelValues(namespace, name).Set(pausingVal)
}

func (r *PipelineRolloutReconciler) needsUpdate(old, new *apiv1.PipelineRollout) bool {
	if old == nil {
		return true
	}

	// check for any fields we might update in the Spec - generally we'd only update a Finalizer or maybe something in the metadata
	if !equality.Semantic.DeepEqual(old.Finalizers, new.Finalizers) {
		return true
	}
	return false
}

// SetupWithManager sets up the controller with the Manager.
func (r *PipelineRolloutReconciler) SetupWithManager(mgr ctrl.Manager) error {

	controller, err := runtimecontroller.New(ControllerPipelineRollout, mgr, runtimecontroller.Options{Reconciler: r})
	if err != nil {
		return err
	}

	// Watch PipelineRollouts
	if err := controller.Watch(source.Kind(mgr.GetCache(), &apiv1.PipelineRollout{},
		&handler.TypedEnqueueRequestForObject[*apiv1.PipelineRollout]{}, ctlrcommon.TypedGenerationChangedPredicate[*apiv1.PipelineRollout]{})); err != nil {
		return fmt.Errorf("failed to watch PipelineRollouts: %v", err)
	}

	// Watch Pipelines
	pipelineUns := &unstructured.Unstructured{}
	pipelineUns.SetGroupVersionKind(schema.GroupVersionKind{
		Kind:    common.NumaflowPipelineKind,
		Group:   common.NumaflowAPIGroup,
		Version: common.NumaflowAPIVersion,
	})
	if err := controller.Watch(source.Kind(mgr.GetCache(), pipelineUns,
		handler.TypedEnqueueRequestForOwner[*unstructured.Unstructured](mgr.GetScheme(), mgr.GetRESTMapper(),
			&apiv1.PipelineRollout{}, handler.OnlyControllerOwner()), predicate.TypedResourceVersionChangedPredicate[*unstructured.Unstructured]{})); err != nil {
		return fmt.Errorf("failed to watch Pipelines: %v", err)
	}

	return nil
}

func updatePipelineSpec(ctx context.Context, c client.Client, obj *unstructured.Unstructured) error {
	return kubernetes.UpdateResource(ctx, c, obj)
}

// take the Metadata (Labels and Annotations) specified in the PipelineRollout plus any others that apply to all Pipelines
func getBasePipelineMetadata(pipelineRollout *apiv1.PipelineRollout) (apiv1.Metadata, error) {
	labelMapping := map[string]string{}
	for key, val := range pipelineRollout.Spec.Pipeline.Labels {
		labelMapping[key] = val
	}
	var pipelineSpec numaflowtypes.PipelineSpec

	if err := json.Unmarshal(pipelineRollout.Spec.Pipeline.Spec.Raw, &pipelineSpec); err != nil {
		return apiv1.Metadata{}, fmt.Errorf("failed to unmarshal pipeline spec: %v", err)
	}

	labelMapping[common.LabelKeyISBServiceRONameForPipeline] = pipelineSpec.GetISBSvcName()
	labelMapping[common.LabelKeyParentRollout] = pipelineRollout.Name

	return apiv1.Metadata{Labels: labelMapping, Annotations: pipelineRollout.Spec.Pipeline.Annotations}, nil

}

func (r *PipelineRolloutReconciler) updatePipelineRolloutStatus(ctx context.Context, pipelineRollout *apiv1.PipelineRollout) error {
	return r.client.Status().Update(ctx, pipelineRollout)
}

func (r *PipelineRolloutReconciler) updatePipelineRolloutStatusToFailed(ctx context.Context, pipelineRollout *apiv1.PipelineRollout, err error) error {
	pipelineRollout.Status.MarkFailed(err.Error())
	return r.updatePipelineRolloutStatus(ctx, pipelineRollout)
}

// if we did, we can create the pipeline definition and return it
func (r *PipelineRolloutReconciler) makeTargetPipelineDefinition(
	ctx context.Context,
	pipelineRollout *apiv1.PipelineRollout,
) (*unstructured.Unstructured, error) {
	numaLogger := logger.FromContext(ctx)

<<<<<<< HEAD
=======
	// determine name of the Pipeline
	pipelineName, err := ctlrcommon.GetChildName(ctx, pipelineRollout, r, common.LabelValueUpgradePromoted, r.client, true)
	if err != nil {
		return nil, err
	}

>>>>>>> 9775dc69
	// which InterstepBufferServiceName should we use?
	// If there is an upgrading isbsvc, use that
	// Otherwise, use the promoted one
	// TODO: consider case that there's an "upgrading" isbsvc, but the preferred strategy has just changed to something
	// other than progressive - we may need isbsvc's "in-progress-strategy" to inform pipeline's strategy
	isbsvc, err := r.getISBSvc(ctx, pipelineRollout, common.LabelValueUpgradeInProgress)
	if err != nil {
		return nil, err
	}
	if isbsvc == nil {
		numaLogger.Debug("no Upgrading isbsvc found for Pipeline, will find promoted one")
		isbsvc, err = r.getISBSvc(ctx, pipelineRollout, common.LabelValueUpgradePromoted)
		if err != nil {
			return nil, fmt.Errorf("failed to find isbsvc that's 'promoted': won't be able to reconcile PipelineRollout, err=%v", err)
		}
		if isbsvc == nil {
			numaLogger.Debug("no Upgrading or Promoted isbsvc found for Pipeline")
			return nil, nil
		}
	}

	metadata, err := getBasePipelineMetadata(pipelineRollout)
	if err != nil {
		return nil, err
	}
	metadata.Labels[common.LabelKeyUpgradeState] = string(common.LabelValueUpgradePromoted)
	metadata.Labels[common.LabelKeyISBServiceChildNameForPipeline] = isbsvc.GetName()

	// determine name of the Pipeline
	pipelineName, err := progressive.GetChildName(ctx, pipelineRollout, r, common.LabelValueUpgradePromoted, r.client, true)
	if err != nil {
		return nil, err
	}

	pipelineDef, err := r.makePipelineDefinition(pipelineRollout, pipelineName, isbsvc.GetName(), metadata)
	return pipelineDef, err
}

func (r *PipelineRolloutReconciler) getISBSvcRollout(
	ctx context.Context,
	pipelineRollout *apiv1.PipelineRollout,
) (*apiv1.ISBServiceRollout, error) {
	// get the ISBServiceRollout name from the PipelineRollout's Pipeline spec
	var pipelineSpec numaflowtypes.PipelineSpec
	if err := json.Unmarshal(pipelineRollout.Spec.Pipeline.Spec.Raw, &pipelineSpec); err != nil {
		return nil, fmt.Errorf("failed to unmarshal pipeline spec: %v", err)
	}
	isbsvcRolloutName := pipelineSpec.GetISBSvcName()

	isbServiceRollout := &apiv1.ISBServiceRollout{}
	err := r.client.Get(ctx, k8stypes.NamespacedName{Namespace: pipelineRollout.GetNamespace(), Name: isbsvcRolloutName}, isbServiceRollout)
	return isbServiceRollout, err
}

func (r *PipelineRolloutReconciler) makePipelineDefinition(
	pipelineRollout *apiv1.PipelineRollout,
	pipelineName string,
	isbsvcName string,
	metadata apiv1.Metadata,
) (*unstructured.Unstructured, error) {
	pipelineDef := &unstructured.Unstructured{Object: make(map[string]interface{})}
	pipelineDef.SetGroupVersionKind(numaflowv1.PipelineGroupVersionKind)
	pipelineDef.SetName(pipelineName)
	pipelineDef.SetNamespace(pipelineRollout.Namespace)
	pipelineDef.SetLabels(metadata.Labels)
	pipelineDef.SetAnnotations(metadata.Annotations)
	pipelineDef.SetOwnerReferences([]metav1.OwnerReference{*metav1.NewControllerRef(pipelineRollout.GetObjectMeta(), apiv1.PipelineRolloutGroupVersionKind)})
	var pipelineSpec map[string]interface{}
	if err := util.StructToStruct(pipelineRollout.Spec.Pipeline.Spec, &pipelineSpec); err != nil {
		return nil, err
	}

	// use the imcoming spec from the PipelineRollout as is, except replace the InterstepBufferServiceName with the one that's dynamically derived
	pipelineDef.Object["spec"] = pipelineSpec

	if err := numaflowtypes.PipelineWithISBServiceName(pipelineDef, isbsvcName); err != nil {
		return nil, err
	}

	return pipelineDef, nil
}

func (r *PipelineRolloutReconciler) drain(ctx context.Context, pipeline *unstructured.Unstructured) error {
	patchJson := `{"spec": {"lifecycle": {"desiredPhase": "Paused"}}}`
	return kubernetes.PatchResource(ctx, r.client, pipeline, patchJson, k8stypes.MergePatchType)
}

// ChildNeedsUpdating() tests for essential equality, with any irrelevant fields eliminated from the comparison
// This implements a function of the progressiveController interface
func (r *PipelineRolloutReconciler) ChildNeedsUpdating(ctx context.Context, from, to *unstructured.Unstructured) (bool, error) {
	numaLogger := logger.FromContext(ctx)
	fromCopy := from.DeepCopy()
	toCopy := to.DeepCopy()
	// remove lifecycle.desiredPhase field from comparison to test for equality
	numaflowtypes.PipelineWithoutDesiredPhase(fromCopy)
	numaflowtypes.PipelineWithoutDesiredPhase(toCopy)

	specsEqual := util.CompareStructNumTypeAgnostic(fromCopy.Object["spec"], toCopy.Object["spec"])
	numaLogger.Debugf("specsEqual: %t, from=%v, to=%v\n",
		specsEqual, fromCopy.Object["spec"], toCopy.Object["spec"])
	labelsEqual := util.CompareMaps(from.GetLabels(), to.GetLabels())
	numaLogger.Debugf("labelsEqual: %t, from Labels=%v, to Labels=%v", labelsEqual, from.GetLabels(), to.GetLabels())
	annotationsEqual := util.CompareMaps(from.GetAnnotations(), to.GetAnnotations())
	numaLogger.Debugf("annotationsEqual: %t, from Annotations=%v, to Annotations=%v", annotationsEqual, from.GetAnnotations(), to.GetAnnotations())

	return !specsEqual || !labelsEqual || !annotationsEqual, nil
}

func getPipelineChildResourceHealth(conditions []metav1.Condition) (metav1.ConditionStatus, string) {
	for _, cond := range conditions {
		switch cond.Type {
		case "VerticesHealthy", "SideInputsManagersHealthy", "DaemonServiceHealthy":
			// if any child resource unhealthy return status (false/unknown)
			if cond.Status != metav1.ConditionTrue {
				return cond.Status, cond.Reason
			}
		}
	}
	return metav1.ConditionTrue, ""
}

func (r *PipelineRolloutReconciler) getCurrentChildCount(rolloutObject ctlrcommon.RolloutObject) (int32, bool) {
	pipelineRollout := rolloutObject.(*apiv1.PipelineRollout)
	if pipelineRollout.Status.NameCount == nil {
		return int32(0), false
	} else {
		return *pipelineRollout.Status.NameCount, true
	}
}

func (r *PipelineRolloutReconciler) updateCurrentChildCount(ctx context.Context, rolloutObject ctlrcommon.RolloutObject, nameCount int32) error {
	pipelineRollout := rolloutObject.(*apiv1.PipelineRollout)
	pipelineRollout.Status.NameCount = &nameCount
	return r.updatePipelineRolloutStatus(ctx, pipelineRollout)
}

// IncrementChildCount increments the child count for the Rollout and returns the count to use
// This implements a function of the RolloutController interface
func (r *PipelineRolloutReconciler) IncrementChildCount(ctx context.Context, rolloutObject ctlrcommon.RolloutObject) (int32, error) {
	currentNameCount, found := r.getCurrentChildCount(rolloutObject)
	if !found {
		currentNameCount = int32(0)
		err := r.updateCurrentChildCount(ctx, rolloutObject, int32(0))
		if err != nil {
			return int32(0), err
		}
	}

	err := r.updateCurrentChildCount(ctx, rolloutObject, currentNameCount+1)
	if err != nil {
		return int32(0), err
	}
	return currentNameCount, nil
}

// Recycle deletes child; returns true if it was in fact deleted
// This implements a function of the RolloutController interface
func (r *PipelineRolloutReconciler) Recycle(ctx context.Context,
	pipeline *unstructured.Unstructured,
	c client.Client,
) (bool, error) {

	pipelineRollout, err := numaflowtypes.GetRolloutForPipeline(ctx, c, pipeline)
	if err != nil {
		return false, err
	}
	// if the Pipeline has been paused or if it can't be paused, then delete the pipeline
	pausedOrWontPause, err := numaflowtypes.IsPipelinePausedOrWontPause(ctx, pipeline, pipelineRollout, true)
	if err != nil {
		return false, err
	}
	if pausedOrWontPause {
		err = kubernetes.DeleteResource(ctx, c, pipeline)
		return true, err
	}
	// make sure we request Paused if we haven't yet
	desiredPhaseSetting, err := numaflowtypes.GetPipelineDesiredPhase(pipeline)
	if err != nil {
		return false, err
	}
	if desiredPhaseSetting != string(numaflowv1.PipelinePhasePaused) {
		_ = r.drain(ctx, pipeline)
		return false, nil
	}
	return false, nil

}

// get the isbsvc child of ISBServiceRollout with the given upgrading state label
func (r *PipelineRolloutReconciler) getISBSvc(ctx context.Context, pipelineRollout *apiv1.PipelineRollout, upgradeState common.UpgradeState) (*unstructured.Unstructured, error) {
	isbsvcRollout, err := r.getISBSvcRollout(ctx, pipelineRollout)
	if err != nil || isbsvcRollout == nil {
		return nil, fmt.Errorf("unable to find ISBServiceRollout, err=%v", err)
	}

	isbsvc, err := ctlrcommon.FindMostCurrentChildOfUpgradeState(ctx, isbsvcRollout, upgradeState, false, r.client)
	if err != nil {
		return nil, err
	}
	return isbsvc, nil
}

func (r *PipelineRolloutReconciler) ErrorHandler(pipelineRollout *apiv1.PipelineRollout, err error, reason, msg string) {
	r.customMetrics.PipelineROSyncErrors.WithLabelValues().Inc()
	r.recorder.Eventf(pipelineRollout, corev1.EventTypeWarning, reason, msg+" %v", err.Error())
}

/*
// if no upgrade strategy is set yet, then set one
// then return the final upgrade strategy
func (r *PipelineRolloutReconciler) updateInProgressStrategy(
	ctx context.Context,
	pipelineRollout *apiv1.PipelineRollout,
	currentUpgradeStrategy apiv1.UpgradeStrategy) (apiv1.UpgradeStrategy, error) {
	numaLogger := logger.FromContext(ctx)

	// is there currently an inProgressStrategy for the pipeline? (This will override any new decision)
	inProgressStrategy := r.inProgressStrategyMgr.GetStrategy(ctx, pipelineRollout)
	numaLogger.Debugf("current inProgressStrategy=%s", inProgressStrategy)
	inProgressStrategySet := (inProgressStrategy != apiv1.UpgradeStrategyNoOp)
	if inProgressStrategySet {
		return inProgressStrategy, nil
	}

	// if not, should we set one?
	if currentUpgradeStrategy == apiv1.UpgradeStrategyPPND || currentUpgradeStrategy == apiv1.UpgradeStrategyProgressive {
		r.inProgressStrategyMgr.SetStrategy(ctx, pipelineRollout, currentUpgradeStrategy)
	}

	return r.inProgressStrategyMgr.GetStrategy(ctx, pipelineRollout), nil
}*/

// return true if there are still more pipelines that need to be deleted
func (r *PipelineRolloutReconciler) garbageCollectChildren(
	ctx context.Context,
	pipelineRollout *apiv1.PipelineRollout,
) (bool, error) {
	numaLogger := logger.FromContext(ctx)

	// first check to see if there are any recyclableISBServices that are marked "recyclable"
	// our pipelines need to be marked "recyclable" if so
	recyclableISBServices, err := r.getISBServicesByUpgradeState(ctx, pipelineRollout, common.LabelValueUpgradeRecyclable)
	if err != nil {
		return false, fmt.Errorf("error getting isbservices of type recyclable: %s", err.Error())
	}
	numaLogger.WithValues("recyclable isbservices", recyclableISBServices).Debug("locating recyclable isbservices")

	allPipelines, err := numaflowtypes.GetPipelinesForRollout(ctx, r.client, pipelineRollout, false)
	if err != nil {
		return false, fmt.Errorf("error getting all pipelines (in order to mark recyclable): %s", err.Error())
	}

	// for each recyclable isbsvc:
	for _, isbsvc := range recyclableISBServices.Items {
		// see if any pipelines are using it: if so, mark them "recyclable"
		for _, pipeline := range allPipelines.Items {
			pipelineISBSvcName, err := numaflowtypes.GetPipelineISBSVCName(&pipeline)
			if err != nil {
				return false, err
			}
			if pipelineISBSvcName == isbsvc.GetName() {
				numaLogger.WithValues("pipeline", pipeline.GetName(), "isbsvc", pipelineISBSvcName).Debug("marking pipeline 'recyclable' since isbsvc is 'recyclable'")
				err = ctlrcommon.UpdateUpgradeState(ctx, r.client, common.LabelValueUpgradeRecyclable, &pipeline)
				if err != nil {
					return false, fmt.Errorf("failed to mark pipeline %s 'recyclable': %s/%s", pipeline.GetNamespace(), pipeline.GetName(), err.Error())
				}
			}
		}

	}

	return progressive.GarbageCollectChildren(ctx, pipelineRollout, r, r.client)
}<|MERGE_RESOLUTION|>--- conflicted
+++ resolved
@@ -361,7 +361,7 @@
 	}
 
 	// check if there's a promoted pipeline yet
-	promotedPipelines, err := progressive.FindChildrenOfUpgradeState(ctx, pipelineRollout, common.LabelValueUpgradePromoted, false, r.client)
+	promotedPipelines, err := ctlrcommon.FindChildrenOfUpgradeState(ctx, pipelineRollout, common.LabelValueUpgradePromoted, false, r.client)
 	if err != nil {
 		return 0, nil, fmt.Errorf("error looking for promoted pipeline: %v", err)
 	}
@@ -611,19 +611,6 @@
 		}
 	}
 
-<<<<<<< HEAD
-=======
-	// clean up recyclable pipelines
-	allDeleted, err := ctlrcommon.GarbageCollectChildren(ctx, pipelineRollout, r, r.client)
-	if err != nil {
-		return 0, err
-	}
-
-	if requeueDelay == 0 && !allDeleted { // if any haven't been deleted, requeue
-		requeueDelay = common.DefaultRequeueDelay
-	}
-
->>>>>>> 9775dc69
 	if pipelineNeedsToUpdate {
 		r.customMetrics.ReconciliationDuration.WithLabelValues(ControllerPipelineRollout, "update").Observe(time.Since(syncStartTime).Seconds())
 	}
@@ -841,15 +828,6 @@
 ) (*unstructured.Unstructured, error) {
 	numaLogger := logger.FromContext(ctx)
 
-<<<<<<< HEAD
-=======
-	// determine name of the Pipeline
-	pipelineName, err := ctlrcommon.GetChildName(ctx, pipelineRollout, r, common.LabelValueUpgradePromoted, r.client, true)
-	if err != nil {
-		return nil, err
-	}
-
->>>>>>> 9775dc69
 	// which InterstepBufferServiceName should we use?
 	// If there is an upgrading isbsvc, use that
 	// Otherwise, use the promoted one
@@ -879,7 +857,7 @@
 	metadata.Labels[common.LabelKeyISBServiceChildNameForPipeline] = isbsvc.GetName()
 
 	// determine name of the Pipeline
-	pipelineName, err := progressive.GetChildName(ctx, pipelineRollout, r, common.LabelValueUpgradePromoted, r.client, true)
+	pipelineName, err := ctlrcommon.GetChildName(ctx, pipelineRollout, r, common.LabelValueUpgradePromoted, r.client, true)
 	if err != nil {
 		return nil, err
 	}
@@ -1016,8 +994,10 @@
 	if err != nil {
 		return false, err
 	}
+	// TODO: Maybe we can annotate pipeline to indicate if it needs to be drained or not
+	// In the case of "no-strategy" and a delete/recreate due to pipeline update or due to isbsvc update, we don't want to pause first
 	// if the Pipeline has been paused or if it can't be paused, then delete the pipeline
-	pausedOrWontPause, err := numaflowtypes.IsPipelinePausedOrWontPause(ctx, pipeline, pipelineRollout, true)
+	pausedOrWontPause, err := numaflowtypes.IsPipelinePausedOrWontPause(ctx, pipeline, pipelineRollout, false) // TODO: "requiring drained" will be configurable
 	if err != nil {
 		return false, err
 	}
@@ -1050,6 +1030,16 @@
 		return nil, err
 	}
 	return isbsvc, nil
+}
+
+// get all isbsvc children of ISBServiceRollout with the given upgrading state label
+func (r *PipelineRolloutReconciler) getISBServicesByUpgradeState(ctx context.Context, pipelineRollout *apiv1.PipelineRollout, upgradeState common.UpgradeState) (*unstructured.UnstructuredList, error) {
+	isbsvcRollout, err := r.getISBSvcRollout(ctx, pipelineRollout)
+	if err != nil || isbsvcRollout == nil {
+		return nil, fmt.Errorf("unable to find ISBServiceRollout, err=%v", err)
+	}
+
+	return ctlrcommon.FindChildrenOfUpgradeState(ctx, isbsvcRollout, upgradeState, false, r.client)
 }
 
 func (r *PipelineRolloutReconciler) ErrorHandler(pipelineRollout *apiv1.PipelineRollout, err error, reason, msg string) {
@@ -1121,5 +1111,5 @@
 
 	}
 
-	return progressive.GarbageCollectChildren(ctx, pipelineRollout, r, r.client)
+	return ctlrcommon.GarbageCollectChildren(ctx, pipelineRollout, r, r.client)
 }