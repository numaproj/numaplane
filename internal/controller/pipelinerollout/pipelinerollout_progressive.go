--- conflicted
+++ resolved
@@ -63,13 +63,8 @@
 
 // AssessUpgradingChild makes an assessment of the upgrading child to determine if it was successful, failed, or still not known
 // This implements a function of the progressiveController interface
-<<<<<<< HEAD
-func (r *PipelineRolloutReconciler) AssessUpgradingChild(ctx context.Context, rolloutObject progressive.ProgressiveRolloutObject, existingUpgradingChildDef *unstructured.Unstructured) (apiv1.AssessmentResult, error) {
-	verifyReplicasFunc := func(existingUpgradingChildDef *unstructured.Unstructured) (bool, error) {
-=======
 func (r *PipelineRolloutReconciler) AssessUpgradingChild(ctx context.Context, rolloutObject progressive.ProgressiveRolloutObject, existingUpgradingChildDef *unstructured.Unstructured) (apiv1.AssessmentResult, string, error) {
 	verifyReplicasFunc := func(existingUpgradingChildDef *unstructured.Unstructured) (bool, string, error) {
->>>>>>> f592fe2d
 		verticesList, err := kubernetes.ListLiveResource(ctx, common.NumaflowAPIGroup, common.NumaflowAPIVersion,
 			numaflowv1.VertexGroupVersionResource.Resource, existingUpgradingChildDef.GetNamespace(),
 			fmt.Sprintf("%s=%s", common.LabelKeyNumaflowPodPipelineName, existingUpgradingChildDef.GetName()), "")
@@ -141,51 +136,6 @@
 
 	}
 
-<<<<<<< HEAD
-	pipelineRollout := rolloutObject.(*apiv1.PipelineRollout)
-	analysis := pipelineRollout.GetAnalysis()
-	// only check for and create AnalysisRuns if templates are specified
-	if len(analysis.Templates) > 0 {
-		analysisRun := &argorolloutsv1.AnalysisRun{}
-		// check if analysisRun has already been created
-		if err := r.client.Get(ctx, client.ObjectKey{Name: existingUpgradingChildDef.GetName(), Namespace: existingUpgradingChildDef.GetNamespace()}, analysisRun); err != nil {
-			if apierrors.IsNotFound(err) {
-				// analysisRun is created the first time the upgrading child is assessed
-				err := progressive.CreateAnalysisRun(ctx, analysis, existingUpgradingChildDef, r.client)
-				if err != nil {
-					return apiv1.AssessmentResultUnknown, err
-				}
-				analysisStatus := pipelineRollout.GetAnalysisStatus()
-				if analysisStatus == nil {
-					return apiv1.AssessmentResultUnknown, errors.New("analysisStatus not set")
-				}
-				// analysisStatus is updated with name of AnalysisRun (which is the same name as the upgrading child)
-				// and start time for its assessment
-				analysisStatus.AnalysisRunName = existingUpgradingChildDef.GetName()
-				timeNow := metav1.NewTime(time.Now())
-				analysisStatus.StartTime = &timeNow
-				pipelineRollout.SetAnalysisStatus(analysisStatus)
-			} else {
-				return apiv1.AssessmentResultUnknown, err
-			}
-		}
-
-		// assess analysisRun status and set endTime if completed
-		analysisStatus := pipelineRollout.GetAnalysisStatus()
-		if analysisStatus != nil {
-			// assess analysisRun status and set endTime if completed
-			if analysisRun.Status.Phase.Completed() && analysisStatus.EndTime == nil {
-				analysisStatus.EndTime = analysisRun.Status.CompletedAt
-			}
-			analysisStatus.AnalysisRunName = existingUpgradingChildDef.GetName()
-			analysisStatus.Phase = analysisRun.Status.Phase
-			pipelineRollout.SetAnalysisStatus(analysisStatus)
-		}
-
-	}
-
-=======
->>>>>>> f592fe2d
 	return progressive.AssessUpgradingPipelineType(ctx, pipelineRollout.GetAnalysisStatus(), existingUpgradingChildDef, verifyReplicasFunc)
 }
 
