package pipelinerollout

import (
	"context"
	"fmt"

	"github.com/numaproj/numaplane/internal/common"
	"github.com/numaproj/numaplane/internal/controller/progressive"
	"github.com/numaproj/numaplane/internal/util/kubernetes"
	"github.com/numaproj/numaplane/internal/util/logger"
	apiv1 "github.com/numaproj/numaplane/pkg/apis/numaplane/v1alpha1"
	"k8s.io/apimachinery/pkg/apis/meta/v1/unstructured"

	ctlrcommon "github.com/numaproj/numaplane/internal/controller/common"
)

// CreateUpgradingChildDefinition creates a definition for an "upgrading" pipeline
// This implements a function of the progressiveController interface
func (r *PipelineRolloutReconciler) CreateUpgradingChildDefinition(ctx context.Context, rolloutObject ctlrcommon.RolloutObject, name string) (*unstructured.Unstructured, error) {
	numaLogger := logger.FromContext(ctx)

	pipelineRollout := rolloutObject.(*apiv1.PipelineRollout)
	metadata, err := getBasePipelineMetadata(pipelineRollout)
	if err != nil {
		return nil, err
	}

	// which InterstepBufferServiceName should we use?
	// If there is an upgrading isbsvc, use that
	// Otherwise, use the promoted one
	isbsvc, err := r.getISBSvc(ctx, pipelineRollout, common.LabelValueUpgradeInProgress)
	if err != nil {
		return nil, err
	}
	if isbsvc == nil {
		numaLogger.Debugf("no Upgrading isbsvc found for Pipeline, will find promoted one")
		isbsvc, err = r.getISBSvc(ctx, pipelineRollout, common.LabelValueUpgradePromoted)
		if err != nil || isbsvc == nil {
			return nil, fmt.Errorf("failed to find isbsvc that's 'promoted': won't be able to reconcile PipelineRollout, err=%v", err)
		}
	}

	pipeline, err := r.makePipelineDefinition(pipelineRollout, name, isbsvc.GetName(), metadata)
	if err != nil {
		return nil, err
	}

	labels := pipeline.GetLabels()
	labels[common.LabelKeyUpgradeState] = string(common.LabelValueUpgradeInProgress)
	labels[common.LabelKeyISBServiceChildNameForPipeline] = isbsvc.GetName()
	pipeline.SetLabels(labels)

	return pipeline, nil
}

<<<<<<< HEAD
func (r *PipelineRolloutReconciler) getCurrentChildCount(rolloutObject ctlrcommon.RolloutObject) (int32, bool) {
	pipelineRollout := rolloutObject.(*apiv1.PipelineRollout)
	if pipelineRollout.Status.NameCount == nil {
		return int32(0), false
	} else {
		return *pipelineRollout.Status.NameCount, true
	}
}

func (r *PipelineRolloutReconciler) updateCurrentChildCount(ctx context.Context, rolloutObject ctlrcommon.RolloutObject, nameCount int32) error {
	pipelineRollout := rolloutObject.(*apiv1.PipelineRollout)
	pipelineRollout.Status.NameCount = &nameCount
	return r.updatePipelineRolloutStatus(ctx, pipelineRollout)
}

// increment the child count for the Rollout and return the count to use
func (r *PipelineRolloutReconciler) IncrementChildCount(ctx context.Context, rolloutObject ctlrcommon.RolloutObject) (int32, error) {
	currentNameCount, found := r.getCurrentChildCount(rolloutObject)
	if !found {
		currentNameCount = int32(0)
		err := r.updateCurrentChildCount(ctx, rolloutObject, int32(0))
		if err != nil {
			return int32(0), err
		}
	}

	err := r.updateCurrentChildCount(ctx, rolloutObject, currentNameCount+1)
	if err != nil {
		return int32(0), err
	}
	return currentNameCount, nil
}

// Recycle deletes child; returns true if it was in fact deleted

func (r *PipelineRolloutReconciler) Recycle(ctx context.Context,
	pipeline *unstructured.Unstructured,
	c client.Client,
) (bool, error) {

	pipelineRollout, err := numaflowtypes.GetRolloutForPipeline(ctx, c, pipeline)
	if err != nil {
		return false, err
	}
	// TODO: Maybe we can annotate pipeline to indicate if it needs to be drained or not
	// In the case of "no-strategy" and a delete/recreate due to pipeline update or due to isbsvc update, we don't want to pause first
	// if the Pipeline has been paused or if it can't be paused, then delete the pipeline
	pausedOrWontPause, err := numaflowtypes.IsPipelinePausedOrWontPause(ctx, pipeline, pipelineRollout, false) // TODO: "requiring drained" will be configurable
	if err != nil {
		return false, err
	}
	if pausedOrWontPause {
		err = kubernetes.DeleteResource(ctx, c, pipeline)
		return true, err
	}
	// make sure we request Paused if we haven't yet
	desiredPhaseSetting, err := numaflowtypes.GetPipelineDesiredPhase(pipeline)
	if err != nil {
		return false, err
	}
	if desiredPhaseSetting != string(numaflowv1.PipelinePhasePaused) {
		_ = r.drain(ctx, pipeline)
		return false, nil
	}
	return false, nil

}

// get the isbsvc child of ISBServiceRollout with the given upgrading state label
func (r *PipelineRolloutReconciler) getISBSvc(ctx context.Context, pipelineRollout *apiv1.PipelineRollout, upgradeState common.UpgradeState) (*unstructured.Unstructured, error) {
	isbsvcRollout, err := r.getISBSvcRollout(ctx, pipelineRollout)
	if err != nil || isbsvcRollout == nil {
		return nil, fmt.Errorf("unable to find ISBServiceRollout, err=%v", err)
	}

	isbsvc, err := progressive.FindMostCurrentChildOfUpgradeState(ctx, isbsvcRollout, upgradeState, false, r.client)
	if err != nil {
		return nil, err
	}
	return isbsvc, nil
}

// get all isbsvc children of ISBServiceRollout with the given upgrading state label
func (r *PipelineRolloutReconciler) getISBServicesByUpgradeState(ctx context.Context, pipelineRollout *apiv1.PipelineRollout, upgradeState common.UpgradeState) (*unstructured.UnstructuredList, error) {
	isbsvcRollout, err := r.getISBSvcRollout(ctx, pipelineRollout)
	if err != nil || isbsvcRollout == nil {
		return nil, fmt.Errorf("unable to find ISBServiceRollout, err=%v", err)
	}

	return progressive.FindChildrenOfUpgradeState(ctx, isbsvcRollout, upgradeState, false, r.client)
}

=======
>>>>>>> 9775dc69
// AssessUpgradingChild makes an assessment of the upgrading child to determine if it was successful, failed, or still not known
// Assessment:
// Success: phase must be "Running" and all conditions must be True
// Failure: phase is "Failed" or any condition is False
// Unknown: neither of the above if met
// This implements a function of the progressiveController interface
func (r *PipelineRolloutReconciler) AssessUpgradingChild(ctx context.Context, existingUpgradingChildDef *unstructured.Unstructured) (apiv1.AssessmentResult, error) {

	numaLogger := logger.FromContext(ctx)
	upgradingObjectStatus, err := kubernetes.ParseStatus(existingUpgradingChildDef)
	if err != nil {
		return apiv1.AssessmentResultUnknown, err
	}

	numaLogger.
		WithValues("namespace", existingUpgradingChildDef.GetNamespace(), "name", existingUpgradingChildDef.GetName()).
		Debugf("Upgrading child is in phase %s", upgradingObjectStatus.Phase)

	if upgradingObjectStatus.Phase == "Running" && progressive.IsNumaflowChildReady(&upgradingObjectStatus) {
		return apiv1.AssessmentResultSuccess, nil
	}

	if upgradingObjectStatus.Phase == "Failed" || !progressive.IsNumaflowChildReady(&upgradingObjectStatus) {
		return apiv1.AssessmentResultFailure, nil
	}

	return apiv1.AssessmentResultUnknown, nil
}<|MERGE_RESOLUTION|>--- conflicted
+++ resolved
@@ -53,101 +53,6 @@
 	return pipeline, nil
 }
 
-<<<<<<< HEAD
-func (r *PipelineRolloutReconciler) getCurrentChildCount(rolloutObject ctlrcommon.RolloutObject) (int32, bool) {
-	pipelineRollout := rolloutObject.(*apiv1.PipelineRollout)
-	if pipelineRollout.Status.NameCount == nil {
-		return int32(0), false
-	} else {
-		return *pipelineRollout.Status.NameCount, true
-	}
-}
-
-func (r *PipelineRolloutReconciler) updateCurrentChildCount(ctx context.Context, rolloutObject ctlrcommon.RolloutObject, nameCount int32) error {
-	pipelineRollout := rolloutObject.(*apiv1.PipelineRollout)
-	pipelineRollout.Status.NameCount = &nameCount
-	return r.updatePipelineRolloutStatus(ctx, pipelineRollout)
-}
-
-// increment the child count for the Rollout and return the count to use
-func (r *PipelineRolloutReconciler) IncrementChildCount(ctx context.Context, rolloutObject ctlrcommon.RolloutObject) (int32, error) {
-	currentNameCount, found := r.getCurrentChildCount(rolloutObject)
-	if !found {
-		currentNameCount = int32(0)
-		err := r.updateCurrentChildCount(ctx, rolloutObject, int32(0))
-		if err != nil {
-			return int32(0), err
-		}
-	}
-
-	err := r.updateCurrentChildCount(ctx, rolloutObject, currentNameCount+1)
-	if err != nil {
-		return int32(0), err
-	}
-	return currentNameCount, nil
-}
-
-// Recycle deletes child; returns true if it was in fact deleted
-
-func (r *PipelineRolloutReconciler) Recycle(ctx context.Context,
-	pipeline *unstructured.Unstructured,
-	c client.Client,
-) (bool, error) {
-
-	pipelineRollout, err := numaflowtypes.GetRolloutForPipeline(ctx, c, pipeline)
-	if err != nil {
-		return false, err
-	}
-	// TODO: Maybe we can annotate pipeline to indicate if it needs to be drained or not
-	// In the case of "no-strategy" and a delete/recreate due to pipeline update or due to isbsvc update, we don't want to pause first
-	// if the Pipeline has been paused or if it can't be paused, then delete the pipeline
-	pausedOrWontPause, err := numaflowtypes.IsPipelinePausedOrWontPause(ctx, pipeline, pipelineRollout, false) // TODO: "requiring drained" will be configurable
-	if err != nil {
-		return false, err
-	}
-	if pausedOrWontPause {
-		err = kubernetes.DeleteResource(ctx, c, pipeline)
-		return true, err
-	}
-	// make sure we request Paused if we haven't yet
-	desiredPhaseSetting, err := numaflowtypes.GetPipelineDesiredPhase(pipeline)
-	if err != nil {
-		return false, err
-	}
-	if desiredPhaseSetting != string(numaflowv1.PipelinePhasePaused) {
-		_ = r.drain(ctx, pipeline)
-		return false, nil
-	}
-	return false, nil
-
-}
-
-// get the isbsvc child of ISBServiceRollout with the given upgrading state label
-func (r *PipelineRolloutReconciler) getISBSvc(ctx context.Context, pipelineRollout *apiv1.PipelineRollout, upgradeState common.UpgradeState) (*unstructured.Unstructured, error) {
-	isbsvcRollout, err := r.getISBSvcRollout(ctx, pipelineRollout)
-	if err != nil || isbsvcRollout == nil {
-		return nil, fmt.Errorf("unable to find ISBServiceRollout, err=%v", err)
-	}
-
-	isbsvc, err := progressive.FindMostCurrentChildOfUpgradeState(ctx, isbsvcRollout, upgradeState, false, r.client)
-	if err != nil {
-		return nil, err
-	}
-	return isbsvc, nil
-}
-
-// get all isbsvc children of ISBServiceRollout with the given upgrading state label
-func (r *PipelineRolloutReconciler) getISBServicesByUpgradeState(ctx context.Context, pipelineRollout *apiv1.PipelineRollout, upgradeState common.UpgradeState) (*unstructured.UnstructuredList, error) {
-	isbsvcRollout, err := r.getISBSvcRollout(ctx, pipelineRollout)
-	if err != nil || isbsvcRollout == nil {
-		return nil, fmt.Errorf("unable to find ISBServiceRollout, err=%v", err)
-	}
-
-	return progressive.FindChildrenOfUpgradeState(ctx, isbsvcRollout, upgradeState, false, r.client)
-}
-
-=======
->>>>>>> 9775dc69
 // AssessUpgradingChild makes an assessment of the upgrading child to determine if it was successful, failed, or still not known
 // Assessment:
 // Success: phase must be "Running" and all conditions must be True
