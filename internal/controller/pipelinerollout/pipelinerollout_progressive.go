--- conflicted
+++ resolved
@@ -92,7 +92,6 @@
 		}
 
 		return areAllVerticesReplicasReady, replicasFailureReason, nil
-<<<<<<< HEAD
 	}
 
 	pipelineRollout := rolloutObject.(*apiv1.PipelineRollout)
@@ -137,52 +136,6 @@
 
 	}
 
-=======
-	}
-
-	pipelineRollout := rolloutObject.(*apiv1.PipelineRollout)
-	analysis := pipelineRollout.GetAnalysis()
-	// only check for and create AnalysisRuns if templates are specified
-	if len(analysis.Templates) > 0 {
-		analysisRun := &argorolloutsv1.AnalysisRun{}
-		// check if analysisRun has already been created
-		if err := r.client.Get(ctx, client.ObjectKey{Name: existingUpgradingChildDef.GetName(), Namespace: existingUpgradingChildDef.GetNamespace()}, analysisRun); err != nil {
-			if apierrors.IsNotFound(err) {
-				// analysisRun is created the first time the upgrading child is assessed
-				err := progressive.CreateAnalysisRun(ctx, analysis, existingUpgradingChildDef, r.client)
-				if err != nil {
-					return apiv1.AssessmentResultUnknown, "", err
-				}
-				analysisStatus := pipelineRollout.GetAnalysisStatus()
-				if analysisStatus == nil {
-					return apiv1.AssessmentResultUnknown, "", errors.New("analysisStatus not set")
-				}
-				// analysisStatus is updated with name of AnalysisRun (which is the same name as the upgrading child)
-				// and start time for its assessment
-				analysisStatus.AnalysisRunName = existingUpgradingChildDef.GetName()
-				timeNow := metav1.NewTime(time.Now())
-				analysisStatus.StartTime = &timeNow
-				pipelineRollout.SetAnalysisStatus(analysisStatus)
-			} else {
-				return apiv1.AssessmentResultUnknown, "", err
-			}
-		}
-
-		// assess analysisRun status and set endTime if completed
-		analysisStatus := pipelineRollout.GetAnalysisStatus()
-		if analysisStatus != nil {
-			// assess analysisRun status and set endTime if completed
-			if analysisRun.Status.Phase.Completed() && analysisStatus.EndTime == nil {
-				analysisStatus.EndTime = analysisRun.Status.CompletedAt
-			}
-			analysisStatus.AnalysisRunName = existingUpgradingChildDef.GetName()
-			analysisStatus.Phase = analysisRun.Status.Phase
-			pipelineRollout.SetAnalysisStatus(analysisStatus)
-		}
-
-	}
-
->>>>>>> 190ffaf3
 	return progressive.AssessUpgradingPipelineType(ctx, pipelineRollout.GetAnalysisStatus(), existingUpgradingChildDef, verifyReplicasFunc)
 }
 
