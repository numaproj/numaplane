--- conflicted
+++ resolved
@@ -315,11 +315,11 @@
 	}
 	pipelineRollout.Status.ProgressiveStatus.UpgradingPipelineStatus.OriginalScaleMinMax = scalePatchStrings
 
-	if pipelineRollout.Status.ProgressiveStatus.PromotedPipelineStatus == nil {
+	/*if pipelineRollout.Status.ProgressiveStatus.PromotedPipelineStatus == nil {
 		return true, errors.New("unable to perform pre-upgrade operations because the rollout does not have promotedChildStatus set")
-	}
-
-	err := scaleDownUpgradingPipeline(pipelineRollout, upgradingPipelineDef)
+	}*/
+
+	err = scaleDownUpgradingPipeline(pipelineRollout, upgradingPipelineDef)
 	if err != nil {
 		return true, err
 	}
@@ -335,7 +335,6 @@
 	return false, nil
 }
 
-<<<<<<< HEAD
 // scaleDownUpgradingPipeline sets the upgrading Pipeline's vertex scale definition to the number of Pods
 // that were removed from the same Vertex of the promoted Pipeline (thus the overall number stays the same)
 func scaleDownUpgradingPipeline(
@@ -343,12 +342,11 @@
 	upgradingPipelineDef *unstructured.Unstructured,
 ) error {
 
-	//TODO: need to merge main in to get the code which saves the upgrading scale info
 	for vertexName, scaleValue := range pipelineRollout.Status.ProgressiveStatus.PromotedPipelineStatus.ScaleValues {
 		upgradingPipelineVertexScaleTo := scaleValue.Initial - scaleValue.ScaleTo
 
 	}
-=======
+}
 func scalePipelineVerticesToZero(
 	ctx context.Context,
 	pipelineDef *unstructured.Unstructured,
@@ -397,7 +395,6 @@
 		}
 	}
 	return nil
->>>>>>> 8803a49f
 }
 
 /*
