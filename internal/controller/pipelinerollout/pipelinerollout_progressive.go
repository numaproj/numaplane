package pipelinerollout

import (
	"context"
	"encoding/json"
	"errors"
	"fmt"
	"time"

	numaflowv1 "github.com/numaproj/numaflow/pkg/apis/numaflow/v1alpha1"
	"github.com/numaproj/numaplane/internal/common"
	"github.com/numaproj/numaplane/internal/controller/progressive"
	"github.com/numaproj/numaplane/internal/util/kubernetes"
	"github.com/numaproj/numaplane/internal/util/logger"
	apiv1 "github.com/numaproj/numaplane/pkg/apis/numaplane/v1alpha1"
	apierrors "k8s.io/apimachinery/pkg/api/errors"
	metav1 "k8s.io/apimachinery/pkg/apis/meta/v1"
	"k8s.io/apimachinery/pkg/apis/meta/v1/unstructured"
	k8stypes "k8s.io/apimachinery/pkg/types"
	"sigs.k8s.io/controller-runtime/pkg/client"

	argorolloutsv1 "github.com/argoproj/argo-rollouts/pkg/apis/rollouts/v1alpha1"
)

// CreateUpgradingChildDefinition creates a definition for an "upgrading" pipeline
// This implements a function of the progressiveController interface
func (r *PipelineRolloutReconciler) CreateUpgradingChildDefinition(ctx context.Context, rolloutObject progressive.ProgressiveRolloutObject, name string) (*unstructured.Unstructured, error) {
	numaLogger := logger.FromContext(ctx)

	pipelineRollout := rolloutObject.(*apiv1.PipelineRollout)
	metadata, err := getBasePipelineMetadata(pipelineRollout)
	if err != nil {
		return nil, err
	}

	// which InterstepBufferServiceName should we use?
	// If there is an upgrading isbsvc, use that
	// Otherwise, use the promoted one
	isbsvc, err := r.getISBSvc(ctx, pipelineRollout, common.LabelValueUpgradeInProgress)
	if err != nil {
		return nil, err
	}
	if isbsvc == nil {
		numaLogger.Debugf("no Upgrading isbsvc found for Pipeline, will find promoted one")
		isbsvc, err = r.getISBSvc(ctx, pipelineRollout, common.LabelValueUpgradePromoted)
		if err != nil || isbsvc == nil {
			return nil, fmt.Errorf("failed to find isbsvc that's 'promoted': won't be able to reconcile PipelineRollout, err=%v", err)
		}
	}

	pipeline, err := r.makePipelineDefinition(pipelineRollout, name, isbsvc.GetName(), metadata)
	if err != nil {
		return nil, err
	}

	labels := pipeline.GetLabels()
	labels[common.LabelKeyUpgradeState] = string(common.LabelValueUpgradeInProgress)
	labels[common.LabelKeyISBServiceChildNameForPipeline] = isbsvc.GetName()
	pipeline.SetLabels(labels)

	return pipeline, nil
}

// AssessUpgradingChild makes an assessment of the upgrading child to determine if it was successful, failed, or still not known
// This implements a function of the progressiveController interface
func (r *PipelineRolloutReconciler) AssessUpgradingChild(ctx context.Context, rolloutObject progressive.ProgressiveRolloutObject, existingUpgradingChildDef *unstructured.Unstructured) (apiv1.AssessmentResult, string, error) {
	verifyReplicasFunc := func(existingUpgradingChildDef *unstructured.Unstructured) (bool, string, error) {
		verticesList, err := kubernetes.ListLiveResource(ctx, common.NumaflowAPIGroup, common.NumaflowAPIVersion,
			numaflowv1.VertexGroupVersionResource.Resource, existingUpgradingChildDef.GetNamespace(),
			fmt.Sprintf("%s=%s", common.LabelKeyNumaflowPodPipelineName, existingUpgradingChildDef.GetName()), "")
		if err != nil {
			return false, "", err
		}

		if verticesList == nil {
			return false, "", errors.New("the pipeline vertices list is nil, this should not occur")
		}

		areAllVerticesReplicasReady := true
		var replicasFailureReason string
		for _, vertex := range verticesList.Items {
			areVertexReplicasReady, failureReason, err := progressive.AreVertexReplicasReady(&vertex)
			if err != nil {
				return false, "", err
			}

			if !areVertexReplicasReady {
				areAllVerticesReplicasReady = false
				replicasFailureReason = failureReason
				break
			}
		}

		return areAllVerticesReplicasReady, replicasFailureReason, nil
	}

	pipelineRollout := rolloutObject.(*apiv1.PipelineRollout)
	analysis := pipelineRollout.GetAnalysis()
	// only check for and create AnalysisRuns if templates are specified
	if len(analysis.Templates) > 0 {
		analysisRun := &argorolloutsv1.AnalysisRun{}
		// check if analysisRun has already been created
		if err := r.client.Get(ctx, client.ObjectKey{Name: existingUpgradingChildDef.GetName(), Namespace: existingUpgradingChildDef.GetNamespace()}, analysisRun); err != nil {
			if apierrors.IsNotFound(err) {
				// analysisRun is created the first time the upgrading child is assessed
				err := progressive.CreateAnalysisRun(ctx, analysis, existingUpgradingChildDef, r.client)
				if err != nil {
					return apiv1.AssessmentResultUnknown, "", err
				}
				analysisStatus := pipelineRollout.GetAnalysisStatus()
				if analysisStatus == nil {
					return apiv1.AssessmentResultUnknown, "", errors.New("analysisStatus not set")
				}
				// analysisStatus is updated with name of AnalysisRun (which is the same name as the upgrading child)
				// and start time for its assessment
				analysisStatus.AnalysisRunName = existingUpgradingChildDef.GetName()
				timeNow := metav1.NewTime(time.Now())
				analysisStatus.StartTime = &timeNow
				pipelineRollout.SetAnalysisStatus(analysisStatus)
			} else {
				return apiv1.AssessmentResultUnknown, "", err
			}
		}

		// assess analysisRun status and set endTime if completed
		analysisStatus := pipelineRollout.GetAnalysisStatus()
		if analysisStatus != nil {
			// assess analysisRun status and set endTime if completed
			if analysisRun.Status.Phase.Completed() && analysisStatus.EndTime == nil {
				analysisStatus.EndTime = analysisRun.Status.CompletedAt
			}
			analysisStatus.AnalysisRunName = existingUpgradingChildDef.GetName()
			analysisStatus.Phase = analysisRun.Status.Phase
			pipelineRollout.SetAnalysisStatus(analysisStatus)
		}

	}

	return progressive.AssessUpgradingPipelineType(ctx, pipelineRollout.GetAnalysisStatus(), existingUpgradingChildDef, verifyReplicasFunc)
}

/*
ProcessPromotedChildPreUpgrade handles the pre-upgrade processing of a promoted pipeline.
It performs the following pre-upgrade operations:
- it ensures that the promoted pipeline vertices are scaled down before proceeding with a progressive upgrade.

Parameters:
  - ctx: the context for managing request-scoped values.
  - pipelineRollout: the pipelineRollout
  - promotedPipelineDef: the definition of the promoted pipeline as an unstructured object.
  - c: the client used for interacting with the Kubernetes API.

Returns:
  - A boolean indicating whether we should requeue.
  - An error if any issues occur during processing.
*/
func (r *PipelineRolloutReconciler) ProcessPromotedChildPreUpgrade(
	ctx context.Context,
	pipelineRollout progressive.ProgressiveRolloutObject,
	promotedPipelineDef *unstructured.Unstructured,
	c client.Client,
) (bool, error) {

	numaLogger := logger.FromContext(ctx).WithName("ProcessPromotedChildPreUpgrade").WithName("PipelineRollout").
		WithValues("promotedPipelineNamespace", promotedPipelineDef.GetNamespace(), "promotedPipelineName", promotedPipelineDef.GetName())

	numaLogger.Debug("started pre-upgrade processing of promoted pipeline")
	pipelineRO, ok := pipelineRollout.(*apiv1.PipelineRollout)
	if !ok {
		return true, fmt.Errorf("unexpected type for ProgressiveRolloutObject: %+v; can't process promoted pipeline pre-upgrade", pipelineRollout)
	}

	if pipelineRO.Status.ProgressiveStatus.PromotedPipelineStatus == nil {
		return true, errors.New("unable to perform pre-upgrade operations because the rollout does not have promotedChildStatus set")
	}

	// scaleDownPipelineVertices retrieves the currently running pods to update the PromotedPipelineStatus scaleValues,
	// or if already retrieved, updates the promoted pipeline to scale down the vertex pods.
	// This serves to make sure that the vertex pods have been really scaled down before proceeding
	// with the progressive upgrade.
	requeue, err := scaleDownPipelineVertices(ctx, pipelineRO.Status.ProgressiveStatus.PromotedPipelineStatus, promotedPipelineDef, c)
	if err != nil {
		return true, err
	}

	numaLogger.Debug("completed pre-upgrade processing of promoted pipeline")

	return requeue, nil
}

/*
ProcessPromotedChildPostFailure handles the post-upgrade processing of the promoted pipeline after the "upgrading" pipeline has failed.
It performs the following post-upgrade operations:
- it restores the promoted pipeline vertices scale values to the original values retrieved from the rollout status.

Parameters:
  - ctx: the context for managing request-scoped values.
  - pipelineRollout: the PipelineRollout instance
  - promotedPipelineDef: the definition of the promoted pipeline as an unstructured object.
  - c: the client used for interacting with the Kubernetes API.

Returns:
  - A boolean indicating whether we should requeue.
  - An error if any issues occur during processing.
*/
func (r *PipelineRolloutReconciler) ProcessPromotedChildPostFailure(
	ctx context.Context,
	pipelineRollout progressive.ProgressiveRolloutObject,
	promotedPipelineDef *unstructured.Unstructured,
	c client.Client,
) (bool, error) {

	numaLogger := logger.FromContext(ctx).WithName("ProcessPromotedChildPostFailure").WithName("PipelineRollout").
		WithValues("promotedPipelineNamespace", promotedPipelineDef.GetNamespace(), "promotedPipelineName", promotedPipelineDef.GetName())

	numaLogger.Debug("started post-failure processing of promoted pipeline")

	pipelineRO, ok := pipelineRollout.(*apiv1.PipelineRollout)
	if !ok {
		return true, fmt.Errorf("unexpected type for ProgressiveRolloutObject: %+v; can't process promoted pipeline post-upgrade", pipelineRollout)
	}

	if pipelineRO.Status.ProgressiveStatus.PromotedPipelineStatus == nil {
		return true, errors.New("unable to perform post-upgrade operations because the rollout does not have promotedChildStatus set")
	}

	requeue, err := scalePipelineVerticesToOriginalValues(ctx, pipelineRO.Status.ProgressiveStatus.PromotedPipelineStatus, promotedPipelineDef, c)
	if err != nil {
		return true, err
	}

	numaLogger.Debug("completed post-failure processing of promoted pipeline")

	return requeue, nil
}

func (r *PipelineRolloutReconciler) ProcessUpgradingChildPostFailure(
	ctx context.Context,
	rolloutObject progressive.ProgressiveRolloutObject,
	upgradingPipelineDef *unstructured.Unstructured,
	c client.Client,
) (bool, error) {

	numaLogger := logger.FromContext(ctx).WithName("ProcessUpgradingChildPostFailure").WithName("PipelineRollout").
		WithValues("upgradingPipelineNamespace", upgradingPipelineDef.GetNamespace(), "upgradingPipelineName", upgradingPipelineDef.GetName())

	numaLogger.Debug("started post-failure processing of upgrading pipeline")

	// scale down every Vertex to 0 Pods
	err := scalePipelineVerticesToZero(ctx, upgradingPipelineDef, c)

	numaLogger.Debugf("completed post-failure processing of upgrading pipeline, err=%v", err)

	return false, err
}

func (r *PipelineRolloutReconciler) ProcessUpgradingChildPostSuccess(
	ctx context.Context,
	rolloutObject progressive.ProgressiveRolloutObject,
	upgradingPipelineDef *unstructured.Unstructured,
	c client.Client,
) error {

	pipelineRollout, ok := rolloutObject.(*apiv1.PipelineRollout)
	if !ok {
		return fmt.Errorf("unexpected type for ProgressiveRolloutObject: %+v; can't process upgrading pipeline post-success", rolloutObject)
	}

	// For each Pipeline vertex, patch to the original scale definition
	// Note this is not expected to be executed repeatedly, so we don't need to worry about first verifying it's not already set that way

	upgradingPipelineStatus := pipelineRollout.Status.ProgressiveStatus.UpgradingPipelineStatus
	if upgradingPipelineStatus == nil {
		return fmt.Errorf("can't process upgrading pipeline post-success; missing UpgradingPipelineStatus which should contain scale values")
	}

	return applyScalePatchesToLivePipeline(ctx, upgradingPipelineDef, upgradingPipelineStatus.OriginalScaleMinMax, c)
}

/*
ProcessUpgradingChildPreUpgrade handles the processing of an upgrading pipeline before it's been created
It performs the following pre-upgrade operations:
- it uses the promoted rollout status scale values to calculate the upgrading pipeline scale min and max for each vertex.

Parameters:
  - ctx: the context for managing request-scoped values.
  - rolloutObject: the PipelineRollout instance
  - upgradingPipelineDef: the definition of the upgrading pipeline as an unstructured object.
  - c: the client used for interacting with the Kubernetes API.

Returns:
  - A boolean indicating whether we should requeue.
  - An error if any issues occur during processing.
*/
func (r *PipelineRolloutReconciler) ProcessUpgradingChildPreUpgrade(
	ctx context.Context,
	rolloutObject progressive.ProgressiveRolloutObject,
	upgradingPipelineDef *unstructured.Unstructured,
	c client.Client,
) (bool, error) {

	numaLogger := logger.FromContext(ctx).WithName("ProcessUpgradingChildPreUpgrade").WithName("PipelineRollout").
		WithValues("upgradingPipelineNamespace", upgradingPipelineDef.GetNamespace(), "upgradingPipelineName", upgradingPipelineDef.GetName())

	numaLogger.Debug("started pre-upgrade processing of upgrading pipeline")
	pipelineRollout, ok := rolloutObject.(*apiv1.PipelineRollout)
	if !ok {
		return true, fmt.Errorf("unexpected type for ProgressiveRolloutObject: %+v; can't process upgrading pipeline pre-upgrade", rolloutObject)
	}

	// save the current scale definitions from the upgrading Pipeline to our Status so we can use them when we scale it back up after success
	scalePatchStrings, err := getScalePatchesFromPipelineSpec(ctx, upgradingPipelineDef)
	if err != nil {
		return true, err
	}

	pipelineRollout.Status.ProgressiveStatus.UpgradingPipelineStatus.OriginalScaleMinMax = scalePatchStrings

	/*if pipelineRollout.Status.ProgressiveStatus.PromotedPipelineStatus == nil {
		return true, errors.New("unable to perform pre-upgrade operations because the rollout does not have promotedChildStatus set")
	}*/

	err = createScaledDownUpgradingPipelineDef(ctx, pipelineRollout, upgradingPipelineDef, c)
	if err != nil {
		return true, err
	}

	// 	err := updatePipelineVertexDefScale(ctx, upgradingPipelineDef, vertexName, &upgradingPipelineVertexScaleTo, &upgradingPipelineVertexScaleTo)
	// 	if err != nil {
	// 		return true, err
	// 	}
	// }

	numaLogger.Debug("completed pre-upgrade processing of upgrading pipeline")

	return false, nil
}

// createScaledDownUpgradingPipelineDef sets the upgrading Pipeline's vertex scale definition to the number of Pods
// that were removed from the same Vertex of the promoted Pipeline (thus the overall number stays the same)
func createScaledDownUpgradingPipelineDef(
	ctx context.Context,
	pipelineRollout *apiv1.PipelineRollout,
	upgradingPipelineDef *unstructured.Unstructured,
	c client.Client,
) error {
	numaLogger := logger.FromContext(ctx).WithValues("pipeline", upgradingPipelineDef.GetName())

	// get the current Vertices definition
	vertexDefinitions, exists, err := unstructured.NestedSlice(upgradingPipelineDef.Object, "spec", "vertices")
	if err != nil {
		return fmt.Errorf("error getting spec.vertices from pipeline %s: %s", upgradingPipelineDef.GetName(), err.Error())
	}
	if !exists {
		return fmt.Errorf("failed to get spec.vertices from pipeline %s: doesn't exist?", upgradingPipelineDef.GetName())
	}

	// map each vertex name to new min/max
	vertexScaleDefinitions := make([]VertexScaleDefinition, len(pipelineRollout.Status.ProgressiveStatus.PromotedPipelineStatus.ScaleValues))
	for index, vertex := range vertexDefinitions {
		vertexAsMap := vertex.(map[string]interface{})
		vertexName := vertexAsMap["name"].(string)
		scaleValue, vertexFound := pipelineRollout.Status.ProgressiveStatus.PromotedPipelineStatus.ScaleValues[vertexName]
		var upgradingVertexScaleTo int64
		if !vertexFound {
			// this must be a new vertex: we still need to set min=max so we will effectively be able to perform resource health check for readyReplicas without
			// autoscaling interfering with the assessment
			// simplest thing is to set min=max=1
			upgradingVertexScaleTo = 1
			numaLogger.WithValues("vertex", vertexName).Debugf("vertex not found previously; scaling upgrading pipeline vertex to min=max=%d", upgradingVertexScaleTo)
		} else {
			// nominal case: found the same vertex from the "promoted" pipeline: set min and max to the number of Pods that were removed from the "promoted" one
			upgradingVertexScaleTo = scaleValue.Initial - scaleValue.ScaleTo
			numaLogger.WithValues("vertex", vertexName).Debugf("scaling upgrading pipeline vertex to min=max=%d", upgradingVertexScaleTo)
		}

		vertexScaleDefinitions[index] = VertexScaleDefinition{
			vertexName: vertexName,
			scaleDefinition: &progressive.ScaleDefinition{
				Min: &upgradingVertexScaleTo,
				Max: &upgradingVertexScaleTo,
			},
		}

	}

	// apply the scale values for each vertex to the new min/max
	return applyScaleValuesToPipelineDefinition(ctx, upgradingPipelineDef, vertexScaleDefinitions)
}

func scalePipelineVerticesToZero(
	ctx context.Context,
	pipelineDef *unstructured.Unstructured,
	c client.Client,
) error {

	numaLogger := logger.FromContext(ctx).WithValues("pipeline", pipelineDef.GetName())

	// scale down every Vertex to 0 Pods
	// for each Vertex: first check to see if it's already scaled down
	vertexScaleDefinitions, err := getScaleValuesFromPipelineSpec(ctx, pipelineDef)
	if err != nil {
		return err
	}
	allVerticesScaledDown := true
	for _, vertexScaleDef := range vertexScaleDefinitions {
		scaleDef := vertexScaleDef.scaleDefinition
		scaledDown := scaleDef != nil && scaleDef.Min != nil && *scaleDef.Min == 0 && scaleDef.Max != nil && *scaleDef.Max == 0

		if !scaledDown {
			allVerticesScaledDown = false
		}
	}
	if !allVerticesScaledDown {

		vertices, _, err := unstructured.NestedSlice(pipelineDef.Object, "spec", "vertices")
		if err != nil {
			return fmt.Errorf("error while getting vertices of promoted pipeline: %w", err)
		}
		for _, vertex := range vertices {
			if vertexAsMap, ok := vertex.(map[string]any); ok {

				if err := unstructured.SetNestedField(vertexAsMap, int64(0), "scale", "min"); err != nil {
					return err
				}

				if err := unstructured.SetNestedField(vertexAsMap, int64(0), "scale", "max"); err != nil {
					return err
				}
			}
		}

		numaLogger.Debug("Scaling down all vertices to 0 Pods")
		if err := patchPipelineVertices(ctx, pipelineDef, vertices, c); err != nil {
			return fmt.Errorf("error scaling down the pipeline: %w", err)
		}
	}
	return nil
}

/*
<<<<<<< HEAD
scaleDownPipelineVertices scales down the vertex pods of a pipeline to half of the current count if not already scaled down.
It checks if all vertices are already scaled down and skips the operation if true.
=======
ProcessUpgradingChildPostUpgrade handles the processing of an upgrading pipeline definition after it's been created

Parameters:
  - ctx: the context for managing request-scoped values.
  - rolloutObject: the MonoVertexRollout instance
  - upgradingMonoVertexDef: the definition of the upgrading monovertex as an unstructured object.
  - c: the client used for interacting with the Kubernetes API.

Returns:
  - A boolean indicating whether we should requeue.
  - An error if any issues occur during processing.
*/
func (r *PipelineRolloutReconciler) ProcessUpgradingChildPostUpgrade(
	ctx context.Context,
	rolloutObject progressive.ProgressiveRolloutObject,
	upgradingPipelineDef *unstructured.Unstructured,
	c client.Client,
) (bool, error) {
	return false, nil
}

/*
scaleDownPipelineSourceVertices scales down the source vertices pods of a pipeline to half of the current count if not already scaled down.
It checks if all source vertices are already scaled down and skips the operation if true.
>>>>>>> c8e21449
The function updates the scale values in the rollout status and adjusts the scale configuration
of the promoted pipeline definition.

Parameters:
- ctx: the context for managing request-scoped values.
- promotedPipelineStatus: the status of the promoted pipeline in the rollout.
- promotedPipelineDef: the unstructured object representing the promoted pipeline definition.
- c: the Kubernetes client for resource operations.

Returns:
- bool: true if should requeue, false otherwise. Should requeue in case of error or if not all vertices have been scaled down.
- error: an error if any operation fails during the scaling process.
*/
func scaleDownPipelineVertices(
	ctx context.Context,
	promotedPipelineStatus *apiv1.PromotedPipelineStatus,
	promotedPipelineDef *unstructured.Unstructured,
	c client.Client,
) (bool, error) {

	numaLogger := logger.FromContext(ctx).WithName("scaleDownPipelineVertices").
		WithValues("promotedPipelineNamespace", promotedPipelineDef.GetNamespace(), "promotedPipelineName", promotedPipelineDef.GetName())

	// If the pipeline vertices have been scaled down already, do not perform scaling down operations
	if promotedPipelineStatus.AreAllVerticesScaledDown(promotedPipelineDef.GetName()) {
		return false, nil
	}

	vertices, _, err := unstructured.NestedSlice(promotedPipelineDef.Object, "spec", "vertices")
	if err != nil {
		return true, fmt.Errorf("error while getting vertices of promoted pipeline: %w", err)
	}

	numaLogger.WithValues("promotedChildName", promotedPipelineDef.GetName(), "vertices", vertices).Debugf("found vertices for the promoted pipeline: %d", len(vertices))

	scaleValuesMap := map[string]apiv1.ScaleValues{}
	if promotedPipelineStatus.ScaleValues != nil {
		scaleValuesMap = promotedPipelineStatus.ScaleValues
	}

	promotedChildNeedsUpdate := false
	for _, vertex := range vertices {
		if vertexAsMap, ok := vertex.(map[string]any); ok {

			vertexName, foundVertexName, err := unstructured.NestedString(vertexAsMap, "name")
			if err != nil {
				return true, err
			}
			if !foundVertexName {
				return true, errors.New("a vertex must have a name")
			}

			podsList, err := kubernetes.ListPodsMetadataOnly(ctx, c, promotedPipelineDef.GetNamespace(), fmt.Sprintf(
				"%s=%s, %s=%s",
				common.LabelKeyNumaflowPodPipelineName, promotedPipelineDef.GetName(),
				common.LabelKeyNumaflowPodPipelineVertexName, vertexName,
			))
			if err != nil {
				return true, err
			}

			currentPodsCount := int64(len(podsList.Items))

			numaLogger.WithValues("vertexName", vertexName, "currentPodsCount", currentPodsCount).Debugf("found pods for the vertex")

			// If for the vertex we already set a ScaleTo value, we only need to update the current pods count
			// to later verify that the pods were actually scaled down.
			// We want to skip scaling down again.
			if vertexScaleValues, exist := scaleValuesMap[vertexName]; exist {
				vertexScaleValues.Current = currentPodsCount
				scaleValuesMap[vertexName] = vertexScaleValues

				numaLogger.WithValues("scaleValuesMap", scaleValuesMap).Debugf("updated scaleValues map for vertex '%s' with running pods count, skipping scaling down for this vertex since it has already been done", vertexName)
				continue
			}

			promotedChildNeedsUpdate = true

			originalScaleMinMax, err := progressive.ExtractScaleMinMaxAsJSONString(vertexAsMap, []string{"scale"})
			if err != nil {
				return true, fmt.Errorf("cannot extract the scale min and max values from the promoted pipeline vertex %s: %w", vertexName, err)
			}

			newMin, newMax, err := progressive.CalculateScaleMinMaxValues(vertexAsMap, int(currentPodsCount), []string{"scale", "min"})
			if err != nil {
				return true, fmt.Errorf("cannot calculate the scale min and max values: %+w", err)
			}

			numaLogger.WithValues(
				"promotedChildName", promotedPipelineDef.GetName(),
				"vertexName", vertexName,
				"currentPodsCount", currentPodsCount,
				"newMin", newMin,
				"newMax", newMax,
				"originalScaleMinMax", originalScaleMinMax,
			).Debugf("found %d pod(s) for the vertex, scaling down to %d", currentPodsCount, newMax)

			if err := unstructured.SetNestedField(vertexAsMap, newMin, "scale", "min"); err != nil {
				return true, err
			}

			if err := unstructured.SetNestedField(vertexAsMap, newMax, "scale", "max"); err != nil {
				return true, err
			}

			scaleValuesMap[vertexName] = apiv1.ScaleValues{
				OriginalScaleMinMax: originalScaleMinMax,
				ScaleTo:             newMax,
				Current:             currentPodsCount,
				Initial:             currentPodsCount,
			}
		}
	}

	if promotedChildNeedsUpdate {
		if err := patchPipelineVertices(ctx, promotedPipelineDef, vertices, c); err != nil {
			return true, fmt.Errorf("error scaling down the existing promoted pipeline: %w", err)
		}

		numaLogger.WithValues("vertices", vertices, "scaleValuesMap", scaleValuesMap).Debug("updated the promoted pipeline with the new scale configuration")
	}

	promotedPipelineStatus.ScaleValues = scaleValuesMap
	promotedPipelineStatus.MarkAllVerticesScaledDown()

	// Set ScaleValuesRestoredToOriginal to false in case previously set to true and now scaling back down to recover from a previous failure
	promotedPipelineStatus.ScaleValuesRestoredToOriginal = false

	return !promotedPipelineStatus.AreAllVerticesScaledDown(promotedPipelineDef.GetName()), nil
}

/*
scalePipelineVerticesToOriginalValues scales the vertices of a pipeline to their original values based on the rollout status.
This function checks if the pipeline vertices have already been scaled to the original values. If not, it restores the scale values
from the rollout's promoted pipeline status and updates the Kubernetes resource accordingly.

Parameters:
- ctx: the context for managing request-scoped values.
- promotedPipelineStatus: the status of the promoted pipeline in the rollout, containing scale values.
- promotedPipelineDef: the unstructured definition of the promoted pipeline resource.
- c: the Kubernetes client for resource operations.

Returns:
- bool: true if should requeue, false otherwise. Should requeue in case of error or if not all vertices have been scaled back to the original values.
- An error if any issues occur during the scaling process.
*/
func scalePipelineVerticesToOriginalValues(
	ctx context.Context,
	promotedPipelineStatus *apiv1.PromotedPipelineStatus,
	promotedPipelineDef *unstructured.Unstructured,
	c client.Client,
) (bool, error) {

	numaLogger := logger.FromContext(ctx).WithName("scalePipelineVerticesToOriginalValues").
		WithValues("promotedPipelineNamespace", promotedPipelineDef.GetNamespace(), "promotedPipelineName", promotedPipelineDef.GetName())

	// If all the pipeline vertices have been scaled back to the original values already, do not restore scaling values again
	if promotedPipelineStatus.AreScaleValuesRestoredToOriginal(promotedPipelineDef.GetName()) {
		return false, nil
	}

	if promotedPipelineStatus.ScaleValues == nil {
		return true, errors.New("unable to restore scale values for the promoted pipeline vertices because the rollout does not have promotedChildStatus set")
	}

	vertices, _, err := unstructured.NestedSlice(promotedPipelineDef.Object, "spec", "vertices")
	if err != nil {
		return true, fmt.Errorf("error while getting vertices of promoted pipeline: %w", err)
	}

	for _, vertex := range vertices {
		if vertexAsMap, ok := vertex.(map[string]any); ok {

			vertexName, found, err := unstructured.NestedString(vertexAsMap, "name")
			if err != nil {
				return true, err
			}
			if !found {
				return true, errors.New("a vertex must have a name")
			}

			vertexScaleValues, exists := promotedPipelineStatus.ScaleValues[vertexName]
			if !exists {
				return true, fmt.Errorf("the scale values for vertex '%s' are not present in the rollout promotedChildStatus", vertexName)
			}

			if vertexScaleValues.OriginalScaleMinMax == "null" {
				unstructured.RemoveNestedField(vertexAsMap, "scale")
			} else {
				scaleAsMap := map[string]any{}
				err = json.Unmarshal([]byte(vertexScaleValues.OriginalScaleMinMax), &scaleAsMap)
				if err != nil {
					return true, fmt.Errorf("failed to unmarshal OriginalScaleMinMax: %w", err)
				}

				if err := unstructured.SetNestedField(vertexAsMap, scaleAsMap["min"], "scale", "min"); err != nil {
					return true, err
				}

				if err := unstructured.SetNestedField(vertexAsMap, scaleAsMap["max"], "scale", "max"); err != nil {
					return true, err
				}
			}
		}
	}

	if err := patchPipelineVertices(ctx, promotedPipelineDef, vertices, c); err != nil {
		return true, fmt.Errorf("error scaling the existing promoted pipeline vertices to original values: %w", err)
	}

	numaLogger.WithValues("promotedPipelineDef", promotedPipelineDef).Debug("patched the promoted pipeline vertices with the original scale configuration")

	promotedPipelineStatus.ScaleValuesRestoredToOriginal = true
	promotedPipelineStatus.AllVerticesScaledDown = false
	promotedPipelineStatus.ScaleValues = nil

	return false, nil
}

func patchPipelineVertices(ctx context.Context, pipelineDef *unstructured.Unstructured, vertices []any, c client.Client) error {
	patch := &unstructured.Unstructured{Object: make(map[string]any)}
	err := unstructured.SetNestedSlice(patch.Object, vertices, "spec", "vertices")
	if err != nil {
		return err
	}

	patchAsBytes, err := patch.MarshalJSON()
	if err != nil {
		return err
	}

	if err := kubernetes.PatchResource(ctx, c, pipelineDef, string(patchAsBytes), k8stypes.MergePatchType); err != nil {
		return err
	}

	return nil
}

func applyScaleValuesToPipelineDefinition(
	ctx context.Context, pipelineDef *unstructured.Unstructured, vertexScaleDefinitions []VertexScaleDefinition) error {

	numaLogger := logger.FromContext(ctx).WithValues("pipeline", pipelineDef.GetName())

	// get the current Vertices definition
	vertexDefinitions, exists, err := unstructured.NestedSlice(pipelineDef.Object, "spec", "vertices")
	if err != nil {
		return fmt.Errorf("error getting spec.vertices from pipeline %s: %s", pipelineDef.GetName(), err.Error())
	}
	if !exists {
		return fmt.Errorf("failed to get spec.vertices from pipeline %s: doesn't exist?", pipelineDef.GetName())
	}

	for _, scaleDef := range vertexScaleDefinitions {
		vertexName := scaleDef.vertexName
		// set the scale min/max for the vertex
		// find this Vertex and update it

		foundVertexInExisting := false
		for index, vertex := range vertexDefinitions {
			vertexAsMap := vertex.(map[string]interface{})
			if vertexAsMap["name"] == vertexName {
				foundVertexInExisting = true

				if scaleDef.scaleDefinition != nil && scaleDef.scaleDefinition.Min != nil {
					numaLogger.WithValues("vertex", vertexName).Debugf("setting field 'scale.min' to %d", *scaleDef.scaleDefinition.Min)
					if unstructured.SetNestedField(vertexAsMap, *scaleDef.scaleDefinition.Min, "scale", "min"); err != nil {
						return err
					}
				}
				if scaleDef.scaleDefinition != nil && scaleDef.scaleDefinition.Max != nil {
					numaLogger.WithValues("vertex", vertexName).Debugf("setting field 'scale.max' to %d", *scaleDef.scaleDefinition.Max)
					if unstructured.SetNestedField(vertexAsMap, *scaleDef.scaleDefinition.Max, "scale", "max"); err != nil {
						return err
					}
				}
				vertexDefinitions[index] = vertexAsMap
			}
		}
		if !foundVertexInExisting {
			numaLogger.WithValues("vertex", vertexName).Warnf("didn't find vertex in pipeline")
		}
	}

	// now add back the vertex slice into the pipeline
	return unstructured.SetNestedSlice(pipelineDef.Object, vertexDefinitions, "spec", "vertices")
}

// TODO: should we be updating our pipeline definition when we do the patching or no?
func applyScaleValuesToLivePipeline(
	ctx context.Context, pipelineDef *unstructured.Unstructured, vertexScaleDefinitions []VertexScaleDefinition, c client.Client) error {
	vertexPatches := make([]apiv1.VertexScale, len(vertexScaleDefinitions))
	for i, scaleDef := range vertexScaleDefinitions {
		vertexPatches[i] = apiv1.VertexScale{
			VertexName:  scaleDef.vertexName,
			ScaleMinMax: progressive.ScaleDefinitionToPatchString(scaleDef.scaleDefinition),
		}
	}

	return applyScalePatchesToLivePipeline(ctx, pipelineDef, vertexPatches, c)
}

func applyScalePatchesToLivePipeline(
	ctx context.Context, pipelineDef *unstructured.Unstructured, vertexScaleDefinitions []apiv1.VertexScale, c client.Client) error {
	numaLogger := logger.FromContext(ctx).WithValues("pipeline", pipelineDef.GetName())

	verticesPatch := "["

	for index, vertexScale := range vertexScaleDefinitions {
		vertexPatch := fmt.Sprintf(`
			{
				"op": "replace",
				"path": "/spec/vertices/%d/scale",
				"value": %s
			},`, index, vertexScale.ScaleMinMax)
		verticesPatch = verticesPatch + vertexPatch
	}

	// remove terminating comma
	if verticesPatch[len(verticesPatch)-1] == ',' {
		verticesPatch = verticesPatch[0 : len(verticesPatch)-1]
	}
	verticesPatch = verticesPatch + "]"
	numaLogger.WithValues("specPatch patch", verticesPatch).Debug("patching vertices")

	return kubernetes.PatchResource(ctx, c, pipelineDef, verticesPatch, k8stypes.JSONPatchType)
}

type VertexScaleDefinition struct {
	vertexName      string
	scaleDefinition *progressive.ScaleDefinition
}

// for each Vertex, get the definition of the Scale
// return map of Vertex name to scale definition
func getScaleValuesFromPipelineSpec(ctx context.Context, pipelineDef *unstructured.Unstructured) (
	[]VertexScaleDefinition, error) {

	numaLogger := logger.FromContext(ctx).WithValues("pipeline", pipelineDef.GetName())

	vertices, _, err := unstructured.NestedSlice(pipelineDef.Object, "spec", "vertices")
	if err != nil {
		return nil, fmt.Errorf("error while getting vertices of pipeline %s/%s: %w", pipelineDef.GetNamespace(), pipelineDef.GetName(), err)
	}

	numaLogger.WithValues("vertices", vertices).Debugf("found vertices for the pipeline: %d", len(vertices))

	scaleDefinitions := []VertexScaleDefinition{}

	for _, vertex := range vertices {
		if vertexAsMap, ok := vertex.(map[string]any); ok {

			vertexName, foundVertexName, err := unstructured.NestedString(vertexAsMap, "name")
			if err != nil {
				return nil, err
			}
			if !foundVertexName {
				return nil, errors.New("a vertex must have a name")
			}

			vertexScaleDef, err := progressive.ExtractScaleMinMax(vertexAsMap, []string{"scale"})
			if err != nil {
				return nil, err
			}
			scaleDefinitions = append(scaleDefinitions, VertexScaleDefinition{vertexName: vertexName, scaleDefinition: vertexScaleDef})
		}
	}
	return scaleDefinitions, nil
}

func getScalePatchesFromPipelineSpec(ctx context.Context, pipelineDef *unstructured.Unstructured) (
	[]apiv1.VertexScale, error) {

	scaleDefinitions, err := getScaleValuesFromPipelineSpec(ctx, pipelineDef)
	if err != nil {
		return nil, err
	}
	scalePatchStrings := []apiv1.VertexScale{}
	for _, vertexScaleDef := range scaleDefinitions {
		scalePatchStrings = append(scalePatchStrings, apiv1.VertexScale{VertexName: vertexScaleDef.vertexName, ScaleMinMax: progressive.ScaleDefinitionToPatchString(vertexScaleDef.scaleDefinition)})
	}
	return scalePatchStrings, nil
}<|MERGE_RESOLUTION|>--- conflicted
+++ resolved
@@ -439,10 +439,6 @@
 }
 
 /*
-<<<<<<< HEAD
-scaleDownPipelineVertices scales down the vertex pods of a pipeline to half of the current count if not already scaled down.
-It checks if all vertices are already scaled down and skips the operation if true.
-=======
 ProcessUpgradingChildPostUpgrade handles the processing of an upgrading pipeline definition after it's been created
 
 Parameters:
@@ -465,9 +461,9 @@
 }
 
 /*
-scaleDownPipelineSourceVertices scales down the source vertices pods of a pipeline to half of the current count if not already scaled down.
-It checks if all source vertices are already scaled down and skips the operation if true.
->>>>>>> c8e21449
+scaleDownPipelineertices scales down the vertices pods of a pipeline to half of the current count if not already scaled down.
+It checks if all vertices are already scaled down and skips the operation if true.
+
 The function updates the scale values in the rollout status and adjusts the scale configuration
 of the promoted pipeline definition.
 
