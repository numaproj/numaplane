--- conflicted
+++ resolved
@@ -6,11 +6,8 @@
 	"errors"
 	"fmt"
 	"math"
-<<<<<<< HEAD
 	"strings"
-=======
 	"time"
->>>>>>> d4d698c4
 
 	numaflowv1 "github.com/numaproj/numaflow/pkg/apis/numaflow/v1alpha1"
 	"k8s.io/apimachinery/pkg/apis/meta/v1/unstructured"
@@ -195,7 +192,6 @@
 // apply a spec that's considered valid (from a promoted pipeline) over top a spec that's not working.
 // The new spec will enable it to drain.
 // Then pause it.
-<<<<<<< HEAD
 // Return true if the Pipeline was deleted
 func (r *PipelineRolloutReconciler) forceDrain(ctx context.Context,
 	// the pipeline whose spec will be updated
@@ -210,13 +206,6 @@
 	originalSpec bool,
 	c client.Client,
 ) (bool, error) {
-=======
-// pipeline: the pipeline whose spec will be updated
-// promotedPipeline: the definition of the pipeline whose spec will be used
-// pipelineRollout: the PipelineRollout parent
-// originalSpec: this function may be called multiple times, if originalSpec is true, we still need to update the spec, if false, just continue with the remaining process
-func (r *PipelineRolloutReconciler) forceDrain(ctx context.Context, pipeline, promotedPipeline *unstructured.Unstructured, pipelineRollout *apiv1.PipelineRollout, originalSpec bool, c client.Client) (bool, error) {
->>>>>>> d4d698c4
 	numaLogger := logger.FromContext(ctx)
 
 	// if we still have the original spec, we need to update with the promoted pipeline's spec
@@ -654,7 +643,6 @@
 	pipeline.SetAnnotations(annotations)
 }
 
-<<<<<<< HEAD
 func checkIfPipelineMarkedForForceDrain(pipeline *unstructured.Unstructured, forceDrainSpecPipeline string) bool {
 	annotations := pipeline.GetAnnotations()
 	if annotations == nil {
@@ -676,10 +664,6 @@
 func isPipelineSpecOriginal(pipeline *unstructured.Unstructured) bool {
 	forceDrainSpecs, found := pipeline.GetAnnotations()[common.AnnotationKeyForceDrainSpecs]
 	return found && forceDrainSpecs != ""
-=======
-func isPipelineSpecOverridden(pipeline *unstructured.Unstructured) bool {
-	_, found := pipeline.GetAnnotations()[common.AnnotationKeyOverriddenSpec]
-	return found
 }
 
 func getForceDrainFailureWaitDuration() int32 {
@@ -688,5 +672,4 @@
 		return *globalConfig.Pipeline.ForceDrainFailureWaitDuration
 	}
 	return 15
->>>>>>> d4d698c4
 }