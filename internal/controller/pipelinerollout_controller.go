/*
Copyright 2023.

Licensed under the Apache License, Version 2.0 (the "License");
you may not use this file except in compliance with the License.
You may obtain a copy of the License at

    http://www.apache.org/licenses/LICENSE-2.0

Unless required by applicable law or agreed to in writing, software
distributed under the License is distributed on an "AS IS" BASIS,
WITHOUT WARRANTIES OR CONDITIONS OF ANY KIND, either express or implied.
See the License for the specific language governing permissions and
limitations under the License.
*/

package controller

import (
	"context"
	"encoding/json"
	"fmt"
	"strings"
	"sync"
	"time"

	"k8s.io/apimachinery/pkg/api/equality"
	apierrors "k8s.io/apimachinery/pkg/api/errors"
	metav1 "k8s.io/apimachinery/pkg/apis/meta/v1"
	"k8s.io/apimachinery/pkg/apis/meta/v1/unstructured"
	"k8s.io/apimachinery/pkg/runtime"
	k8stypes "k8s.io/apimachinery/pkg/types"
	"k8s.io/client-go/rest"
	"k8s.io/client-go/util/workqueue"
	ctrl "sigs.k8s.io/controller-runtime"
	"sigs.k8s.io/controller-runtime/pkg/client"
	runtimecontroller "sigs.k8s.io/controller-runtime/pkg/controller"
	"sigs.k8s.io/controller-runtime/pkg/controller/controllerutil"
	"sigs.k8s.io/controller-runtime/pkg/handler"
	"sigs.k8s.io/controller-runtime/pkg/predicate"
	"sigs.k8s.io/controller-runtime/pkg/source"

	numaflowv1 "github.com/numaproj/numaflow/pkg/apis/numaflow/v1alpha1"
	"github.com/numaproj/numaplane/internal/common"
	"github.com/numaproj/numaplane/internal/controller/config"

	"github.com/numaproj/numaplane/internal/util"
	"github.com/numaproj/numaplane/internal/util/kubernetes"
	"github.com/numaproj/numaplane/internal/util/logger"
	"github.com/numaproj/numaplane/internal/util/metrics"
	apiv1 "github.com/numaproj/numaplane/pkg/apis/numaplane/v1alpha1"
)

const (
	ControllerPipelineRollout = "pipeline-rollout-controller"
	loggerName                = "pipelinerollout-reconciler"
	numWorkers                = 16 // can consider making configurable
)

var pipelineROReconciler *PipelineRolloutReconciler

// PipelineRolloutReconciler reconciles a PipelineRollout object
type PipelineRolloutReconciler struct {
	client     client.Client
	scheme     *runtime.Scheme
	restConfig *rest.Config

	// queue contains the list of PipelineRollouts that currently need to be reconciled
	// both PipelineRolloutReconciler.Reconcile() and other Rollout reconcilers can add PipelineRollouts to this queue to be processed as needed
	// a set of Workers is used to process this queue
	queue workqueue.RateLimitingInterface
	// shutdownWorkerWaitGroup is used when shutting down the workers processing the queue for them to indicate that they're done
	shutdownWorkerWaitGroup *sync.WaitGroup
	// customMetrics is used to generate the custom metrics for the Pipeline
	customMetrics *metrics.CustomMetrics
}

func NewPipelineRolloutReconciler(
	client client.Client,
	s *runtime.Scheme,
	restConfig *rest.Config,
	customMetrics *metrics.CustomMetrics,
) *PipelineRolloutReconciler {

	numaLogger := logger.GetBaseLogger().WithName(loggerName)
	// update the context with this Logger so downstream users can incorporate these values in the logs
	ctx := logger.WithLogger(context.Background(), numaLogger)

	// create a queue to process PipelineRollout reconciliations
	// the benefit of the queue is that other reconciliation code can also add PipelineRollouts to it so they'll be processed
	pipelineRolloutQueue := util.NewWorkQueue("pipeline_rollout_queue")

	r := &PipelineRolloutReconciler{
		client,
		s,
		restConfig,
		pipelineRolloutQueue,
		&sync.WaitGroup{},
		customMetrics,
	}
	pipelineROReconciler = r

	r.runWorkers(ctx)

	return r
}

//+kubebuilder:rbac:groups=numaplane.numaproj.io,resources=pipelinerollouts,verbs=get;list;watch;create;update;patch;delete
//+kubebuilder:rbac:groups=numaplane.numaproj.io,resources=pipelinerollouts/status,verbs=get;update;patch
//+kubebuilder:rbac:groups=numaplane.numaproj.io,resources=pipelinerollouts/finalizers,verbs=update

// Reconcile is part of the main kubernetes reconciliation loop which aims to
// move the current state of the cluster closer to the desired state.
//
// For more details, check Reconcile and its Result here:
// - https://pkg.go.dev/sigs.k8s.io/controller-runtime@v0.17.3/pkg/reconcile
func (r *PipelineRolloutReconciler) Reconcile(ctx context.Context, req ctrl.Request) (ctrl.Result, error) {
	numaLogger := logger.GetBaseLogger().WithName(loggerName).WithValues("pipelinerollout", req.NamespacedName)

	r.enqueuePipeline(req.NamespacedName)
	numaLogger.Debugf("PipelineRollout Reconciler added PipelineRollout %v to queue", req.NamespacedName)
	return ctrl.Result{}, nil
}

func (r *PipelineRolloutReconciler) enqueuePipeline(namespacedName k8stypes.NamespacedName) {
	key := namespacedNameToKey(namespacedName)
	r.queue.Add(key)
}

func (r *PipelineRolloutReconciler) processPipelineRollout(ctx context.Context, namespacedName k8stypes.NamespacedName) (ctrl.Result, error) {
	numaLogger := logger.FromContext(ctx).WithValues("pipelinerollout", namespacedName)
	// update the context with this Logger so downstream users can incorporate these values in the logs
	ctx = logger.WithLogger(ctx, numaLogger)

	// Get PipelineRollout CR
	pipelineRollout := &apiv1.PipelineRollout{}
	if err := r.client.Get(ctx, namespacedName, pipelineRollout); err != nil {
		if apierrors.IsNotFound(err) {
			return ctrl.Result{}, nil
		} else {
			numaLogger.Error(err, "Unable to get PipelineRollout")
			return ctrl.Result{}, err
		}
	}

	// save off a copy of the original before we modify it
	pipelineRolloutOrig := pipelineRollout
	pipelineRollout = pipelineRolloutOrig.DeepCopy()

	pipelineRollout.Status.Init(pipelineRollout.Generation)

	requeue, err := r.reconcile(ctx, pipelineRollout)
	if err != nil {
		statusUpdateErr := r.updatePipelineRolloutStatusToFailed(ctx, pipelineRollout, err)
		if statusUpdateErr != nil {
			return ctrl.Result{RequeueAfter: statusUpdateErrorRequeueAfterDuration}, statusUpdateErr
		}

		return ctrl.Result{}, err
	}

	// Update PipelineRollout Status based on child resource (Pipeline) Status
	err = r.processPipelineStatus(ctx, pipelineRollout)
	if err != nil {
		statusUpdateErr := r.updatePipelineRolloutStatusToFailed(ctx, pipelineRollout, err)
		if statusUpdateErr != nil {
			return ctrl.Result{RequeueAfter: statusUpdateErrorRequeueAfterDuration}, statusUpdateErr
		}

		return ctrl.Result{}, err
	}

	// Update the Spec if needed
	if r.needsUpdate(pipelineRolloutOrig, pipelineRollout) {
		pipelineRolloutStatus := pipelineRollout.Status
		if err := r.client.Update(ctx, pipelineRollout); err != nil {
			numaLogger.Error(err, "Error Updating PipelineRollout", "PipelineRollout", pipelineRollout)

			statusUpdateErr := r.updatePipelineRolloutStatusToFailed(ctx, pipelineRollout, err)
			if statusUpdateErr != nil {
				return ctrl.Result{RequeueAfter: statusUpdateErrorRequeueAfterDuration}, statusUpdateErr
			}

			return ctrl.Result{}, err
		}
		// restore the original status, which would've been wiped in the previous call to Update()
		pipelineRollout.Status = pipelineRolloutStatus
	}

	// Update the Status subresource
	if pipelineRollout.DeletionTimestamp.IsZero() { // would've already been deleted
		statusUpdateErr := r.updatePipelineRolloutStatus(ctx, pipelineRollout)
		if statusUpdateErr != nil {
			return ctrl.Result{RequeueAfter: statusUpdateErrorRequeueAfterDuration}, statusUpdateErr
		}
	}

	// generate the metrics for the Pipeline.
	r.customMetrics.IncPipelineMetrics(pipelineRollout.Name, pipelineRollout.Namespace)

	if requeue {
		return ctrl.Result{Requeue: true, RequeueAfter: 30 * time.Second}, nil
	}

	numaLogger.Debug("reconciliation successful")

	return ctrl.Result{}, nil
}

func (r *PipelineRolloutReconciler) Shutdown(ctx context.Context) {
	numaLogger := logger.FromContext(ctx)

	numaLogger.Info("shutting down PipelineRollout queue")
	r.queue.ShutDown()

	// wait for all the workers to have stopped
	r.shutdownWorkerWaitGroup.Wait()
}

// runWorkers starts up the workers processing the queue of PipelineRollouts
func (r *PipelineRolloutReconciler) runWorkers(ctx context.Context) {

	for i := 0; i < numWorkers; i++ {
		r.shutdownWorkerWaitGroup.Add(numWorkers)
		go r.runWorker(ctx)
	}
}

// runWorker starts up one of the workers processing the queue of PipelineRollouts
func (r *PipelineRolloutReconciler) runWorker(ctx context.Context) {
	numaLogger := logger.FromContext(ctx)

	for {
		key, quit := r.queue.Get()
		if quit {
			numaLogger.Info("PipelineRollout worker done")
			r.shutdownWorkerWaitGroup.Done()
			return
		}
		r.processQueueKey(ctx, key.(string))
		r.queue.Done(key)
	}

}

func (r *PipelineRolloutReconciler) processQueueKey(ctx context.Context, key string) {
	numaLogger := logger.FromContext(ctx).WithValues("key", key)
	// update the context with this Logger so downstream users can incorporate these values in the logs
	ctx = logger.WithLogger(ctx, numaLogger)

	// get namespace/name from key
	namespacedName, err := keyToNamespacedName(key)
	if err != nil {
		numaLogger.Fatal(err, "Queue key not derivable")
	}

	numaLogger.Debugf("processing PipelineRollout %v", namespacedName)
	result, err := r.processPipelineRollout(ctx, namespacedName)

	// based on result, may need to add this back to the queue
	if err != nil {
		numaLogger.Errorf(err, "PipelineRollout %v reconcile returned error: %v", namespacedName, err)
		r.queue.AddRateLimited(key)
	} else {
		if result.Requeue {
			numaLogger.Debugf("PipelineRollout %v reconcile requests requeue", namespacedName)
			r.queue.AddRateLimited(key)
		} else if result.RequeueAfter > 0 {
			numaLogger.Debugf("PipelineRollout %v reconcile requests requeue after %d seconds", namespacedName, result.RequeueAfter)
			r.queue.AddAfter(key, result.RequeueAfter)
		} else {
			numaLogger.Debugf("PipelineRollout %v reconcile complete", namespacedName)
		}
	}
}

func keyToNamespacedName(key string) (k8stypes.NamespacedName, error) {
	index := strings.Index(key, "/")
	if index < 0 {
		return k8stypes.NamespacedName{}, fmt.Errorf("Improperly formatted key: %q", key)
	}
	return k8stypes.NamespacedName{Namespace: key[0:index], Name: key[index+1:]}, nil
}

func namespacedNameToKey(namespacedName k8stypes.NamespacedName) string {
	return fmt.Sprintf("%s/%s", namespacedName.Namespace, namespacedName.Name)
}

// reconcile does the real logic, it returns true if the event
// needs to be re-queued.
func (r *PipelineRolloutReconciler) reconcile(
	ctx context.Context,
	pipelineRollout *apiv1.PipelineRollout,
) (bool, error) {
	numaLogger := logger.FromContext(ctx)
	// is PipelineRollout being deleted? need to remove the finalizer, so it can
	// (OwnerReference will delete the underlying Pipeline through Cascading deletion)
	if !pipelineRollout.DeletionTimestamp.IsZero() {
		numaLogger.Info("Deleting PipelineRollout")
		if controllerutil.ContainsFinalizer(pipelineRollout, finalizerName) {
			controllerutil.RemoveFinalizer(pipelineRollout, finalizerName)
		}
		// generate the metrics for the Pipeline deletion.
		r.customMetrics.DecPipelineMetrics(pipelineRollout.Name, pipelineRollout.Namespace)
		return false, nil
	}

	// add Finalizer so we can ensure that we take appropriate action when CRD is deleted
	if !controllerutil.ContainsFinalizer(pipelineRollout, finalizerName) {
		controllerutil.AddFinalizer(pipelineRollout, finalizerName)
	}

<<<<<<< HEAD
	defer pipelineRollout.Status.MarkDeployed(pipelineRollout.Generation)

	var newPipelineSpec PipelineSpec
	if err := json.Unmarshal(pipelineRollout.Spec.Pipeline.Spec.Raw, &newPipelineSpec); err != nil {
		return false, fmt.Errorf("failed to convert PipelineRollout Pipeline spec %q into PipelineSpec type, err=%v", string(pipelineRollout.Spec.Pipeline.Spec.Raw), err)
	}

	labels, err := pipelineLabels(&newPipelineSpec)
	if err != nil {
		return false, err
	}

	newPipelineDef := kubernetes.GenericObject{
		TypeMeta: metav1.TypeMeta{
			Kind:       "Pipeline",
			APIVersion: common.NumaflowGroupVersion,
		},
		ObjectMeta: metav1.ObjectMeta{
			Name:            pipelineRollout.Name,
			Namespace:       pipelineRollout.Namespace,
			Labels:          labels,
			OwnerReferences: []metav1.OwnerReference{*metav1.NewControllerRef(pipelineRollout.GetObjectMeta(), apiv1.PipelineRolloutGroupVersionKind)},
		},
		Spec: pipelineRollout.Spec.Pipeline.Spec,
	}
=======
	newPipelineDef, err := makePipelineDefinition(pipelineRollout)
	if err != nil {
		return false, err
	}
>>>>>>> 281d38f3

	// Get the object to see if it exists
	existingPipelineDef, err := kubernetes.GetCR(ctx, r.restConfig, newPipelineDef, "pipelines")
	if err != nil {
		// create object as it doesn't exist
		if apierrors.IsNotFound(err) {
<<<<<<< HEAD
			numaLogger.Debugf("Pipeline %s/%s doesn't exist so creating", pipelineRollout.Namespace, pipelineRollout.Name)
			err = kubernetes.CreateCR(ctx, r.restConfig, &newPipelineDef, "pipelines")
=======
			err = kubernetes.CreateCR(ctx, r.restConfig, newPipelineDef, "pipelines")
>>>>>>> 281d38f3
			if err != nil {
				return false, err
			}

			return false, nil
		}

		return false, fmt.Errorf("error getting Pipeline: %v", err)
	}

<<<<<<< HEAD
	// Object already exists

	newPipelineDef = *mergePipeline(existingPipelineDef, &newPipelineDef)
=======
	// If the pipeline already exists, first check if the pipeline status
	// is pausing. If so, re-enqueue immediately.
	pausing := isPipelinePausing(ctx, existingPipelineDef)
	if pausing {
		// re-enqueue
		return true, nil
	}

	// Check if the pipeline status is paused. If so, apply the change and
	// resume.
	paused := isPipelinePaused(ctx, existingPipelineDef)
	if paused {
		// Apply the new spec and resume the pipeline
		// TODO: in the future, need to take into account whether Numaflow Controller
		//       or ISBService is being installed to determine whether it's safe to unpause
		newObj, err := setPipelineDesiredStatus(newPipelineDef, "Running")
		if err != nil {
			return false, err
		}
		newPipelineDef = newObj

		err = applyPipelineSpec(ctx, r.restConfig, newPipelineDef)
		if err != nil {
			return false, err
		}
>>>>>>> 281d38f3

	// propagate the pipeline's status into PipelineRollout's status
	var pipelineStatus kubernetes.GenericStatus
	processPipelineStatus(ctx, existingPipelineDef, pipelineRollout, &pipelineStatus)

	// Get the fields we need from both the Pipeline spec we have and the one we want
	// TODO: consider having one struct which include our GenericObject plus our PipelineSpec so we can avoid multiple repeat conversions
	var existingPipelineSpec PipelineSpec
	if err = json.Unmarshal(existingPipelineDef.Spec.Raw, &existingPipelineSpec); err != nil {
		return false, fmt.Errorf("failed to convert existing Pipeline spec %q into PipelineSpec type, err=%v", string(existingPipelineDef.Spec.Raw), err)
	}

<<<<<<< HEAD
	// Does pipeline spec need to be updated or is it already being updated?
	pipelineNeedsToUpdate, pipelineIsUpdating, err := isPipelineUpdating(ctx, &newPipelineDef, existingPipelineDef)
	if err != nil {
		return false, err
	}

	numaLogger.Debugf("pipelineNeedsToUpdate=%t, pipelineIsUpdating=%t", pipelineNeedsToUpdate, pipelineIsUpdating)

	// If there is a need to update, does it require a pause?
	var pipelineUpdateRequiresPause bool
	if pipelineNeedsToUpdate || pipelineIsUpdating {
		pipelineUpdateRequiresPause, err = needsPausing(existingPipelineDef, &newPipelineDef)
		if err != nil {
			return false, err
		}
	}
	externalPauseRequest := false

	globalConfig, err := config.GetConfigManagerInstance().GetConfig()
	if err != nil {
		return false, fmt.Errorf("error getting global config: %w", err)
	}
	if globalConfig.DataLossPrevention {
		// Is either Numaflow Controller or ISBService trying to update (such that we need to pause)?
		var pauseRequestsKnown bool
		externalPauseRequest, pauseRequestsKnown, err = r.checkForPauseRequest(ctx, pipelineRollout, getISBSvcName(newPipelineSpec))
=======
	// If pipeline status is not above, detect if pausing is required.
	shouldPause, err := needsPausing(existingPipelineDef, newPipelineDef)
	if err != nil {
		return false, err
	}
	if shouldPause {
		// Use the existing spec, then pause and re-enqueue
		newPipelineDef.Spec = existingPipelineDef.Spec
		newObj, err := setPipelineDesiredStatus(newPipelineDef, "Paused")
		if err != nil {
			return false, err
		}
		newPipelineDef = newObj

		err = applyPipelineSpec(ctx, r.restConfig, newPipelineDef)
>>>>>>> 281d38f3
		if err != nil {
			return false, err
		}
		if !pauseRequestsKnown {
			numaLogger.Debugf("incomplete pause request information")
			return false, nil
		}
	}

<<<<<<< HEAD
	// make sure our Lifecycle is what we need it to be
	shouldBePaused := pipelineUpdateRequiresPause || externalPauseRequest
	numaLogger.Debugf("shouldBePaused=%t, pipelineUpdateRequiresPause=%t, externalPauseRequest=%t", shouldBePaused, pipelineUpdateRequiresPause, externalPauseRequest)
	err = r.setPipelineLifecycle(ctx, pipelineRollout, shouldBePaused, existingPipelineDef)
=======
	// If no need to pause, just apply the spec
	err = applyPipelineSpec(ctx, r.restConfig, newPipelineDef)
>>>>>>> 281d38f3
	if err != nil {
		return false, err
	}

	// if it's safe to Update and we need to, do it now
	if pipelineNeedsToUpdate {
		if !pipelineUpdateRequiresPause || (pipelineUpdateRequiresPause && isPipelinePaused(ctx, existingPipelineDef)) {
			numaLogger.Infof("it's safe to update Pipeline so updating now")
			err = updatePipelineSpec(ctx, r.restConfig, &newPipelineDef)
			if err != nil {
				return false, err
			}
		}
	}

	return false, nil
}

// take the existing pipeline and merge anything needed from the new pipeline definition
func mergePipeline(existingPipeline *kubernetes.GenericObject, newPipeline *kubernetes.GenericObject) *kubernetes.GenericObject {
	resultPipeline := existingPipeline.DeepCopy()
	resultPipeline.Spec = *newPipeline.Spec.DeepCopy()
	resultPipeline.Labels = newPipeline.Labels
	return resultPipeline
}

// return:
// - does it need to update?
// - is it in the middle of updating?
func isPipelineUpdating(ctx context.Context, newPipelineDef *kubernetes.GenericObject, existingPipelineDef *kubernetes.GenericObject) (bool, bool, error) {
	// propagate the pipeline's status into PipelineRollout's status
	pipelineStatus, err := kubernetes.ParseStatus(existingPipelineDef)
	if err != nil {
		return false, false, fmt.Errorf("failed to parse Pipeline Status from pipeline CR: %+v, %v", existingPipelineDef, err)
	}

	pipelineReconciled := pipelineObservedGenerationCurrent(newPipelineDef.Generation, pipelineStatus.ObservedGeneration)

	// Does pipeline spec need to be updated?
	pipelineSpecsEqual, err := pipelineSpecEqual(ctx, existingPipelineDef, newPipelineDef)
	if err != nil {
		return false, false, err
	}
	return !pipelineSpecsEqual, !pipelineReconciled, nil
}

// make sure our Lifecycle is what we need it to be
func (r *PipelineRolloutReconciler) setPipelineLifecycle(ctx context.Context, pipelineRollout *apiv1.PipelineRollout, paused bool, existingPipelineDef *kubernetes.GenericObject) error {
	numaLogger := logger.FromContext(ctx)
	var existingPipelineSpec PipelineSpec
	if err := json.Unmarshal(existingPipelineDef.Spec.Raw, &existingPipelineSpec); err != nil {
		return err
	}
	lifeCycleIsPaused := existingPipelineSpec.Lifecycle.DesiredPhase == "Paused"

	if paused && !lifeCycleIsPaused {
		numaLogger.Info("pausing pipeline")
		if err := GetPauseModule().pausePipeline(ctx, r.restConfig, existingPipelineDef); err != nil {
			return err
		}
	} else if !paused && lifeCycleIsPaused {
		numaLogger.Info("resuming pipeline")
		run, err := GetPauseModule().runPipelineIfSafe(ctx, r.restConfig, existingPipelineDef)
		if err != nil {
			return err
		}
		if !run {
			numaLogger.Infof("new pause request, can't resume pipeline at this time, will try again later")
		}
	}
	return nil
}

func (r *PipelineRolloutReconciler) checkForPauseRequest(ctx context.Context, pipelineRollout *apiv1.PipelineRollout, isbsvcName string) (bool, bool, error) {
	numaLogger := logger.FromContext(ctx)
	// Is either Numaflow Controller or ISBService trying to update (such that we need to pause)?
	controllerPauseRequest, found := GetPauseModule().getControllerPauseRequest(pipelineRollout.Namespace)
	if !found {
		numaLogger.Debugf("No pause request found for numaflow controller on namespace %q", pipelineRollout.Namespace)
		return false, false, nil

	}
	controllerRequestsPause := controllerPauseRequest != nil && *controllerPauseRequest

	isbsvcPauseRequest, found := GetPauseModule().getISBSvcPauseRequest(pipelineRollout.Namespace, isbsvcName)
	if !found {
		numaLogger.Debugf("No pause request found for isbsvc %q on namespace %q", isbsvcName, pipelineRollout.Namespace)
		return false, false, nil
	}
	isbsvcRequestsPause := (isbsvcPauseRequest != nil && *isbsvcPauseRequest)

	return controllerRequestsPause || isbsvcRequestsPause, true, nil
}

func setPipelineHealthStatus(pipeline *kubernetes.GenericObject, pipelineRollout *apiv1.PipelineRollout, pipelineObservedGeneration int64) {
<<<<<<< HEAD
	if pipelineObservedGenerationCurrent(pipeline.Generation, pipelineObservedGeneration) {
=======
	if pipeline.Generation <= pipelineObservedGeneration {
>>>>>>> 281d38f3
		pipelineRollout.Status.MarkChildResourcesHealthy(pipelineRollout.Generation)
	} else {
		pipelineRollout.Status.MarkChildResourcesUnhealthy("Progressing", fmt.Sprintf("Mismatch between Pipeline Generation %d and ObservedGeneration %d", pipeline.Generation, pipelineObservedGeneration), pipelineRollout.Generation)
	}
}

func pipelineObservedGenerationCurrent(generation int64, observedGeneration int64) bool {
	// note that in older versions of Numaflow that don't include "observedGeneration" this runs the danger of falsely returning "true"
	return generation <= observedGeneration || observedGeneration == 0 // todo: don't allow 0
}

// Set the Condition in the Status for child resource health
<<<<<<< HEAD
// pipeline and pipelineRollout are passed in; pipelineStatus is passed back
func processPipelineStatus(ctx context.Context, pipeline *kubernetes.GenericObject, pipelineRollout *apiv1.PipelineRollout, pipelineStatus *kubernetes.GenericStatus) {
	numaLogger := logger.FromContext(ctx)
	status, err := kubernetes.ParseStatus(pipeline)
=======
func (r *PipelineRolloutReconciler) processPipelineStatus(ctx context.Context, pipelineRollout *apiv1.PipelineRollout) error {
	numaLogger := logger.FromContext(ctx)

	pipelineDef, err := makePipelineDefinition(pipelineRollout)
>>>>>>> 281d38f3
	if err != nil {
		return err
	}

	// Get existing Pipeline
	existingPipelineDef, err := kubernetes.GetCR(ctx, r.restConfig, pipelineDef, "pipelines")
	if err != nil {
		if apierrors.IsNotFound(err) {
			numaLogger.WithValues("pipelineDefinition", *pipelineDef).Warn("Pipeline not found. Unable to process status during this reconciliation.")
		} else {
			return fmt.Errorf("error getting Pipeline for status processing: %v", err)
		}
	}

	pipelineStatus, err := kubernetes.ParseStatus(existingPipelineDef)
	if err != nil {
		return fmt.Errorf("failed to parse Pipeline Status from pipeline CR: %+v, %v", existingPipelineDef, err)
	}
	pipelineStatus = &status

	numaLogger.Debugf("pipeline status: %+v", pipelineStatus)

	pipelinePhase := numaflowv1.PipelinePhase(pipelineStatus.Phase)
	switch pipelinePhase {
	case numaflowv1.PipelinePhaseFailed:
		pipelineRollout.Status.MarkChildResourcesUnhealthy("PipelineFailed", "Pipeline Failed", pipelineRollout.Generation)
	case numaflowv1.PipelinePhasePaused, numaflowv1.PipelinePhasePausing:
		pipelineRollout.Status.MarkPipelinePausingOrPausedWithReason(fmt.Sprintf("Pipeline%s", string(pipelinePhase)), pipelineRollout.Generation)
		setPipelineHealthStatus(existingPipelineDef, pipelineRollout, pipelineStatus.ObservedGeneration)
	case numaflowv1.PipelinePhaseUnknown:
		pipelineRollout.Status.MarkChildResourcesHealthUnknown("PipelineUnknown", "Pipeline Phase Unknown", pipelineRollout.Generation)
	case numaflowv1.PipelinePhaseDeleting:
		pipelineRollout.Status.MarkChildResourcesUnhealthy("PipelineDeleting", "Pipeline Deleting", pipelineRollout.Generation)
	default:
		setPipelineHealthStatus(existingPipelineDef, pipelineRollout, pipelineStatus.ObservedGeneration)
	}

<<<<<<< HEAD
=======
	return nil
>>>>>>> 281d38f3
}

func (r *PipelineRolloutReconciler) needsUpdate(old, new *apiv1.PipelineRollout) bool {
	if old == nil {
		return true
	}

	// check for any fields we might update in the Spec - generally we'd only update a Finalizer or maybe something in the metadata
	if !equality.Semantic.DeepEqual(old.Finalizers, new.Finalizers) {
		return true
	}
	return false
}

// SetupWithManager sets up the controller with the Manager.
func (r *PipelineRolloutReconciler) SetupWithManager(mgr ctrl.Manager) error {

	controller, err := runtimecontroller.New(ControllerPipelineRollout, mgr, runtimecontroller.Options{Reconciler: r})
	if err != nil {
		return err
	}

	// Watch PipelineRollouts
	if err := controller.Watch(source.Kind(mgr.GetCache(), &apiv1.PipelineRollout{}), &handler.EnqueueRequestForObject{}, predicate.GenerationChangedPredicate{}); err != nil {
		return err
	}

	// Watch Pipelines
	if err := controller.Watch(source.Kind(mgr.GetCache(), &numaflowv1.Pipeline{}),
		handler.EnqueueRequestForOwner(mgr.GetScheme(), mgr.GetRESTMapper(), &apiv1.PipelineRollout{}, handler.OnlyControllerOwner()),
		predicate.ResourceVersionChangedPredicate{}); err != nil {
		return err
	}

	return nil
}

func isPipelinePausing(ctx context.Context, pipeline *kubernetes.GenericObject) bool {
	return checkPipelineStatus(ctx, pipeline, numaflowv1.PipelinePhasePausing)
}

func isPipelinePaused(ctx context.Context, pipeline *kubernetes.GenericObject) bool {
	return checkPipelineStatus(ctx, pipeline, numaflowv1.PipelinePhasePaused)
}

func pipelineSpecEqual(ctx context.Context, a *kubernetes.GenericObject, b *kubernetes.GenericObject) (bool, error) {
	numaLogger := logger.FromContext(ctx)
	pipelineWithoutLifecycleA, err := pipelineWithoutLifecycle(a)
	if err != nil {
		return false, err
	}
	pipelineWithoutLifecycleB, err := pipelineWithoutLifecycle(b)
	if err != nil {
		return false, err
	}
	numaLogger.Debugf("comparing specs: pipelineWithoutLifecycleA=%v, pipelineWithoutLifecycleB=%v\n", pipelineWithoutLifecycleA, pipelineWithoutLifecycleB)

	//todo: revisit this - sometimes reflect.DeepEqual seems sufficient?
	return util.CompareMapsIgnoringNulls(pipelineWithoutLifecycleA, pipelineWithoutLifecycleB), nil
}

func pipelineWithoutLifecycle(obj *kubernetes.GenericObject) (map[string]interface{}, error) {
	unstruc, err := kubernetes.ObjectToUnstructured(obj)
	if err != nil {
		return nil, err
	}
	_, found, err := unstructured.NestedString(unstruc.Object, "spec", "lifecycle", "desiredPhase")
	if err != nil {
		return nil, err
	}
	if found {
		unstrucNew := unstruc.DeepCopy()
		specMapAsInterface, found := unstrucNew.Object["spec"]
		if found {
			specMap, ok := specMapAsInterface.(map[string]interface{})
			if ok {
				lifecycleMapAsInterface, found := specMap["lifecycle"]
				if found {
					if ok {
						lifecycleMap, ok := lifecycleMapAsInterface.(map[string]interface{})
						if ok {
							delete(lifecycleMap, "desiredPhase")
							specMap["lifecycle"] = lifecycleMap
							return specMap, nil
						}
					}
				}
			}

			return nil, fmt.Errorf("failed to clear spec.lifecycle.desiredPhase from object: %+v", unstruc.Object)
		}
	}
	return unstruc.Object["spec"].(map[string]interface{}), nil
}

// TODO: detect engine determines when Pipeline spec change requires pausing
func needsPausing(_ *kubernetes.GenericObject, _ *kubernetes.GenericObject) (bool, error) {
	return true, nil
}

func checkPipelineStatus(ctx context.Context, pipeline *kubernetes.GenericObject, phase numaflowv1.PipelinePhase) bool {
	numaLogger := logger.FromContext(ctx)
	pipelineStatus, err := kubernetes.ParseStatus(pipeline)
	if err != nil {
		numaLogger.Errorf(err, "failed to parse Pipeline Status from pipeline CR: %+v, %v", pipeline, err)
		return false
	}

	numaLogger.Debugf("pipeline status: %+v", pipelineStatus)

	return numaflowv1.PipelinePhase(pipelineStatus.Phase) == phase
}

func updatePipelineSpec(
	ctx context.Context,
	restConfig *rest.Config,
	obj *kubernetes.GenericObject,
) error {
	numaLogger := logger.FromContext(ctx)

	err := kubernetes.UpdateCR(ctx, restConfig, obj, "pipelines")
	if err != nil {
		numaLogger.Errorf(err, "failed to apply Pipeline: %v", err)
		return err
	}

	return nil
}

func pipelineLabels(pipelineSpec *PipelineSpec) (map[string]string, error) {
	labelMapping := map[string]string{
		common.LabelKeyISBServiceNameForPipeline: "default",
	}
	if pipelineSpec.InterStepBufferServiceName != "" {
		labelMapping[common.LabelKeyISBServiceNameForPipeline] = pipelineSpec.InterStepBufferServiceName
	}

	return labelMapping, nil
}
func (r *PipelineRolloutReconciler) updatePipelineRolloutStatus(ctx context.Context, pipelineRollout *apiv1.PipelineRollout) error {
	rawSpec := runtime.RawExtension{}
	err := util.StructToStruct(&pipelineRollout.Spec, &rawSpec)
	if err != nil {
		return fmt.Errorf("unable to convert PipelineRollout Spec to GenericObject Spec: %v", err)
	}

	rawStatus := runtime.RawExtension{}
	err = util.StructToStruct(&pipelineRollout.Status, &rawStatus)
	if err != nil {
		return fmt.Errorf("unable to convert PipelineRollout Status to GenericObject Status: %v", err)
	}

	obj := kubernetes.GenericObject{
		TypeMeta:   pipelineRollout.TypeMeta,
		ObjectMeta: pipelineRollout.ObjectMeta,
		Spec:       rawSpec,
		Status:     rawStatus,
	}

	return kubernetes.UpdateStatus(ctx, r.restConfig, &obj, "pipelinerollouts")
}

func (r *PipelineRolloutReconciler) updatePipelineRolloutStatusToFailed(ctx context.Context, pipelineRollout *apiv1.PipelineRollout, err error) error {
	numaLogger := logger.FromContext(ctx)

	pipelineRollout.Status.MarkFailed(err.Error())

	statusUpdateErr := r.updatePipelineRolloutStatus(ctx, pipelineRollout)
	if statusUpdateErr != nil {
		numaLogger.Error(statusUpdateErr, "Error updating PipelineRollout status", "namespace", pipelineRollout.Namespace, "name", pipelineRollout.Name)
	}

	return statusUpdateErr

}

<<<<<<< HEAD
func getISBSvcName(pipeline PipelineSpec) string {
	if pipeline.InterStepBufferServiceName == "" {
		return "default"
	}
	return pipeline.InterStepBufferServiceName
}

// keep track of the minimum number of fields we need to know about
type PipelineSpec struct {
	InterStepBufferServiceName string    `json:"interStepBufferServiceName"`
	Lifecycle                  lifecycle `json:"lifecycle,omitempty"`
}

type lifecycle struct {
	// DesiredPhase used to bring the pipeline from current phase to desired phase
	// +kubebuilder:default=Running
	// +optional
	DesiredPhase string `json:"desiredPhase,omitempty"`
=======
func makePipelineDefinition(pipelineRollout *apiv1.PipelineRollout) (*kubernetes.GenericObject, error) {
	labels, err := pipelineLabels(pipelineRollout)
	if err != nil {
		return nil, err
	}

	return &kubernetes.GenericObject{
		TypeMeta: metav1.TypeMeta{
			Kind:       "Pipeline",
			APIVersion: "numaflow.numaproj.io/v1alpha1",
		},
		ObjectMeta: metav1.ObjectMeta{
			Name:            pipelineRollout.Name,
			Namespace:       pipelineRollout.Namespace,
			Labels:          labels,
			OwnerReferences: []metav1.OwnerReference{*metav1.NewControllerRef(pipelineRollout.GetObjectMeta(), apiv1.PipelineRolloutGroupVersionKind)},
		},
		Spec: pipelineRollout.Spec.Pipeline.Spec,
	}, nil
>>>>>>> 281d38f3
}<|MERGE_RESOLUTION|>--- conflicted
+++ resolved
@@ -310,50 +310,21 @@
 		controllerutil.AddFinalizer(pipelineRollout, finalizerName)
 	}
 
-<<<<<<< HEAD
-	defer pipelineRollout.Status.MarkDeployed(pipelineRollout.Generation)
-
-	var newPipelineSpec PipelineSpec
-	if err := json.Unmarshal(pipelineRollout.Spec.Pipeline.Spec.Raw, &newPipelineSpec); err != nil {
-		return false, fmt.Errorf("failed to convert PipelineRollout Pipeline spec %q into PipelineSpec type, err=%v", string(pipelineRollout.Spec.Pipeline.Spec.Raw), err)
-	}
-
-	labels, err := pipelineLabels(&newPipelineSpec)
+	defer pipelineRollout.Status.MarkDeployed(pipelineRollout.Generation) // todo: why did I put this here? maybe shouldn't be here if we get an error
+
+	newPipelineDef, err := makePipelineDefinition(pipelineRollout)
 	if err != nil {
 		return false, err
 	}
-
-	newPipelineDef := kubernetes.GenericObject{
-		TypeMeta: metav1.TypeMeta{
-			Kind:       "Pipeline",
-			APIVersion: common.NumaflowGroupVersion,
-		},
-		ObjectMeta: metav1.ObjectMeta{
-			Name:            pipelineRollout.Name,
-			Namespace:       pipelineRollout.Namespace,
-			Labels:          labels,
-			OwnerReferences: []metav1.OwnerReference{*metav1.NewControllerRef(pipelineRollout.GetObjectMeta(), apiv1.PipelineRolloutGroupVersionKind)},
-		},
-		Spec: pipelineRollout.Spec.Pipeline.Spec,
-	}
-=======
-	newPipelineDef, err := makePipelineDefinition(pipelineRollout)
-	if err != nil {
-		return false, err
-	}
->>>>>>> 281d38f3
 
 	// Get the object to see if it exists
 	existingPipelineDef, err := kubernetes.GetCR(ctx, r.restConfig, newPipelineDef, "pipelines")
 	if err != nil {
 		// create object as it doesn't exist
 		if apierrors.IsNotFound(err) {
-<<<<<<< HEAD
+
 			numaLogger.Debugf("Pipeline %s/%s doesn't exist so creating", pipelineRollout.Namespace, pipelineRollout.Name)
-			err = kubernetes.CreateCR(ctx, r.restConfig, &newPipelineDef, "pipelines")
-=======
 			err = kubernetes.CreateCR(ctx, r.restConfig, newPipelineDef, "pipelines")
->>>>>>> 281d38f3
 			if err != nil {
 				return false, err
 			}
@@ -364,52 +335,23 @@
 		return false, fmt.Errorf("error getting Pipeline: %v", err)
 	}
 
-<<<<<<< HEAD
 	// Object already exists
 
-	newPipelineDef = *mergePipeline(existingPipelineDef, &newPipelineDef)
-=======
-	// If the pipeline already exists, first check if the pipeline status
-	// is pausing. If so, re-enqueue immediately.
-	pausing := isPipelinePausing(ctx, existingPipelineDef)
-	if pausing {
-		// re-enqueue
-		return true, nil
-	}
-
-	// Check if the pipeline status is paused. If so, apply the change and
-	// resume.
-	paused := isPipelinePaused(ctx, existingPipelineDef)
-	if paused {
-		// Apply the new spec and resume the pipeline
-		// TODO: in the future, need to take into account whether Numaflow Controller
-		//       or ISBService is being installed to determine whether it's safe to unpause
-		newObj, err := setPipelineDesiredStatus(newPipelineDef, "Running")
-		if err != nil {
-			return false, err
-		}
-		newPipelineDef = newObj
-
-		err = applyPipelineSpec(ctx, r.restConfig, newPipelineDef)
-		if err != nil {
-			return false, err
-		}
->>>>>>> 281d38f3
-
-	// propagate the pipeline's status into PipelineRollout's status
-	var pipelineStatus kubernetes.GenericStatus
-	processPipelineStatus(ctx, existingPipelineDef, pipelineRollout, &pipelineStatus)
+	newPipelineDef = mergePipeline(existingPipelineDef, newPipelineDef)
 
 	// Get the fields we need from both the Pipeline spec we have and the one we want
 	// TODO: consider having one struct which include our GenericObject plus our PipelineSpec so we can avoid multiple repeat conversions
+	var newPipelineSpec PipelineSpec
+	if err = json.Unmarshal(pipelineRollout.Spec.Pipeline.Spec.Raw, &newPipelineSpec); err != nil {
+		return false, fmt.Errorf("failed to convert new Pipeline spec %q into PipelineSpec type, err=%v", string(pipelineRollout.Spec.Pipeline.Spec.Raw), err)
+	}
 	var existingPipelineSpec PipelineSpec
 	if err = json.Unmarshal(existingPipelineDef.Spec.Raw, &existingPipelineSpec); err != nil {
 		return false, fmt.Errorf("failed to convert existing Pipeline spec %q into PipelineSpec type, err=%v", string(existingPipelineDef.Spec.Raw), err)
 	}
 
-<<<<<<< HEAD
 	// Does pipeline spec need to be updated or is it already being updated?
-	pipelineNeedsToUpdate, pipelineIsUpdating, err := isPipelineUpdating(ctx, &newPipelineDef, existingPipelineDef)
+	pipelineNeedsToUpdate, pipelineIsUpdating, err := isPipelineUpdating(ctx, newPipelineDef, existingPipelineDef)
 	if err != nil {
 		return false, err
 	}
@@ -419,7 +361,7 @@
 	// If there is a need to update, does it require a pause?
 	var pipelineUpdateRequiresPause bool
 	if pipelineNeedsToUpdate || pipelineIsUpdating {
-		pipelineUpdateRequiresPause, err = needsPausing(existingPipelineDef, &newPipelineDef)
+		pipelineUpdateRequiresPause, err = needsPausing(existingPipelineDef, newPipelineDef)
 		if err != nil {
 			return false, err
 		}
@@ -434,23 +376,6 @@
 		// Is either Numaflow Controller or ISBService trying to update (such that we need to pause)?
 		var pauseRequestsKnown bool
 		externalPauseRequest, pauseRequestsKnown, err = r.checkForPauseRequest(ctx, pipelineRollout, getISBSvcName(newPipelineSpec))
-=======
-	// If pipeline status is not above, detect if pausing is required.
-	shouldPause, err := needsPausing(existingPipelineDef, newPipelineDef)
-	if err != nil {
-		return false, err
-	}
-	if shouldPause {
-		// Use the existing spec, then pause and re-enqueue
-		newPipelineDef.Spec = existingPipelineDef.Spec
-		newObj, err := setPipelineDesiredStatus(newPipelineDef, "Paused")
-		if err != nil {
-			return false, err
-		}
-		newPipelineDef = newObj
-
-		err = applyPipelineSpec(ctx, r.restConfig, newPipelineDef)
->>>>>>> 281d38f3
 		if err != nil {
 			return false, err
 		}
@@ -460,15 +385,10 @@
 		}
 	}
 
-<<<<<<< HEAD
 	// make sure our Lifecycle is what we need it to be
 	shouldBePaused := pipelineUpdateRequiresPause || externalPauseRequest
 	numaLogger.Debugf("shouldBePaused=%t, pipelineUpdateRequiresPause=%t, externalPauseRequest=%t", shouldBePaused, pipelineUpdateRequiresPause, externalPauseRequest)
 	err = r.setPipelineLifecycle(ctx, pipelineRollout, shouldBePaused, existingPipelineDef)
-=======
-	// If no need to pause, just apply the spec
-	err = applyPipelineSpec(ctx, r.restConfig, newPipelineDef)
->>>>>>> 281d38f3
 	if err != nil {
 		return false, err
 	}
@@ -477,7 +397,7 @@
 	if pipelineNeedsToUpdate {
 		if !pipelineUpdateRequiresPause || (pipelineUpdateRequiresPause && isPipelinePaused(ctx, existingPipelineDef)) {
 			numaLogger.Infof("it's safe to update Pipeline so updating now")
-			err = updatePipelineSpec(ctx, r.restConfig, &newPipelineDef)
+			err = updatePipelineSpec(ctx, r.restConfig, newPipelineDef)
 			if err != nil {
 				return false, err
 			}
@@ -564,11 +484,8 @@
 }
 
 func setPipelineHealthStatus(pipeline *kubernetes.GenericObject, pipelineRollout *apiv1.PipelineRollout, pipelineObservedGeneration int64) {
-<<<<<<< HEAD
+
 	if pipelineObservedGenerationCurrent(pipeline.Generation, pipelineObservedGeneration) {
-=======
-	if pipeline.Generation <= pipelineObservedGeneration {
->>>>>>> 281d38f3
 		pipelineRollout.Status.MarkChildResourcesHealthy(pipelineRollout.Generation)
 	} else {
 		pipelineRollout.Status.MarkChildResourcesUnhealthy("Progressing", fmt.Sprintf("Mismatch between Pipeline Generation %d and ObservedGeneration %d", pipeline.Generation, pipelineObservedGeneration), pipelineRollout.Generation)
@@ -581,17 +498,11 @@
 }
 
 // Set the Condition in the Status for child resource health
-<<<<<<< HEAD
-// pipeline and pipelineRollout are passed in; pipelineStatus is passed back
-func processPipelineStatus(ctx context.Context, pipeline *kubernetes.GenericObject, pipelineRollout *apiv1.PipelineRollout, pipelineStatus *kubernetes.GenericStatus) {
-	numaLogger := logger.FromContext(ctx)
-	status, err := kubernetes.ParseStatus(pipeline)
-=======
+
 func (r *PipelineRolloutReconciler) processPipelineStatus(ctx context.Context, pipelineRollout *apiv1.PipelineRollout) error {
 	numaLogger := logger.FromContext(ctx)
 
 	pipelineDef, err := makePipelineDefinition(pipelineRollout)
->>>>>>> 281d38f3
 	if err != nil {
 		return err
 	}
@@ -610,7 +521,6 @@
 	if err != nil {
 		return fmt.Errorf("failed to parse Pipeline Status from pipeline CR: %+v, %v", existingPipelineDef, err)
 	}
-	pipelineStatus = &status
 
 	numaLogger.Debugf("pipeline status: %+v", pipelineStatus)
 
@@ -628,11 +538,7 @@
 	default:
 		setPipelineHealthStatus(existingPipelineDef, pipelineRollout, pipelineStatus.ObservedGeneration)
 	}
-
-<<<<<<< HEAD
-=======
 	return nil
->>>>>>> 281d38f3
 }
 
 func (r *PipelineRolloutReconciler) needsUpdate(old, new *apiv1.PipelineRollout) bool {
@@ -762,9 +668,13 @@
 	return nil
 }
 
-func pipelineLabels(pipelineSpec *PipelineSpec) (map[string]string, error) {
+func pipelineLabels(pipelineRollout *apiv1.PipelineRollout) (map[string]string, error) {
+	var pipelineSpec PipelineSpec
 	labelMapping := map[string]string{
 		common.LabelKeyISBServiceNameForPipeline: "default",
+	}
+	if err := json.Unmarshal(pipelineRollout.Spec.Pipeline.Spec.Raw, &pipelineSpec); err != nil {
+		return nil, fmt.Errorf("failed to unmarshal pipeline spec: %v", err)
 	}
 	if pipelineSpec.InterStepBufferServiceName != "" {
 		labelMapping[common.LabelKeyISBServiceNameForPipeline] = pipelineSpec.InterStepBufferServiceName
@@ -809,27 +719,8 @@
 
 }
 
-<<<<<<< HEAD
-func getISBSvcName(pipeline PipelineSpec) string {
-	if pipeline.InterStepBufferServiceName == "" {
-		return "default"
-	}
-	return pipeline.InterStepBufferServiceName
-}
-
-// keep track of the minimum number of fields we need to know about
-type PipelineSpec struct {
-	InterStepBufferServiceName string    `json:"interStepBufferServiceName"`
-	Lifecycle                  lifecycle `json:"lifecycle,omitempty"`
-}
-
-type lifecycle struct {
-	// DesiredPhase used to bring the pipeline from current phase to desired phase
-	// +kubebuilder:default=Running
-	// +optional
-	DesiredPhase string `json:"desiredPhase,omitempty"`
-=======
 func makePipelineDefinition(pipelineRollout *apiv1.PipelineRollout) (*kubernetes.GenericObject, error) {
+
 	labels, err := pipelineLabels(pipelineRollout)
 	if err != nil {
 		return nil, err
@@ -848,5 +739,25 @@
 		},
 		Spec: pipelineRollout.Spec.Pipeline.Spec,
 	}, nil
->>>>>>> 281d38f3
+
+}
+
+func getISBSvcName(pipeline PipelineSpec) string {
+	if pipeline.InterStepBufferServiceName == "" {
+		return "default"
+	}
+	return pipeline.InterStepBufferServiceName
+}
+
+// keep track of the minimum number of fields we need to know about
+type PipelineSpec struct {
+	InterStepBufferServiceName string    `json:"interStepBufferServiceName"`
+	Lifecycle                  lifecycle `json:"lifecycle,omitempty"`
+}
+
+type lifecycle struct {
+	// DesiredPhase used to bring the pipeline from current phase to desired phase
+	// +kubebuilder:default=Running
+	// +optional
+	DesiredPhase string `json:"desiredPhase,omitempty"`
 }