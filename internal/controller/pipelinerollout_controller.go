/*
Copyright 2023.

Licensed under the Apache License, Version 2.0 (the "License");
you may not use this file except in compliance with the License.
You may obtain a copy of the License at

    http://www.apache.org/licenses/LICENSE-2.0

Unless required by applicable law or agreed to in writing, software
distributed under the License is distributed on an "AS IS" BASIS,
WITHOUT WARRANTIES OR CONDITIONS OF ANY KIND, either express or implied.
See the License for the specific language governing permissions and
limitations under the License.
*/

package controller

import (
	"context"
	"encoding/json"
	"errors"
	"fmt"
<<<<<<< HEAD
=======
	"maps"
>>>>>>> 76c78af5
	"reflect"
	"strings"
	"sync"
	"time"

	"k8s.io/apimachinery/pkg/apis/meta/v1/unstructured"
	"k8s.io/apimachinery/pkg/runtime/schema"

	corev1 "k8s.io/api/core/v1"
	"k8s.io/apimachinery/pkg/api/equality"
	apierrors "k8s.io/apimachinery/pkg/api/errors"
	metav1 "k8s.io/apimachinery/pkg/apis/meta/v1"
	"k8s.io/apimachinery/pkg/apis/meta/v1/unstructured"
	"k8s.io/apimachinery/pkg/runtime"
	"k8s.io/apimachinery/pkg/runtime/schema"
	k8stypes "k8s.io/apimachinery/pkg/types"
	"k8s.io/client-go/tools/record"
	"k8s.io/client-go/util/workqueue"
	ctrl "sigs.k8s.io/controller-runtime"
	"sigs.k8s.io/controller-runtime/pkg/client"
	runtimecontroller "sigs.k8s.io/controller-runtime/pkg/controller"
	"sigs.k8s.io/controller-runtime/pkg/controller/controllerutil"
	"sigs.k8s.io/controller-runtime/pkg/handler"
	"sigs.k8s.io/controller-runtime/pkg/predicate"
	"sigs.k8s.io/controller-runtime/pkg/source"

	numaflowv1 "github.com/numaproj/numaflow/pkg/apis/numaflow/v1alpha1"
	"github.com/numaproj/numaplane/internal/common"
	"github.com/numaproj/numaplane/internal/controller/config"
	"github.com/numaproj/numaplane/internal/usde"
	"github.com/numaproj/numaplane/internal/util"
	"github.com/numaproj/numaplane/internal/util/kubernetes"
	"github.com/numaproj/numaplane/internal/util/logger"
	"github.com/numaproj/numaplane/internal/util/metrics"
	apiv1 "github.com/numaproj/numaplane/pkg/apis/numaplane/v1alpha1"
)

const (
	ControllerPipelineRollout = "pipeline-rollout-controller"
	loggerName                = "pipelinerollout-reconciler"
	numWorkers                = 16 // can consider making configurable
)

var (
	pipelineROReconciler *PipelineRolloutReconciler
	initTime             time.Time
)

// PipelineSpec keeps track of minimum number of fields we need to know about
type PipelineSpec struct {
	InterStepBufferServiceName string    `json:"interStepBufferServiceName"`
	Lifecycle                  Lifecycle `json:"lifecycle,omitempty"`
}

func (pipeline PipelineSpec) getISBSvcName() string {
	if pipeline.InterStepBufferServiceName == "" {
		return "default"
	}
	return pipeline.InterStepBufferServiceName
}

type Lifecycle struct {
	// DesiredPhase used to bring the pipeline from current phase to desired phase
	// +kubebuilder:default=Running
	// +optional
	DesiredPhase string `json:"desiredPhase,omitempty"`
}

// PipelineRolloutReconciler reconciles a PipelineRollout object
type PipelineRolloutReconciler struct {
	client client.Client
	scheme *runtime.Scheme

	// queue contains the list of PipelineRollouts that currently need to be reconciled
	// both PipelineRolloutReconciler.Reconcile() and other Rollout reconcilers can add PipelineRollouts to this queue to be processed as needed
	// a set of Workers is used to process this queue
	queue workqueue.RateLimitingInterface
	// shutdownWorkerWaitGroup is used when shutting down the workers processing the queue for them to indicate that they're done
	shutdownWorkerWaitGroup *sync.WaitGroup
	// customMetrics is used to generate the custom metrics for the Pipeline
	customMetrics *metrics.CustomMetrics
	// the recorder is used to record events
	recorder record.EventRecorder

	// maintain inProgressStrategies in memory and in PipelineRollout Status
	inProgressStrategyMgr *inProgressStrategyMgr
}

func NewPipelineRolloutReconciler(
	c client.Client,
	s *runtime.Scheme,
	customMetrics *metrics.CustomMetrics,
	recorder record.EventRecorder,
) *PipelineRolloutReconciler {

	numaLogger := logger.GetBaseLogger().WithName(loggerName)
	// update the context with this Logger so downstream users can incorporate these values in the logs
	ctx := logger.WithLogger(context.Background(), numaLogger)

	// create a queue to process PipelineRollout reconciliations
	// the benefit of the queue is that other reconciliation code can also add PipelineRollouts to it so they'll be processed
	pipelineRolloutQueue := util.NewWorkQueue("pipeline_rollout_queue")

	r := &PipelineRolloutReconciler{
		c,
		s,
		pipelineRolloutQueue,
		&sync.WaitGroup{},
		customMetrics,
		recorder,
		nil, // defined below
	}
	pipelineROReconciler = r

	pipelineROReconciler.inProgressStrategyMgr = newInProgressStrategyMgr(
		// getRolloutStrategy function:
		func(ctx context.Context, rollout client.Object) *apiv1.UpgradeStrategy {
			pipelineRollout := rollout.(*apiv1.PipelineRollout)

			if pipelineRollout.Status.UpgradeInProgress != "" {
				return (*apiv1.UpgradeStrategy)(&pipelineRollout.Status.UpgradeInProgress)
			} else {
				return nil
			}
		},
		// setRolloutStrategy function:
		func(ctx context.Context, rollout client.Object, strategy apiv1.UpgradeStrategy) {
			pipelineRollout := rollout.(*apiv1.PipelineRollout)
			pipelineRollout.Status.SetUpgradeInProgress(strategy)
		},
	)

	r.runWorkers(ctx)

	return r
}

//+kubebuilder:rbac:groups=numaplane.numaproj.io,resources=pipelinerollouts,verbs=get;list;watch;create;update;patch;delete
//+kubebuilder:rbac:groups=numaplane.numaproj.io,resources=pipelinerollouts/status,verbs=get;update;patch
//+kubebuilder:rbac:groups=numaplane.numaproj.io,resources=pipelinerollouts/finalizers,verbs=update

// Reconcile is part of the main kubernetes reconciliation loop which aims to
// move the current state of the cluster closer to the desired state.
//
// For more details, check Reconcile and its Result here:
// - https://pkg.go.dev/sigs.k8s.io/controller-runtime@v0.17.3/pkg/reconcile
func (r *PipelineRolloutReconciler) Reconcile(ctx context.Context, req ctrl.Request) (ctrl.Result, error) {
	numaLogger := logger.GetBaseLogger().WithName(loggerName).WithValues("pipelinerollout", req.NamespacedName)
	r.enqueuePipeline(req.NamespacedName)
	numaLogger.Debugf("PipelineRollout Reconciler added PipelineRollout %v to queue", req.NamespacedName)
	r.customMetrics.PipelineRolloutQueueLength.WithLabelValues().Set(float64(r.queue.Len()))
	return ctrl.Result{}, nil
}

func (r *PipelineRolloutReconciler) enqueuePipeline(namespacedName k8stypes.NamespacedName) {
	key := namespacedNameToKey(namespacedName)
	r.queue.Add(key)
}

func (r *PipelineRolloutReconciler) processPipelineRollout(ctx context.Context, namespacedName k8stypes.NamespacedName) (ctrl.Result, error) {
	syncStartTime := time.Now()
	numaLogger := logger.FromContext(ctx).WithValues("pipelinerollout", namespacedName)
	// update the context with this Logger so downstream users can incorporate these values in the logs
	ctx = logger.WithLogger(ctx, numaLogger)
	r.customMetrics.PipelinesSynced.WithLabelValues().Inc()

	// Get PipelineRollout CR
	pipelineRollout := &apiv1.PipelineRollout{}
	if err := r.client.Get(ctx, namespacedName, pipelineRollout); err != nil {
		if apierrors.IsNotFound(err) {
			return ctrl.Result{}, nil
		} else {
			r.ErrorHandler(pipelineRollout, err, "GetPipelineRolloutFailed", "Failed to get PipelineRollout")
			return ctrl.Result{}, err
		}
	}

	// save off a copy of the original before we modify it
	pipelineRolloutOrig := pipelineRollout
	pipelineRollout = pipelineRolloutOrig.DeepCopy()

	pipelineRollout.Status.Init(pipelineRollout.Generation)

	requeue, existingPipelineDef, err := r.reconcile(ctx, pipelineRollout, syncStartTime)
	if err != nil {
		r.ErrorHandler(pipelineRollout, err, "ReconcileFailed", "Failed to reconcile PipelineRollout")
		statusUpdateErr := r.updatePipelineRolloutStatusToFailed(ctx, pipelineRollout, err)
		if statusUpdateErr != nil {
			r.ErrorHandler(pipelineRollout, statusUpdateErr, "UpdateStatusFailed", "Failed to update PipelineRollout status")
			return ctrl.Result{}, statusUpdateErr
		}

		return ctrl.Result{}, err
	}

	// Update PipelineRollout Status based on child resource (Pipeline) Status
	err = r.processPipelineStatus(ctx, pipelineRollout, existingPipelineDef)
	if err != nil {
		r.ErrorHandler(pipelineRollout, err, "ProcessPipelineStatusFailed", "Failed to process Pipeline Status")
		statusUpdateErr := r.updatePipelineRolloutStatusToFailed(ctx, pipelineRollout, err)
		if statusUpdateErr != nil {
			r.ErrorHandler(pipelineRollout, statusUpdateErr, "UpdateStatusFailed", "Failed to update PipelineRollout status")
			return ctrl.Result{}, statusUpdateErr
		}

		return ctrl.Result{}, err
	}

	// Update the Spec if needed
	if r.needsUpdate(pipelineRolloutOrig, pipelineRollout) {
		pipelineRolloutStatus := pipelineRollout.Status
		if err := r.client.Update(ctx, pipelineRollout); err != nil {
			r.ErrorHandler(pipelineRollout, err, "UpdateFailed", "Failed to update PipelineRollout")
			statusUpdateErr := r.updatePipelineRolloutStatusToFailed(ctx, pipelineRollout, err)
			if statusUpdateErr != nil {
				r.ErrorHandler(pipelineRollout, statusUpdateErr, "UpdateStatusFailed", "Failed to update PipelineRollout status")
				return ctrl.Result{}, statusUpdateErr
			}
			return ctrl.Result{}, err
		}
		// restore the original status, which would've been wiped in the previous call to Update()
		pipelineRollout.Status = pipelineRolloutStatus
	}

	// Update the Status subresource
	if pipelineRollout.DeletionTimestamp.IsZero() { // would've already been deleted
		statusUpdateErr := r.updatePipelineRolloutStatus(ctx, pipelineRollout)
		if statusUpdateErr != nil {
			r.ErrorHandler(pipelineRollout, statusUpdateErr, "UpdateStatusFailed", "Failed to update PipelineRollout status")
			return ctrl.Result{}, statusUpdateErr
		}
	}

	// generate the metrics for the Pipeline.
	r.customMetrics.IncPipelinesRunningMetrics(pipelineRollout.Name, pipelineRollout.Namespace)

	if requeue {
		return ctrl.Result{Requeue: true, RequeueAfter: 30 * time.Second}, nil
	}

	r.recorder.Eventf(pipelineRollout, "Normal", "ReconcileSuccess", "Reconciliation successful")
	numaLogger.Debug("reconciliation successful")

	return ctrl.Result{}, nil
}

func (r *PipelineRolloutReconciler) Shutdown(ctx context.Context) {
	numaLogger := logger.FromContext(ctx)

	numaLogger.Info("shutting down PipelineRollout queue")
	r.queue.ShutDown()

	// wait for all the workers to have stopped
	r.shutdownWorkerWaitGroup.Wait()
}

// runWorkers starts up the workers processing the queue of PipelineRollouts
func (r *PipelineRolloutReconciler) runWorkers(ctx context.Context) {

	for i := 0; i < numWorkers; i++ {
		r.shutdownWorkerWaitGroup.Add(numWorkers)
		go r.runWorker(ctx)
	}
}

// runWorker starts up one of the workers processing the queue of PipelineRollouts
func (r *PipelineRolloutReconciler) runWorker(ctx context.Context) {
	numaLogger := logger.FromContext(ctx)

	for {
		key, quit := r.queue.Get()
		if quit {
			numaLogger.Info("PipelineRollout worker done")
			r.shutdownWorkerWaitGroup.Done()
			return
		}
		r.processQueueKey(ctx, key.(string))
		r.queue.Done(key)
	}

}

func (r *PipelineRolloutReconciler) processQueueKey(ctx context.Context, key string) {
	numaLogger := logger.FromContext(ctx).WithValues("key", key)
	// update the context with this Logger so downstream users can incorporate these values in the logs
	ctx = logger.WithLogger(ctx, numaLogger)

	// get namespace/name from key
	namespacedName, err := keyToNamespacedName(key)
	if err != nil {
		numaLogger.Fatal(err, "Queue key not derivable")
	}

	numaLogger.Debugf("processing PipelineRollout %v", namespacedName)
	result, err := r.processPipelineRollout(ctx, namespacedName)

	// based on result, may need to add this back to the queue
	if err != nil {
		numaLogger.Errorf(err, "PipelineRollout %v reconcile returned error: %v", namespacedName, err)
		r.queue.AddRateLimited(key)
	} else {
		if result.Requeue {
			numaLogger.Debugf("PipelineRollout %v reconcile requests requeue", namespacedName)
			r.queue.AddRateLimited(key)
		} else if result.RequeueAfter > 0 {
			numaLogger.Debugf("PipelineRollout %v reconcile requests requeue after %d seconds", namespacedName, result.RequeueAfter)
			r.queue.AddAfter(key, result.RequeueAfter)
		} else {
			numaLogger.Debugf("PipelineRollout %v reconcile complete", namespacedName)
		}
	}
}

func keyToNamespacedName(key string) (k8stypes.NamespacedName, error) {
	index := strings.Index(key, "/")
	if index < 0 {
		return k8stypes.NamespacedName{}, fmt.Errorf("improperly formatted key: %q", key)
	}
	return k8stypes.NamespacedName{Namespace: key[0:index], Name: key[index+1:]}, nil
}

func namespacedNameToKey(namespacedName k8stypes.NamespacedName) string {
	return fmt.Sprintf("%s/%s", namespacedName.Namespace, namespacedName.Name)
}

// reconcile does the real logic, it returns true if the event
// needs to be re-queued.
func (r *PipelineRolloutReconciler) reconcile(
	ctx context.Context,
	pipelineRollout *apiv1.PipelineRollout,
	syncStartTime time.Time,
) (bool, *kubernetes.GenericObject, error) {
	numaLogger := logger.FromContext(ctx)
	defer func() {
		if pipelineRollout.Status.IsHealthy() {
			r.customMetrics.PipelinesRolloutHealth.WithLabelValues(pipelineRollout.Namespace, pipelineRollout.Name).Set(1)
		} else {
			r.customMetrics.PipelinesRolloutHealth.WithLabelValues(pipelineRollout.Namespace, pipelineRollout.Name).Set(0)
		}
	}()

	// is PipelineRollout being deleted? need to remove the finalizer, so it can
	// (OwnerReference will delete the underlying Pipeline through Cascading deletion)
	if !pipelineRollout.DeletionTimestamp.IsZero() {
		numaLogger.Info("Deleting PipelineRollout")
		if controllerutil.ContainsFinalizer(pipelineRollout, finalizerName) {
			controllerutil.RemoveFinalizer(pipelineRollout, finalizerName)
		}
		// generate the metrics for the Pipeline deletion.
		r.customMetrics.DecPipelineMetrics(pipelineRollout.Name, pipelineRollout.Namespace)
		r.customMetrics.ReconciliationDuration.WithLabelValues(ControllerPipelineRollout, "delete").Observe(time.Since(syncStartTime).Seconds())
		r.customMetrics.PipelinesRolloutHealth.DeleteLabelValues(pipelineRollout.Namespace, pipelineRollout.Name)
		return false, nil, nil
	}

	// add Finalizer so we can ensure that we take appropriate action when CRD is deleted
	if !controllerutil.ContainsFinalizer(pipelineRollout, finalizerName) {
		controllerutil.AddFinalizer(pipelineRollout, finalizerName)
	}

	newPipelineDef, err := r.makeRunningPipelineDefinition(ctx, pipelineRollout)
	if err != nil {
		return false, nil, err
	}

	// Get the object to see if it exists
	existingPipelineDef, err := kubernetes.GetResource(ctx, r.client, newPipelineDef.GroupVersionKind(),
		k8stypes.NamespacedName{Name: newPipelineDef.Name, Namespace: newPipelineDef.Namespace})
	if err != nil {
		// create object as it doesn't exist
		if apierrors.IsNotFound(err) {
			numaLogger.Debugf("Pipeline %s/%s doesn't exist so creating", pipelineRollout.Namespace, pipelineRollout.Name)
			pipelineRollout.Status.MarkPending()

			err = kubernetes.CreateResource(ctx, r.client, newPipelineDef)
			if err != nil {
				return false, nil, err
			}
			pipelineRollout.Status.MarkDeployed(pipelineRollout.Generation)
			r.customMetrics.ReconciliationDuration.WithLabelValues(ControllerPipelineRollout, "create").Observe(time.Since(syncStartTime).Seconds())
			return false, existingPipelineDef, nil
		}

		return false, existingPipelineDef, fmt.Errorf("error getting Pipeline: %v", err)
	}

	// Object already exists
	// if Pipeline is not owned by Rollout, fail and return
	if !checkOwnerRef(existingPipelineDef.OwnerReferences, pipelineRollout.UID) {
		errStr := fmt.Sprintf("Pipeline %s already exists in namespace, not owned by a PipelineRollout", existingPipelineDef.Name)
		numaLogger.Debugf("PipelineRollout %s failed because %s", pipelineRollout.Name, errStr)
		return false, existingPipelineDef, errors.New(errStr)
	}
	newPipelineDef = r.merge(existingPipelineDef, newPipelineDef)
	err = r.processExistingPipeline(ctx, pipelineRollout, existingPipelineDef, newPipelineDef, syncStartTime)
	return false, existingPipelineDef, err
}

// determine if this Pipeline is owned by this PipelineRollout
func checkOwnerRef(ownerRefs []metav1.OwnerReference, uid k8stypes.UID) bool {
	// no owners
	if len(ownerRefs) == 0 {
		return false
	}
	for _, ref := range ownerRefs {
		if ref.Kind == "PipelineRollout" && ref.UID == uid {
			return true
		}
	}
	return false
}

// take the existing pipeline and merge anything needed from the new pipeline definition
func (r *PipelineRolloutReconciler) merge(existingPipeline *kubernetes.GenericObject, newPipeline *kubernetes.GenericObject) *kubernetes.GenericObject {
	resultPipeline := existingPipeline.DeepCopy()
	resultPipeline.Spec = *newPipeline.Spec.DeepCopy()
	if resultPipeline.Labels == nil {
		resultPipeline.Labels = map[string]string{}
	}
	for key, value := range newPipeline.Labels {
		resultPipeline.Labels[key] = value
	}
	if resultPipeline.Annotations == nil {
		resultPipeline.Annotations = map[string]string{}
	}
	for key, value := range newPipeline.Annotations {
		resultPipeline.Annotations[key] = value
	}
	return resultPipeline
}

func (r *PipelineRolloutReconciler) processExistingPipeline(ctx context.Context, pipelineRollout *apiv1.PipelineRollout,
	existingPipelineDef *kubernetes.GenericObject, newPipelineDef *kubernetes.GenericObject, syncStartTime time.Time) error {

	numaLogger := logger.FromContext(ctx)

	// what is the preferred strategy for this namespace?
	userPreferredStrategy, err := usde.GetUserStrategy(ctx, newPipelineDef.Namespace)
	if err != nil {
		return err
	}

	// does the Resource need updating, and if so how?
	pipelineNeedsToUpdate, upgradeStrategyType, err := usde.ResourceNeedsUpdating(ctx, newPipelineDef, existingPipelineDef)
	if err != nil {
		return err
	}
	numaLogger.
		WithValues("pipelineNeedsToUpdate", pipelineNeedsToUpdate, "upgradeStrategyType", upgradeStrategyType).
		Debug("Upgrade decision result")

	// set the Status appropriately to "Pending" or "Deployed" depending on whether pipeline needs to update
	if pipelineNeedsToUpdate {
		pipelineRollout.Status.MarkPending()
	} else {
		pipelineRollout.Status.MarkDeployed(pipelineRollout.Generation)
	}

	// is there currently an inProgressStrategy for the pipeline? (This will override any new decision)
	inProgressStrategy := r.inProgressStrategyMgr.getStrategy(ctx, pipelineRollout)
	numaLogger.Debugf("current inProgressStrategy=%s", inProgressStrategy)
	inProgressStrategySet := (inProgressStrategy != apiv1.UpgradeStrategyNoOp)

	// if not, should we set one?
	if !inProgressStrategySet {
		if userPreferredStrategy == config.PPNDStrategyID {
			// if the preferred strategy is PPND, do we need to start the process for PPND (if we haven't already)?
			needPPND := false
			ppndRequired, err := r.needPPND(ctx, pipelineRollout, newPipelineDef, upgradeStrategyType == apiv1.UpgradeStrategyPPND)
			if err != nil {
				return err
			}
			if ppndRequired == nil { // not enough information
				// TODO: mark something in the Status for why we're remaining in "Pending" here
				return nil
			}
			needPPND = *ppndRequired
			if needPPND {
				inProgressStrategy = apiv1.UpgradeStrategyPPND
				r.inProgressStrategyMgr.setStrategy(ctx, pipelineRollout, inProgressStrategy)
			}
		}
		if userPreferredStrategy == config.ProgressiveStrategyID {
			if upgradeStrategyType == apiv1.UpgradeStrategyProgressive {
				inProgressStrategy = apiv1.UpgradeStrategyProgressive
				r.inProgressStrategyMgr.setStrategy(ctx, pipelineRollout, inProgressStrategy)
			}
		}
	}

	// don't risk out-of-date cache while performing PPND or Progressive strategy - get
	// the most current version of the Pipeline just in case
	if inProgressStrategy != apiv1.UpgradeStrategyNoOp {
		existingPipelineDef, err = kubernetes.GetLiveResource(ctx, newPipelineDef, "pipelines")
		if err != nil {
			if apierrors.IsNotFound(err) {
				numaLogger.WithValues("pipelineDefinition", *newPipelineDef).Warn("Pipeline not found.")
			} else {
				return fmt.Errorf("error getting Pipeline for status processing: %v", err)
			}
		}
		newPipelineDef = r.merge(existingPipelineDef, newPipelineDef)
	}

	// now do whatever the inProgressStrategy is
	switch inProgressStrategy {
	case apiv1.UpgradeStrategyPPND:
		numaLogger.Debug("processing pipeline with PPND")
		done, err := r.processExistingPipelineWithPPND(ctx, pipelineRollout, existingPipelineDef, newPipelineDef)
		if err != nil {
			return err
		}
		if done {
			r.inProgressStrategyMgr.unsetStrategy(ctx, pipelineRollout)
		}

	case apiv1.UpgradeStrategyProgressive:
		if pipelineNeedsToUpdate {
			numaLogger.Debug("processing pipeline with Progressive")
			done, err := processResourceWithProgressive(ctx, pipelineRollout, existingPipelineDef, r, r.restConfig)
			if err != nil {
				return err
			}
			if done {
				r.inProgressStrategyMgr.unsetStrategy(ctx, pipelineRollout)
			}
		}
	default:
		if pipelineNeedsToUpdate && upgradeStrategyType == apiv1.UpgradeStrategyApply {
			if err := updatePipelineSpec(ctx, r.client, newPipelineDef); err != nil {
				return err
			}
			pipelineRollout.Status.MarkDeployed(pipelineRollout.Generation)
		}
	}
	// clean up recyclable pipelines
	err = garbageCollectChildren(ctx, pipelineRollout, r, r.restConfig)
	if err != nil {
		return err
	}

	if pipelineNeedsToUpdate {
		r.customMetrics.ReconciliationDuration.WithLabelValues(ControllerPipelineRollout, "update").Observe(time.Since(syncStartTime).Seconds())
	}
	return nil
}
func pipelineObservedGenerationCurrent(generation int64, observedGeneration int64) bool {
	return generation <= observedGeneration
}

// Set the Condition in the Status for child resource health

func (r *PipelineRolloutReconciler) processPipelineStatus(ctx context.Context, pipelineRollout *apiv1.PipelineRollout, existingPipelineDef *kubernetes.GenericObject) error {
	numaLogger := logger.FromContext(ctx)

	// Only fetch the latest pipeline object while deleting the pipeline object, i.e. when pipelineRollout.DeletionTimestamp.IsZero() is false
	if existingPipelineDef == nil {
		pipelineDef, err := r.makeRunningPipelineDefinition(ctx, pipelineRollout)
		if err != nil {
			return err
		}
		livePipelineDef, err := kubernetes.GetLiveResource(ctx, pipelineDef, "pipelines")
		if err != nil {
			if apierrors.IsNotFound(err) {
				numaLogger.WithValues("pipelineDefinition", *pipelineDef).Warn("Pipeline not found. Unable to process status during this reconciliation.")
				return nil
			} else {
				return fmt.Errorf("error getting Pipeline for status processing: %v", err)
			}
		}
		existingPipelineDef = livePipelineDef
	}

	pipelineStatus, err := kubernetes.ParseStatus(existingPipelineDef)
	if err != nil {
		return fmt.Errorf("failed to parse Pipeline Status from pipeline CR: %+v, %v", existingPipelineDef, err)
	}

	numaLogger.Debugf("pipeline status: %v", pipelineStatus)

	r.setChildResourcesHealthCondition(pipelineRollout, existingPipelineDef, &pipelineStatus)
	r.setChildResourcesPauseCondition(pipelineRollout, existingPipelineDef, &pipelineStatus)

	return nil
}

func (r *PipelineRolloutReconciler) setChildResourcesHealthCondition(pipelineRollout *apiv1.PipelineRollout, pipeline *kubernetes.GenericObject, pipelineStatus *kubernetes.GenericStatus) {

	pipelinePhase := numaflowv1.PipelinePhase(pipelineStatus.Phase)
	pipelineChildResourceStatus, pipelineChildResourceReason := getPipelineChildResourceHealth(pipelineStatus.Conditions)

	if pipelineChildResourceReason == "Progressing" || !pipelineObservedGenerationCurrent(pipeline.Generation, pipelineStatus.ObservedGeneration) {
		pipelineRollout.Status.MarkChildResourcesUnhealthy("Progressing", "Pipeline Progressing", pipelineRollout.Generation)
	} else if pipelinePhase == numaflowv1.PipelinePhaseFailed {
		pipelineRollout.Status.MarkChildResourcesUnhealthy("PipelineFailed", "Pipeline Phase=Failed", pipelineRollout.Generation)
	} else if pipelineChildResourceStatus == "False" {
		pipelineRollout.Status.MarkChildResourcesUnhealthy("PipelineFailed", "Pipeline Failed, Pipeline Child Resource(s) Unhealthy", pipelineRollout.Generation)
	} else if pipelinePhase == numaflowv1.PipelinePhasePaused || pipelinePhase == numaflowv1.PipelinePhasePausing {
		pipelineRollout.Status.MarkChildResourcesHealthUnknown("PipelineUnknown", "Pipeline Pausing - health unknown", pipelineRollout.Generation)
	} else if pipelinePhase == numaflowv1.PipelinePhaseDeleting {
		pipelineRollout.Status.MarkChildResourcesUnhealthy("PipelineDeleting", "Pipeline Deleting", pipelineRollout.Generation)
	} else if pipelinePhase == numaflowv1.PipelinePhaseUnknown || pipelineChildResourceStatus == "Unknown" {
		pipelineRollout.Status.MarkChildResourcesHealthUnknown("PipelineUnknown", "Pipeline Phase Unknown", pipelineRollout.Generation)
	} else {
		pipelineRollout.Status.MarkChildResourcesHealthy(pipelineRollout.Generation)
	}

}

func (r *PipelineRolloutReconciler) setChildResourcesPauseCondition(pipelineRollout *apiv1.PipelineRollout, pipeline *kubernetes.GenericObject, pipelineStatus *kubernetes.GenericStatus) {

	pipelinePhase := numaflowv1.PipelinePhase(pipelineStatus.Phase)

	if pipelinePhase == numaflowv1.PipelinePhasePaused || pipelinePhase == numaflowv1.PipelinePhasePausing {
		// if BeginTime hasn't been set yet, we must have just started pausing - set it
		if pipelineRollout.Status.PauseStatus.LastPauseBeginTime == metav1.NewTime(initTime) || !pipelineRollout.Status.PauseStatus.LastPauseBeginTime.After(pipelineRollout.Status.PauseStatus.LastPauseEndTime.Time) {
			pipelineRollout.Status.PauseStatus.LastPauseBeginTime = metav1.NewTime(time.Now())
		}
		reason := fmt.Sprintf("Pipeline%s", string(pipelinePhase))
		msg := fmt.Sprintf("Pipeline %s", strings.ToLower(string(pipelinePhase)))
		r.updatePauseMetric(pipelineRollout)
		pipelineRollout.Status.MarkPipelinePausingOrPaused(reason, msg, pipelineRollout.Generation)
	} else {
		// only set EndTime if BeginTime has been previously set AND EndTime is before/equal to BeginTime
		// EndTime is either just initialized or the end of a previous pause which is why it will be before the new BeginTime
		if (pipelineRollout.Status.PauseStatus.LastPauseBeginTime != metav1.NewTime(initTime)) && !pipelineRollout.Status.PauseStatus.LastPauseEndTime.After(pipelineRollout.Status.PauseStatus.LastPauseBeginTime.Time) {
			pipelineRollout.Status.PauseStatus.LastPauseEndTime = metav1.NewTime(time.Now())
			r.updatePauseMetric(pipelineRollout)
		}
		pipelineRollout.Status.MarkPipelineUnpaused(pipelineRollout.Generation)
	}

}

func (r *PipelineRolloutReconciler) updatePauseMetric(pipelineRollout *apiv1.PipelineRollout) {
	timeElapsed := time.Since(pipelineRollout.Status.PauseStatus.LastPauseBeginTime.Time)
	r.customMetrics.PipelinePausedSeconds.WithLabelValues(pipelineRollout.Namespace, pipelineRollout.Name).Set(timeElapsed.Seconds())
}

func (r *PipelineRolloutReconciler) needsUpdate(old, new *apiv1.PipelineRollout) bool {
	if old == nil {
		return true
	}

	// check for any fields we might update in the Spec - generally we'd only update a Finalizer or maybe something in the metadata
	if !equality.Semantic.DeepEqual(old.Finalizers, new.Finalizers) {
		return true
	}
	return false
}

// SetupWithManager sets up the controller with the Manager.
func (r *PipelineRolloutReconciler) SetupWithManager(mgr ctrl.Manager) error {

	controller, err := runtimecontroller.New(ControllerPipelineRollout, mgr, runtimecontroller.Options{Reconciler: r})
	if err != nil {
		return err
	}

	// Watch PipelineRollouts
	if err := controller.Watch(source.Kind(mgr.GetCache(), &apiv1.PipelineRollout{}), &handler.EnqueueRequestForObject{}, predicate.GenerationChangedPredicate{}); err != nil {
		return err
	}

	// Watch Pipelines
	pipelineUns := &unstructured.Unstructured{}
	pipelineUns.SetGroupVersionKind(schema.GroupVersionKind{
		Kind:    common.NumaflowPipelineKind,
		Group:   common.NumaflowAPIGroup,
		Version: common.NumaflowAPIVersion,
	})
	if err := controller.Watch(source.Kind(mgr.GetCache(), pipelineUns),
		handler.EnqueueRequestForOwner(mgr.GetScheme(), mgr.GetRESTMapper(), &apiv1.PipelineRollout{}, handler.OnlyControllerOwner()),
		predicate.ResourceVersionChangedPredicate{}); err != nil {
		return err
	}

	return nil
}

// remove 'lifecycle.desiredPhase' key/value pair from spec
// also remove 'lifecycle' if it's an empty map
func withoutDesiredPhase(obj *kubernetes.GenericObject) (map[string]interface{}, error) {
	var specAsMap map[string]any
	if err := json.Unmarshal(obj.Spec.Raw, &specAsMap); err != nil {
		return nil, err
	}
	// remove "lifecycle.desiredPhase"
	comparisonExcludedPaths := []string{"lifecycle.desiredPhase"}
	util.RemovePaths(specAsMap, comparisonExcludedPaths, ".")
	// if "lifecycle" is there and empty, remove it
	lifecycleMap, found := specAsMap["lifecycle"].(map[string]interface{})
	if found && len(lifecycleMap) == 0 {
		util.RemovePaths(specAsMap, []string{"lifecycle"}, ".")
	}
	return specAsMap, nil
}

func checkPipelineStatus(ctx context.Context, pipeline *kubernetes.GenericObject, phase numaflowv1.PipelinePhase) bool {
	numaLogger := logger.FromContext(ctx)
	pipelineStatus, err := kubernetes.ParseStatus(pipeline)
	if err != nil {
		numaLogger.Errorf(err, "failed to parse Pipeline Status from pipeline CR: %+v, %v", pipeline, err)
		return false
	}

	return numaflowv1.PipelinePhase(pipelineStatus.Phase) == phase
}

func updatePipelineSpec(ctx context.Context, c client.Client, obj *kubernetes.GenericObject) error {
	return kubernetes.UpdateResource(ctx, c, obj)
}

// take the Metadata (Labels and Annotations) specified in the PipelineRollout plus any others that apply to all Pipelines
func getBasePipelineMetadata(pipelineRollout *apiv1.PipelineRollout) (apiv1.Metadata, error) {
	labelMapping := map[string]string{}
	for key, val := range pipelineRollout.Spec.Pipeline.Labels {
		labelMapping[key] = val
	}
	var pipelineSpec PipelineSpec

	if err := json.Unmarshal(pipelineRollout.Spec.Pipeline.Spec.Raw, &pipelineSpec); err != nil {
		return apiv1.Metadata{}, fmt.Errorf("failed to unmarshal pipeline spec: %v", err)
	}

	labelMapping[common.LabelKeyISBServiceNameForPipeline] = pipelineSpec.getISBSvcName()
	labelMapping[common.LabelKeyParentRollout] = pipelineRollout.Name

	return apiv1.Metadata{Labels: labelMapping, Annotations: pipelineRollout.Spec.Pipeline.Annotations}, nil

}

func (r *PipelineRolloutReconciler) updatePipelineRolloutStatus(ctx context.Context, pipelineRollout *apiv1.PipelineRollout) error {
	return r.client.Status().Update(ctx, pipelineRollout)
}

func (r *PipelineRolloutReconciler) updatePipelineRolloutStatusToFailed(ctx context.Context, pipelineRollout *apiv1.PipelineRollout, err error) error {
	pipelineRollout.Status.MarkFailed(err.Error())
	return r.updatePipelineRolloutStatus(ctx, pipelineRollout)
}

<<<<<<< HEAD
// create the definition for the Pipeline child of the Rollout which is labeled "promoted"
=======
// getPipelineName retrieves the name of the current running pipeline managed by the given
// pipelineRollout through the `promoted` label. Unless no such pipeline exists, then
// construct the name by calculating the suffix and appending to the PipelineRollout name.
func (r *PipelineRolloutReconciler) getPipelineName(
	ctx context.Context,
	pipelineRollout *apiv1.PipelineRollout,
	upgradeState string,
) (string, error) {
	pipelines, err := kubernetes.ListLiveResource(
		ctx, common.NumaflowAPIGroup, common.NumaflowAPIVersion, "pipelines",
		pipelineRollout.Namespace, fmt.Sprintf(
			"%s=%s,%s=%s", common.LabelKeyPipelineRolloutForPipeline, pipelineRollout.Name,
			common.LabelKeyUpgradeState, upgradeState,
		), "")
	if err != nil {
		return "", err
	}
	if len(pipelines) > 1 {
		return "", fmt.Errorf("there should only be one promoted or upgrade in progress pipeline")
	} else if len(pipelines) == 0 {
		suffixName, err := r.calPipelineNameSuffix(ctx, pipelineRollout)
		if err != nil {
			return "", err
		}
		return pipelineRollout.Name + suffixName, nil
	}
	return pipelines[0].Name, nil
}

// calPipelineNameSuffix calculates the suffix of the pipeline name by utilizing the `NameCount`
// field.
func (r *PipelineRolloutReconciler) calPipelineNameSuffix(ctx context.Context, pipelineRollout *apiv1.PipelineRollout) (string, error) {
	if pipelineRollout.Status.NameCount == nil {
		pipelineRollout.Status.NameCount = new(int32)
		statusUpdateErr := r.updatePipelineRolloutStatus(ctx, pipelineRollout)
		if statusUpdateErr != nil {
			return "", statusUpdateErr
		}
	}

	preNameCount := *pipelineRollout.Status.NameCount
	*pipelineRollout.Status.NameCount++

	return "-" + fmt.Sprint(preNameCount), nil
}

>>>>>>> 76c78af5
func (r *PipelineRolloutReconciler) makeRunningPipelineDefinition(
	ctx context.Context,
	pipelineRollout *apiv1.PipelineRollout,
) (*kubernetes.GenericObject, error) {
	pipelineName, err := getChildName(ctx, pipelineRollout, r, string(common.LabelValueUpgradePromoted))
	if err != nil {
		return nil, err
	}

	metadata, err := getBasePipelineMetadata(pipelineRollout)
	if err != nil {
		return nil, err
	}
	metadata.Labels[common.LabelKeyUpgradeState] = string(common.LabelValueUpgradePromoted)

	return r.makePipelineDefinition(pipelineRollout, pipelineName, metadata)
}

func (r *PipelineRolloutReconciler) makePipelineDefinition(
	pipelineRollout *apiv1.PipelineRollout,
	pipelineName string,
	metadata apiv1.Metadata,
) (*kubernetes.GenericObject, error) {

	return &kubernetes.GenericObject{
		TypeMeta: metav1.TypeMeta{
			Kind:       common.NumaflowPipelineKind,
			APIVersion: common.NumaflowAPIGroup + "/" + common.NumaflowAPIVersion,
		},
		ObjectMeta: metav1.ObjectMeta{
			Name:            pipelineName,
			Namespace:       pipelineRollout.Namespace,
			Labels:          metadata.Labels,
			Annotations:     metadata.Annotations,
			OwnerReferences: []metav1.OwnerReference{*metav1.NewControllerRef(pipelineRollout.GetObjectMeta(), apiv1.PipelineRolloutGroupVersionKind)},
		},
		Spec: pipelineRollout.Spec.Pipeline.Spec,
	}, nil
}

// the following functions enable PipelineRolloutReconciler to implement progressiveController interface
func (r *PipelineRolloutReconciler) listChildren(ctx context.Context, rolloutObject RolloutObject, labelSelector string, fieldSelector string) ([]*kubernetes.GenericObject, error) {
	pipelineRollout := rolloutObject.(*apiv1.PipelineRollout)
	return kubernetes.ListLiveResource(
		ctx, r.restConfig, common.NumaflowAPIGroup, common.NumaflowAPIVersion, "pipelines",
		pipelineRollout.Namespace, labelSelector, fieldSelector)
}

func (r *PipelineRolloutReconciler) createBaseChildDefinition(rolloutObject RolloutObject, name string) (*kubernetes.GenericObject, error) {
	pipelineRollout := rolloutObject.(*apiv1.PipelineRollout)
	metadata, err := getBasePipelineMetadata(pipelineRollout)
	if err != nil {
		return nil, err
	}
	return r.makePipelineDefinition(pipelineRollout, name, metadata)
}

func (r *PipelineRolloutReconciler) getCurrentChildCount(rolloutObject RolloutObject) (int32, bool) {
	pipelineRollout := rolloutObject.(*apiv1.PipelineRollout)
	if pipelineRollout.Status.NameCount == nil {
		return int32(0), false
	} else {
		return *pipelineRollout.Status.NameCount, true
	}
}

func (r *PipelineRolloutReconciler) updateCurrentChildCount(ctx context.Context, rolloutObject RolloutObject, nameCount int32) error {
	pipelineRollout := rolloutObject.(*apiv1.PipelineRollout)
	pipelineRollout.Status.NameCount = &nameCount
	return r.updatePipelineRolloutStatus(ctx, pipelineRollout)
}

// increment the child count for the Rollout and return the count to use
func (r *PipelineRolloutReconciler) incrementChildCount(ctx context.Context, rolloutObject RolloutObject) (int32, error) {
	currentNameCount, found := r.getCurrentChildCount(rolloutObject)
	if !found {
		currentNameCount = int32(0)
		err := r.updateCurrentChildCount(ctx, rolloutObject, int32(0))
		if err != nil {
			return int32(0), err
		}
	}

	err := r.updateCurrentChildCount(ctx, rolloutObject, currentNameCount+1)
	if err != nil {
		return int32(0), err
	}
	return currentNameCount, nil
}

func (r *PipelineRolloutReconciler) childIsDrained(ctx context.Context, pipelineDef *kubernetes.GenericObject) (bool, error) {
	pipelineStatus, err := parsePipelineStatus(pipelineDef)
	if err != nil {
		return false, fmt.Errorf("failed to parse Pipeline Status from pipeline CR: %+v, %v", pipelineDef, err)
	}
	pipelinePhase := pipelineStatus.Phase

	return pipelinePhase == numaflowv1.PipelinePhasePaused && pipelineStatus.DrainedOnPause, nil
}

func (r *PipelineRolloutReconciler) drain(ctx context.Context, pipeline *kubernetes.GenericObject) error {
	patchJson := `{"spec": {"lifecycle": {"desiredPhase": "Paused"}}}`
	return kubernetes.PatchCR(ctx, r.restConfig, pipeline, "pipelines", patchJson, k8stypes.MergePatchType)
}

// childNeedsUpdating() tests for essential equality, with any irrelevant fields eliminated from the comparison
func (r *PipelineRolloutReconciler) childNeedsUpdating(ctx context.Context, a *kubernetes.GenericObject, b *kubernetes.GenericObject) (bool, error) {
	numaLogger := logger.FromContext(ctx)
	// remove lifecycle.desiredPhase field from comparison to test for equality
	pipelineWithoutDesiredPhaseA, err := withoutDesiredPhase(a)
	if err != nil {
		return false, err
	}
	pipelineWithoutDesiredPhaseB, err := withoutDesiredPhase(b)
	if err != nil {
		return false, err
	}
	numaLogger.Debugf("comparing specs: pipelineWithoutDesiredPhaseA=%v, pipelineWithoutDesiredPhaseB=%v\n", pipelineWithoutDesiredPhaseA, pipelineWithoutDesiredPhaseB)

	return !reflect.DeepEqual(pipelineWithoutDesiredPhaseA, pipelineWithoutDesiredPhaseB), nil
}

// getPipelineRolloutName gets the PipelineRollout name from the pipeline
// by locating the last index of '-' and trimming the suffix.
func getPipelineRolloutName(pipeline string) string {
	index := strings.LastIndex(pipeline, "-")
	return pipeline[:index]
}

func getPipelineChildResourceHealth(conditions []metav1.Condition) (metav1.ConditionStatus, string) {
	for _, cond := range conditions {
		switch cond.Type {
		case "VerticesHealthy", "SideInputsManagersHealthy", "DaemonServiceHealthy":
			// if any child resource unhealthy return status (false/unknown)
			if cond.Status != "True" {
				return cond.Status, cond.Reason
			}
		}
	}
	return "True", ""
}

func (r *PipelineRolloutReconciler) ErrorHandler(pipelineRollout *apiv1.PipelineRollout, err error, reason, msg string) {
	r.customMetrics.PipelinesSyncFailed.WithLabelValues().Inc()
	r.recorder.Eventf(pipelineRollout, corev1.EventTypeWarning, reason, msg+" %v", err.Error())
}

func parsePipelineStatus(obj *kubernetes.GenericObject) (numaflowv1.PipelineStatus, error) {
	if obj == nil || len(obj.Status.Raw) == 0 {
		return numaflowv1.PipelineStatus{}, nil
	}

	var status numaflowv1.PipelineStatus
	err := json.Unmarshal(obj.Status.Raw, &status)
	if err != nil {
		return numaflowv1.PipelineStatus{}, err
	}

	return status, nil
}<|MERGE_RESOLUTION|>--- conflicted
+++ resolved
@@ -21,10 +21,7 @@
 	"encoding/json"
 	"errors"
 	"fmt"
-<<<<<<< HEAD
-=======
-	"maps"
->>>>>>> 76c78af5
+
 	"reflect"
 	"strings"
 	"sync"
@@ -37,9 +34,7 @@
 	"k8s.io/apimachinery/pkg/api/equality"
 	apierrors "k8s.io/apimachinery/pkg/api/errors"
 	metav1 "k8s.io/apimachinery/pkg/apis/meta/v1"
-	"k8s.io/apimachinery/pkg/apis/meta/v1/unstructured"
 	"k8s.io/apimachinery/pkg/runtime"
-	"k8s.io/apimachinery/pkg/runtime/schema"
 	k8stypes "k8s.io/apimachinery/pkg/types"
 	"k8s.io/client-go/tools/record"
 	"k8s.io/client-go/util/workqueue"
@@ -418,7 +413,10 @@
 		numaLogger.Debugf("PipelineRollout %s failed because %s", pipelineRollout.Name, errStr)
 		return false, existingPipelineDef, errors.New(errStr)
 	}
-	newPipelineDef = r.merge(existingPipelineDef, newPipelineDef)
+	newPipelineDef, err = r.merge(existingPipelineDef, newPipelineDef)
+	if err != nil {
+		return false, nil, err
+	}
 	err = r.processExistingPipeline(ctx, pipelineRollout, existingPipelineDef, newPipelineDef, syncStartTime)
 	return false, existingPipelineDef, err
 }
@@ -438,7 +436,7 @@
 }
 
 // take the existing pipeline and merge anything needed from the new pipeline definition
-func (r *PipelineRolloutReconciler) merge(existingPipeline *kubernetes.GenericObject, newPipeline *kubernetes.GenericObject) *kubernetes.GenericObject {
+func (r *PipelineRolloutReconciler) merge(existingPipeline *kubernetes.GenericObject, newPipeline *kubernetes.GenericObject) (*kubernetes.GenericObject, error) {
 	resultPipeline := existingPipeline.DeepCopy()
 	resultPipeline.Spec = *newPipeline.Spec.DeepCopy()
 	if resultPipeline.Labels == nil {
@@ -453,7 +451,7 @@
 	for key, value := range newPipeline.Annotations {
 		resultPipeline.Annotations[key] = value
 	}
-	return resultPipeline
+	return resultPipeline, nil
 }
 
 func (r *PipelineRolloutReconciler) processExistingPipeline(ctx context.Context, pipelineRollout *apiv1.PipelineRollout,
@@ -526,7 +524,10 @@
 				return fmt.Errorf("error getting Pipeline for status processing: %v", err)
 			}
 		}
-		newPipelineDef = r.merge(existingPipelineDef, newPipelineDef)
+		newPipelineDef, err = r.merge(existingPipelineDef, newPipelineDef)
+		if err != nil {
+			return err
+		}
 	}
 
 	// now do whatever the inProgressStrategy is
@@ -544,7 +545,7 @@
 	case apiv1.UpgradeStrategyProgressive:
 		if pipelineNeedsToUpdate {
 			numaLogger.Debug("processing pipeline with Progressive")
-			done, err := processResourceWithProgressive(ctx, pipelineRollout, existingPipelineDef, r, r.restConfig)
+			done, err := processResourceWithProgressive(ctx, pipelineRollout, existingPipelineDef, r, r.client)
 			if err != nil {
 				return err
 			}
@@ -561,7 +562,7 @@
 		}
 	}
 	// clean up recyclable pipelines
-	err = garbageCollectChildren(ctx, pipelineRollout, r, r.restConfig)
+	err = garbageCollectChildren(ctx, pipelineRollout, r, r.client)
 	if err != nil {
 		return err
 	}
@@ -766,56 +767,6 @@
 	return r.updatePipelineRolloutStatus(ctx, pipelineRollout)
 }
 
-<<<<<<< HEAD
-// create the definition for the Pipeline child of the Rollout which is labeled "promoted"
-=======
-// getPipelineName retrieves the name of the current running pipeline managed by the given
-// pipelineRollout through the `promoted` label. Unless no such pipeline exists, then
-// construct the name by calculating the suffix and appending to the PipelineRollout name.
-func (r *PipelineRolloutReconciler) getPipelineName(
-	ctx context.Context,
-	pipelineRollout *apiv1.PipelineRollout,
-	upgradeState string,
-) (string, error) {
-	pipelines, err := kubernetes.ListLiveResource(
-		ctx, common.NumaflowAPIGroup, common.NumaflowAPIVersion, "pipelines",
-		pipelineRollout.Namespace, fmt.Sprintf(
-			"%s=%s,%s=%s", common.LabelKeyPipelineRolloutForPipeline, pipelineRollout.Name,
-			common.LabelKeyUpgradeState, upgradeState,
-		), "")
-	if err != nil {
-		return "", err
-	}
-	if len(pipelines) > 1 {
-		return "", fmt.Errorf("there should only be one promoted or upgrade in progress pipeline")
-	} else if len(pipelines) == 0 {
-		suffixName, err := r.calPipelineNameSuffix(ctx, pipelineRollout)
-		if err != nil {
-			return "", err
-		}
-		return pipelineRollout.Name + suffixName, nil
-	}
-	return pipelines[0].Name, nil
-}
-
-// calPipelineNameSuffix calculates the suffix of the pipeline name by utilizing the `NameCount`
-// field.
-func (r *PipelineRolloutReconciler) calPipelineNameSuffix(ctx context.Context, pipelineRollout *apiv1.PipelineRollout) (string, error) {
-	if pipelineRollout.Status.NameCount == nil {
-		pipelineRollout.Status.NameCount = new(int32)
-		statusUpdateErr := r.updatePipelineRolloutStatus(ctx, pipelineRollout)
-		if statusUpdateErr != nil {
-			return "", statusUpdateErr
-		}
-	}
-
-	preNameCount := *pipelineRollout.Status.NameCount
-	*pipelineRollout.Status.NameCount++
-
-	return "-" + fmt.Sprint(preNameCount), nil
-}
-
->>>>>>> 76c78af5
 func (r *PipelineRolloutReconciler) makeRunningPipelineDefinition(
 	ctx context.Context,
 	pipelineRollout *apiv1.PipelineRollout,
@@ -860,7 +811,7 @@
 func (r *PipelineRolloutReconciler) listChildren(ctx context.Context, rolloutObject RolloutObject, labelSelector string, fieldSelector string) ([]*kubernetes.GenericObject, error) {
 	pipelineRollout := rolloutObject.(*apiv1.PipelineRollout)
 	return kubernetes.ListLiveResource(
-		ctx, r.restConfig, common.NumaflowAPIGroup, common.NumaflowAPIVersion, "pipelines",
+		ctx, common.NumaflowAPIGroup, common.NumaflowAPIVersion, "pipelines",
 		pipelineRollout.Namespace, labelSelector, fieldSelector)
 }
 
@@ -918,7 +869,7 @@
 
 func (r *PipelineRolloutReconciler) drain(ctx context.Context, pipeline *kubernetes.GenericObject) error {
 	patchJson := `{"spec": {"lifecycle": {"desiredPhase": "Paused"}}}`
-	return kubernetes.PatchCR(ctx, r.restConfig, pipeline, "pipelines", patchJson, k8stypes.MergePatchType)
+	return kubernetes.PatchResource(ctx, r.client, pipeline, patchJson, k8stypes.MergePatchType)
 }
 
 // childNeedsUpdating() tests for essential equality, with any irrelevant fields eliminated from the comparison
