--- conflicted
+++ resolved
@@ -268,30 +268,32 @@
 	ppndUpgradeStrategy := apiv1.UpgradeStrategyPPND
 
 	testCases := []struct {
-<<<<<<< HEAD
-		name          string
-		newISBSvcSpec numaflowv1.InterStepBufferServiceSpec
-
-		existingInProgressStrategy *apiv1.UpgradeStrategy
-		existingISBSvcDef          *numaflowv1.InterStepBufferService
-		existingStatefulSetDef     *appsv1.StatefulSet
-		existingPipelinePhase      numaflowv1.PipelinePhase
-		expectedRolloutPhase       apiv1.Phase
-=======
 		name                   string
 		newISBSvcSpec          numaflowv1.InterStepBufferServiceSpec
 		existingISBSvcDef      *numaflowv1.InterStepBufferService
 		existingStatefulSetDef *appsv1.StatefulSet
 		existingPipeline       *numaflowv1.Pipeline
 		expectedRolloutPhase   apiv1.Phase
->>>>>>> 34da5012
+		name                   string
+		newISBSvcSpec          numaflowv1.InterStepBufferServiceSpec
+
+		existingInProgressStrategy *apiv1.UpgradeStrategy
+		existingISBSvcDef          *numaflowv1.InterStepBufferService
+		existingStatefulSetDef     *appsv1.StatefulSet
+		existingPipelinePhase      numaflowv1.PipelinePhase
+		expectedRolloutPhase       apiv1.Phase
 		// require these Conditions to be set (note that in real life, previous reconciliations may have set other Conditions from before which are still present)
 		expectedConditionsSet      map[apiv1.ConditionType]metav1.ConditionStatus
 		expectedISBSvcSpec         numaflowv1.InterStepBufferServiceSpec
 		expectedInProgressStrategy apiv1.UpgradeStrategy
 	}{
 		{
-<<<<<<< HEAD
+			name:                       "new ISBService",
+			newISBSvcSpec:              createDefaultISBServiceSpec("2.10.3"),
+			existingISBSvcDef:          nil,
+			existingStatefulSetDef:     nil,
+			existingPipeline:           createDefaultPipelineOfPhase(numaflowv1.PipelinePhaseRunning, map[string]string{}),
+			expectedRolloutPhase:       apiv1.PhaseDeployed,
 			name:                       "new ISBService",
 			newISBSvcSpec:              createDefaultISBServiceSpec("2.10.3"),
 			existingISBSvcDef:          nil,
@@ -299,14 +301,6 @@
 			existingPipelinePhase:      numaflowv1.PipelinePhaseRunning,
 			existingInProgressStrategy: nil,
 			expectedRolloutPhase:       apiv1.PhaseDeployed,
-=======
-			name:                   "new ISBService",
-			newISBSvcSpec:          createDefaultISBServiceSpec("2.10.3"),
-			existingISBSvcDef:      nil,
-			existingStatefulSetDef: nil,
-			existingPipeline:       createDefaultPipelineOfPhase(numaflowv1.PipelinePhaseRunning, map[string]string{}),
-			expectedRolloutPhase:   apiv1.PhaseDeployed,
->>>>>>> 34da5012
 			expectedConditionsSet: map[apiv1.ConditionType]metav1.ConditionStatus{
 				apiv1.ConditionChildResourceDeployed: metav1.ConditionTrue,
 			},
@@ -314,11 +308,18 @@
 			expectedInProgressStrategy: apiv1.UpgradeStrategyNoOp,
 		},
 		{
-<<<<<<< HEAD
 			name:                       "existing ISBService - no change",
 			newISBSvcSpec:              createDefaultISBServiceSpec("2.10.3"),
 			existingISBSvcDef:          createDefaultISBService("2.10.3", numaflowv1.ISBSvcPhaseRunning, true),
 			existingStatefulSetDef:     createDefaultISBStatefulSet("2.10.3", true),
+			existingPipeline:           createDefaultPipelineOfPhase(numaflowv1.PipelinePhaseRunning, map[string]string{}),
+			expectedRolloutPhase:       apiv1.PhaseDeployed,
+			expectedConditionsSet:      map[apiv1.ConditionType]metav1.ConditionStatus{}, // some Conditions may be set from before, but in any case nothing new to verify
+			expectedISBSvcSpec:         createDefaultISBServiceSpec("2.10.3"),
+			name:                       "existing ISBService - no change",
+			newISBSvcSpec:              createDefaultISBServiceSpec("2.10.3"),
+			existingISBSvcDef:          createDefaultISBService("2.10.3", numaflowv1.ISBSvcPhaseRunning, true),
+			existingStatefulSetDef:     createDefaultISBStatefulSet("2.10.3", true),
 			existingPipelinePhase:      numaflowv1.PipelinePhaseRunning,
 			existingInProgressStrategy: nil,
 			expectedRolloutPhase:       apiv1.PhaseDeployed,
@@ -327,6 +328,14 @@
 			expectedInProgressStrategy: apiv1.UpgradeStrategyNoOp,
 		},
 		{
+			name:                       "existing ISBService - new spec - pipelines not paused",
+			newISBSvcSpec:              createDefaultISBServiceSpec("2.10.11"),
+			existingISBSvcDef:          createDefaultISBService("2.10.3", numaflowv1.ISBSvcPhaseRunning, true),
+			existingStatefulSetDef:     createDefaultISBStatefulSet("2.10.3", true),
+			existingPipeline:           createDefaultPipelineOfPhase(numaflowv1.PipelinePhaseRunning, map[string]string{}),
+			expectedRolloutPhase:       apiv1.PhasePending,
+			expectedConditionsSet:      map[apiv1.ConditionType]metav1.ConditionStatus{apiv1.ConditionPausingPipelines: metav1.ConditionTrue},
+			expectedISBSvcSpec:         createDefaultISBServiceSpec("2.10.3"),
 			name:                       "existing ISBService - new spec - pipelines not paused",
 			newISBSvcSpec:              createDefaultISBServiceSpec("2.10.11"),
 			existingISBSvcDef:          createDefaultISBService("2.10.3", numaflowv1.ISBSvcPhaseRunning, true),
@@ -343,37 +352,15 @@
 			newISBSvcSpec:              createDefaultISBServiceSpec("2.10.11"),
 			existingISBSvcDef:          createDefaultISBService("2.10.3", numaflowv1.ISBSvcPhaseRunning, true),
 			existingStatefulSetDef:     createDefaultISBStatefulSet("2.10.3", true),
+			existingPipeline:           createDefaultPipelineOfPhase(numaflowv1.PipelinePhasePaused, map[string]string{}),
+			expectedRolloutPhase:       apiv1.PhaseDeployed,
+			name:                       "existing ISBService - new spec - pipelines paused",
+			newISBSvcSpec:              createDefaultISBServiceSpec("2.10.11"),
+			existingISBSvcDef:          createDefaultISBService("2.10.3", numaflowv1.ISBSvcPhaseRunning, true),
+			existingStatefulSetDef:     createDefaultISBStatefulSet("2.10.3", true),
 			existingPipelinePhase:      numaflowv1.PipelinePhasePaused,
 			existingInProgressStrategy: &ppndUpgradeStrategy,
 			expectedRolloutPhase:       apiv1.PhaseDeployed,
-=======
-			name:                   "existing ISBService - no change",
-			newISBSvcSpec:          createDefaultISBServiceSpec("2.10.3"),
-			existingISBSvcDef:      createDefaultISBService("2.10.3", numaflowv1.ISBSvcPhaseRunning, true),
-			existingStatefulSetDef: createDefaultISBStatefulSet("2.10.3", true),
-			existingPipeline:       createDefaultPipelineOfPhase(numaflowv1.PipelinePhaseRunning, map[string]string{}),
-			expectedRolloutPhase:   apiv1.PhaseDeployed,
-			expectedConditionsSet:  map[apiv1.ConditionType]metav1.ConditionStatus{}, // some Conditions may be set from before, but in any case nothing new to verify
-			expectedISBSvcSpec:     createDefaultISBServiceSpec("2.10.3"),
-		},
-		{
-			name:                   "existing ISBService - new spec - pipelines not paused",
-			newISBSvcSpec:          createDefaultISBServiceSpec("2.10.11"),
-			existingISBSvcDef:      createDefaultISBService("2.10.3", numaflowv1.ISBSvcPhaseRunning, true),
-			existingStatefulSetDef: createDefaultISBStatefulSet("2.10.3", true),
-			existingPipeline:       createDefaultPipelineOfPhase(numaflowv1.PipelinePhaseRunning, map[string]string{}),
-			expectedRolloutPhase:   apiv1.PhasePending,
-			expectedConditionsSet:  map[apiv1.ConditionType]metav1.ConditionStatus{apiv1.ConditionPausingPipelines: metav1.ConditionTrue},
-			expectedISBSvcSpec:     createDefaultISBServiceSpec("2.10.3"),
-		},
-		{
-			name:                   "existing ISBService - new spec - pipelines paused",
-			newISBSvcSpec:          createDefaultISBServiceSpec("2.10.11"),
-			existingISBSvcDef:      createDefaultISBService("2.10.3", numaflowv1.ISBSvcPhaseRunning, true),
-			existingStatefulSetDef: createDefaultISBStatefulSet("2.10.3", true),
-			existingPipeline:       createDefaultPipelineOfPhase(numaflowv1.PipelinePhasePaused, map[string]string{}),
-			expectedRolloutPhase:   apiv1.PhaseDeployed,
->>>>>>> 34da5012
 			expectedConditionsSet: map[apiv1.ConditionType]metav1.ConditionStatus{
 				apiv1.ConditionPausingPipelines:      metav1.ConditionTrue,
 				apiv1.ConditionChildResourceDeployed: metav1.ConditionTrue,
@@ -382,15 +369,6 @@
 			expectedInProgressStrategy: apiv1.UpgradeStrategyPPND,
 		},
 		{
-<<<<<<< HEAD
-			name:                       "existing ISBService - new spec - pipelines failed",
-			newISBSvcSpec:              createDefaultISBServiceSpec("2.10.11"),
-			existingISBSvcDef:          createDefaultISBService("2.10.3", numaflowv1.ISBSvcPhaseRunning, true),
-			existingStatefulSetDef:     createDefaultISBStatefulSet("2.10.3", true),
-			existingPipelinePhase:      numaflowv1.PipelinePhaseFailed,
-			existingInProgressStrategy: nil,
-			expectedRolloutPhase:       apiv1.PhaseDeployed,
-=======
 			name:                   "existing ISBService - new spec - pipelines failed",
 			newISBSvcSpec:          createDefaultISBServiceSpec("2.10.11"),
 			existingISBSvcDef:      createDefaultISBService("2.10.3", numaflowv1.ISBSvcPhaseRunning, true),
@@ -403,13 +381,19 @@
 			expectedISBSvcSpec: createDefaultISBServiceSpec("2.10.11"),
 		},
 		{
-			name:                   "existing ISBService - new spec - pipelines set to allow data loss",
-			newISBSvcSpec:          createDefaultISBServiceSpec("2.10.11"),
-			existingISBSvcDef:      createDefaultISBService("2.10.3", numaflowv1.ISBSvcPhasePending, true),
-			existingStatefulSetDef: createDefaultISBStatefulSet("2.10.3", true),
-			existingPipeline:       createDefaultPipelineOfPhase(numaflowv1.PipelinePhasePausing, map[string]string{common.LabelKeyAllowDataLoss: "true"}),
-			expectedRolloutPhase:   apiv1.PhaseDeployed,
->>>>>>> 34da5012
+			name:                       "existing ISBService - new spec - pipelines set to allow data loss",
+			newISBSvcSpec:              createDefaultISBServiceSpec("2.10.11"),
+			existingISBSvcDef:          createDefaultISBService("2.10.3", numaflowv1.ISBSvcPhasePending, true),
+			existingStatefulSetDef:     createDefaultISBStatefulSet("2.10.3", true),
+			existingPipeline:           createDefaultPipelineOfPhase(numaflowv1.PipelinePhasePausing, map[string]string{common.LabelKeyAllowDataLoss: "true"}),
+			expectedRolloutPhase:       apiv1.PhaseDeployed,
+			name:                       "existing ISBService - new spec - pipelines failed",
+			newISBSvcSpec:              createDefaultISBServiceSpec("2.10.11"),
+			existingISBSvcDef:          createDefaultISBService("2.10.3", numaflowv1.ISBSvcPhaseRunning, true),
+			existingStatefulSetDef:     createDefaultISBStatefulSet("2.10.3", true),
+			existingPipelinePhase:      numaflowv1.PipelinePhaseFailed,
+			existingInProgressStrategy: nil,
+			expectedRolloutPhase:       apiv1.PhaseDeployed,
 			expectedConditionsSet: map[apiv1.ConditionType]metav1.ConditionStatus{
 				apiv1.ConditionChildResourceDeployed: metav1.ConditionTrue,
 			},
@@ -417,7 +401,12 @@
 			expectedInProgressStrategy: apiv1.UpgradeStrategyPPND,
 		},
 		{
-<<<<<<< HEAD
+			name:                       "existing ISBService - spec already updated - isbsvc reconciling",
+			newISBSvcSpec:              createDefaultISBServiceSpec("2.10.11"),
+			existingISBSvcDef:          createDefaultISBService("2.10.11", numaflowv1.ISBSvcPhaseRunning, false),
+			existingStatefulSetDef:     createDefaultISBStatefulSet("2.10.3", false),
+			existingPipeline:           createDefaultPipelineOfPhase(numaflowv1.PipelinePhasePaused, map[string]string{}),
+			expectedRolloutPhase:       apiv1.PhaseDeployed,
 			name:                       "existing ISBService - spec already updated - isbsvc reconciling",
 			newISBSvcSpec:              createDefaultISBServiceSpec("2.10.11"),
 			existingISBSvcDef:          createDefaultISBService("2.10.11", numaflowv1.ISBSvcPhaseRunning, false),
@@ -425,14 +414,6 @@
 			existingPipelinePhase:      numaflowv1.PipelinePhasePaused,
 			existingInProgressStrategy: &ppndUpgradeStrategy,
 			expectedRolloutPhase:       apiv1.PhaseDeployed,
-=======
-			name:                   "existing ISBService - spec already updated - isbsvc reconciling",
-			newISBSvcSpec:          createDefaultISBServiceSpec("2.10.11"),
-			existingISBSvcDef:      createDefaultISBService("2.10.11", numaflowv1.ISBSvcPhaseRunning, false),
-			existingStatefulSetDef: createDefaultISBStatefulSet("2.10.3", false),
-			existingPipeline:       createDefaultPipelineOfPhase(numaflowv1.PipelinePhasePaused, map[string]string{}),
-			expectedRolloutPhase:   apiv1.PhaseDeployed,
->>>>>>> 34da5012
 			expectedConditionsSet: map[apiv1.ConditionType]metav1.ConditionStatus{
 				apiv1.ConditionPausingPipelines: metav1.ConditionTrue,
 			},
@@ -440,7 +421,12 @@
 			expectedInProgressStrategy: apiv1.UpgradeStrategyPPND,
 		},
 		{
-<<<<<<< HEAD
+			name:                       "existing ISBService - spec already updated - isbsvc done reconciling",
+			newISBSvcSpec:              createDefaultISBServiceSpec("2.10.11"),
+			existingISBSvcDef:          createDefaultISBService("2.10.11", numaflowv1.ISBSvcPhaseRunning, true),
+			existingStatefulSetDef:     createDefaultISBStatefulSet("2.10.11", true),
+			existingPipeline:           createDefaultPipelineOfPhase(numaflowv1.PipelinePhasePaused, map[string]string{}),
+			expectedRolloutPhase:       apiv1.PhaseDeployed,
 			name:                       "existing ISBService - spec already updated - isbsvc done reconciling",
 			newISBSvcSpec:              createDefaultISBServiceSpec("2.10.11"),
 			existingISBSvcDef:          createDefaultISBService("2.10.11", numaflowv1.ISBSvcPhaseRunning, true),
@@ -448,14 +434,6 @@
 			existingPipelinePhase:      numaflowv1.PipelinePhasePaused,
 			existingInProgressStrategy: nil,
 			expectedRolloutPhase:       apiv1.PhaseDeployed,
-=======
-			name:                   "existing ISBService - spec already updated - isbsvc done reconciling",
-			newISBSvcSpec:          createDefaultISBServiceSpec("2.10.11"),
-			existingISBSvcDef:      createDefaultISBService("2.10.11", numaflowv1.ISBSvcPhaseRunning, true),
-			existingStatefulSetDef: createDefaultISBStatefulSet("2.10.11", true),
-			existingPipeline:       createDefaultPipelineOfPhase(numaflowv1.PipelinePhasePaused, map[string]string{}),
-			expectedRolloutPhase:   apiv1.PhaseDeployed,
->>>>>>> 34da5012
 			expectedConditionsSet: map[apiv1.ConditionType]metav1.ConditionStatus{
 				apiv1.ConditionChildResourceDeployed: metav1.ConditionTrue,
 			},
