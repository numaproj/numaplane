/*
Copyright 2023.

Licensed under the Apache License, Version 2.0 (the "License");
you may not use this file except in compliance with the License.
You may obtain a copy of the License at

    http://www.apache.org/licenses/LICENSE-2.0

Unless required by applicable law or agreed to in writing, software
distributed under the License is distributed on an "AS IS" BASIS,
WITHOUT WARRANTIES OR CONDITIONS OF ANY KIND, either express or implied.
See the License for the specific language governing permissions and
limitations under the License.
*/

package controller

import (
	"context"
	"encoding/json"
	"fmt"
	"testing"
	"time"

	"github.com/stretchr/testify/assert"

	. "github.com/onsi/ginkgo/v2"
	. "github.com/onsi/gomega"
	"github.com/prometheus/client_golang/prometheus/testutil"
	appsv1 "k8s.io/api/apps/v1"
	v1 "k8s.io/api/core/v1"
	policyv1 "k8s.io/api/policy/v1"
	"k8s.io/apimachinery/pkg/api/errors"
	metav1 "k8s.io/apimachinery/pkg/apis/meta/v1"
	k8sruntime "k8s.io/apimachinery/pkg/runtime"
	"k8s.io/apimachinery/pkg/types"
	k8stypes "k8s.io/apimachinery/pkg/types"
	"k8s.io/client-go/kubernetes/scheme"
	"k8s.io/client-go/tools/record"

	numaflowv1 "github.com/numaproj/numaflow/pkg/apis/numaflow/v1alpha1"
	"github.com/numaproj/numaplane/internal/common"
	"github.com/numaproj/numaplane/internal/controller/config"
	"github.com/numaproj/numaplane/internal/util"
	"github.com/numaproj/numaplane/internal/util/logger"
	"github.com/numaproj/numaplane/internal/util/metrics"

	apiv1 "github.com/numaproj/numaplane/pkg/apis/numaplane/v1alpha1"
	commontest "github.com/numaproj/numaplane/tests/common"
)

var (
	defaultNamespace         = "default"
	defaultISBSvcRolloutName = "isbservicerollout-test"
)

var _ = Describe("ISBServiceRollout Controller", Ordered, func() {
	ctx := context.Background()

	isbsSpec := numaflowv1.InterStepBufferServiceSpec{
		Redis: &numaflowv1.RedisBufferService{},
		JetStream: &numaflowv1.JetStreamBufferService{
			Version: "latest",
			Persistence: &numaflowv1.PersistenceStrategy{
				VolumeSize: &numaflowv1.DefaultVolumeSize,
			},
		},
	}

	isbsSpecRaw, err := json.Marshal(isbsSpec)
	Expect(err).ToNot(HaveOccurred())

	isbServiceRollout := &apiv1.ISBServiceRollout{
		ObjectMeta: metav1.ObjectMeta{
			Namespace: defaultNamespace,
			Name:      defaultISBSvcRolloutName,
		},
		Spec: apiv1.ISBServiceRolloutSpec{
			InterStepBufferService: apiv1.InterStepBufferService{
				Spec: k8sruntime.RawExtension{
					Raw: isbsSpecRaw,
				},
			},
		},
	}

	resourceLookupKey := types.NamespacedName{Name: defaultISBSvcRolloutName, Namespace: defaultNamespace}

	Context("When applying a ISBServiceRollout spec", func() {
		It("Should create the ISBServiceRollout if it does not exist", func() {
			Expect(k8sClient.Create(ctx, isbServiceRollout)).Should(Succeed())

			createdResource := &apiv1.ISBServiceRollout{}
			Eventually(func() bool {
				err := k8sClient.Get(ctx, resourceLookupKey, createdResource)
				return err == nil
			}, timeout, interval).Should(BeTrue())

			createdInterStepBufferServiceSpec := numaflowv1.InterStepBufferServiceSpec{}
			Expect(json.Unmarshal(createdResource.Spec.InterStepBufferService.Spec.Raw, &createdInterStepBufferServiceSpec)).ToNot(HaveOccurred())

			By("Verifying the content of the ISBServiceRollout spec field")
			Expect(createdInterStepBufferServiceSpec).Should(Equal(isbsSpec))
		})

		It("Should have created an InterStepBufferService ", func() {
			createdISBResource := &numaflowv1.InterStepBufferService{}
			Eventually(func() bool {
				err := k8sClient.Get(ctx, resourceLookupKey, createdISBResource)
				return err == nil
			}, timeout, interval).Should(BeTrue())

			By("Verifying the content of the InterStepBufferService spec")
			Expect(createdISBResource.Spec).Should(Equal(isbsSpec))
		})

		It("Should have the ISBServiceRollout Status Phase as Deployed and ObservedGeneration matching Generation", func() {
			verifyStatusPhase(ctx, apiv1.ISBServiceRolloutGroupVersionKind, defaultNamespace, defaultISBSvcRolloutName, apiv1.PhaseDeployed)
		})

		It("Should have created an PodDisruptionBudget for ISB ", func() {
			isbPDB := &policyv1.PodDisruptionBudget{}
			Eventually(func() bool {
				err := k8sClient.Get(ctx, resourceLookupKey, isbPDB)
				return err == nil
			}, timeout, interval).Should(BeTrue())

			By("Verifying the content of the InterStepBufferService spec")
			Expect(isbPDB.Spec.MaxUnavailable.IntVal).Should(Equal(int32(1)))
		})

		It("Should have the metrics updated", func() {
			By("Verifying the ISBService metric")
			Expect(testutil.ToFloat64(customMetrics.ISBServicesRunning.WithLabelValues(defaultNamespace))).Should(Equal(float64(1)))
			Expect(testutil.ToFloat64(customMetrics.ISBServicesSynced.WithLabelValues())).Should(BeNumerically(">", 1))
		})

		It("Should update the ISBServiceRollout and InterStepBufferService", func() {
			By("updating the ISBServiceRollout")

			currentISBServiceRollout := &apiv1.ISBServiceRollout{}
			Expect(k8sClient.Get(ctx, resourceLookupKey, currentISBServiceRollout)).ToNot(HaveOccurred())

			// Prepare a new spec for update
			newIsbsSpec := numaflowv1.InterStepBufferServiceSpec{
				Redis: &numaflowv1.RedisBufferService{},
				JetStream: &numaflowv1.JetStreamBufferService{
					Version: "an updated version",
					Persistence: &numaflowv1.PersistenceStrategy{
						VolumeSize: &numaflowv1.DefaultVolumeSize,
					},
				},
			}

			newIsbsSpecRaw, err := json.Marshal(newIsbsSpec)
			Expect(err).ToNot(HaveOccurred())

			// Update the spec
			currentISBServiceRollout.Spec.InterStepBufferService.Spec.Raw = newIsbsSpecRaw //runtime.RawExtension{Raw: newIsbsSpecRaw}

			Expect(k8sClient.Update(ctx, currentISBServiceRollout)).ToNot(HaveOccurred())

			By("Verifying the content of the ISBServiceRollout")
			Eventually(func() (numaflowv1.InterStepBufferServiceSpec, error) {
				updatedResource := &apiv1.ISBServiceRollout{}
				err := k8sClient.Get(ctx, resourceLookupKey, updatedResource)
				if err != nil {
					return numaflowv1.InterStepBufferServiceSpec{}, err
				}

				createdInterStepBufferServiceSpec := numaflowv1.InterStepBufferServiceSpec{}
				Expect(json.Unmarshal(updatedResource.Spec.InterStepBufferService.Spec.Raw, &createdInterStepBufferServiceSpec)).ToNot(HaveOccurred())

				return createdInterStepBufferServiceSpec, nil
			}, timeout, interval).Should(Equal(newIsbsSpec))

			By("Verifying the content of the InterStepBufferService ")
			Eventually(func() (numaflowv1.InterStepBufferServiceSpec, error) {
				updatedChildResource := &numaflowv1.InterStepBufferService{}
				err := k8sClient.Get(ctx, resourceLookupKey, updatedChildResource)
				if err != nil {
					return numaflowv1.InterStepBufferServiceSpec{}, err
				}
				return updatedChildResource.Spec, nil
			}, timeout, interval).Should(Equal(newIsbsSpec))

			By("Verifying that the ISBServiceRollout Status Phase is Deployed and ObservedGeneration matches Generation")
			verifyStatusPhase(ctx, apiv1.ISBServiceRolloutGroupVersionKind, defaultNamespace, defaultISBSvcRolloutName, apiv1.PhaseDeployed)
		})

		It("Should auto heal the InterStepBufferService with the ISBServiceRollout pipeline spec when the InterStepBufferService spec is changed", func() {
			By("updating the InterStepBufferService and verifying the changed field is the same as the original and not the modified version")
			verifyAutoHealing(ctx, numaflowv1.ISBGroupVersionKind, defaultNamespace, defaultISBSvcRolloutName, "spec.jetstream.version", "1.2.3.4.5")
		})

		It("Should delete the ISBServiceRollout and InterStepBufferService", func() {
			Expect(k8sClient.Delete(ctx, &apiv1.ISBServiceRollout{
				ObjectMeta: isbServiceRollout.ObjectMeta,
			})).Should(Succeed())

			deletedResource := &apiv1.ISBServiceRollout{}
			Eventually(func() bool {
				err := k8sClient.Get(ctx, resourceLookupKey, deletedResource)
				return errors.IsNotFound(err)
			}, timeout, interval).Should(BeTrue())

			deletingChildResource := &numaflowv1.InterStepBufferService{}
			Eventually(func() bool {
				err := k8sClient.Get(ctx, resourceLookupKey, deletingChildResource)
				return err == nil
			}, timeout, interval).Should(BeTrue())

			Expect(deletingChildResource.OwnerReferences).Should(HaveLen(1))
			Expect(deletedResource.UID).Should(Equal(deletingChildResource.OwnerReferences[0].UID))

			// TODO: use this on real cluster for e2e tests
			// NOTE: it's necessary to run on existing cluster to allow for deletion of child resources.
			// See https://book.kubebuilder.io/reference/envtest#testing-considerations for more details.
			// Could also reuse the env var used to set useExistingCluster to skip or perform the deletion based on CI settings.
			// Eventually(func() bool {
			// 	deletedChildResource := &apiv1.ISBServiceRollout{}
			// 	err := k8sClient.Get(ctx, resourceLookupKey, deletedChildResource)
			// 	return errors.IsNotFound(err)
			// }, timeout, interval).Should(BeTrue())
		})
	})

	Context("When applying an invalid ISBServiceRollout spec", func() {
		It("Should not create the ISBServiceRollout", func() {
			Expect(k8sClient.Create(ctx, &apiv1.ISBServiceRollout{
				Spec: isbServiceRollout.Spec,
			})).ShouldNot(Succeed())

			Expect(k8sClient.Create(ctx, &apiv1.ISBServiceRollout{
				ObjectMeta: isbServiceRollout.ObjectMeta,
			})).ShouldNot(Succeed())

			Expect(k8sClient.Create(ctx, &apiv1.ISBServiceRollout{
				ObjectMeta: isbServiceRollout.ObjectMeta,
				Spec:       apiv1.ISBServiceRolloutSpec{},
			})).ShouldNot(Succeed())
		})
	})
})

// test reconcile() for the case of PPND

func Test_reconcile_isbservicerollout_PPND(t *testing.T) {
	ctx := context.Background()

	numaLogger := logger.New()
	numaLogger.SetLevel(3)
	logger.SetBaseLogger(numaLogger)
	ctx = logger.WithLogger(ctx, numaLogger)

	restConfig, numaflowClientSet, numaplaneClient, k8sClientSet, err := commontest.PrepareK8SEnvironment()
	assert.Nil(t, err)

	config.GetConfigManagerInstance().UpdateUSDEConfig(config.USDEConfig{DefaultUpgradeStrategy: config.PPNDStrategyID})

	// other tests may call this, but it fails if called more than once
	if customMetrics == nil {
		customMetrics = metrics.RegisterCustomMetrics()
	}

	recorder := record.NewFakeRecorder(64)

	r := NewISBServiceRolloutReconciler(numaplaneClient, scheme.Scheme, restConfig, customMetrics, recorder)

	trueValue := true
	falseValue := false

	pipelineROReconciler = &PipelineRolloutReconciler{queue: util.NewWorkQueue("fake_queue")}

	ppndUpgradeStrategy := apiv1.UpgradeStrategyPPND

	testCases := []struct {
<<<<<<< HEAD
		name                       string
		newISBSvcSpec              numaflowv1.InterStepBufferServiceSpec
		existingISBSvcDef          *numaflowv1.InterStepBufferService
		existingStatefulSetDef     *appsv1.StatefulSet
		existingPipeline           *numaflowv1.Pipeline
		existingInProgressStrategy *apiv1.UpgradeStrategy
		expectedRolloutPhase       apiv1.Phase
=======
		name                    string
		newISBSvcSpec           numaflowv1.InterStepBufferServiceSpec
		existingISBSvcDef       *numaflowv1.InterStepBufferService
		existingStatefulSetDef  *appsv1.StatefulSet
		existingPipelineRollout *apiv1.PipelineRollout
		existingPipeline        *numaflowv1.Pipeline
		existingPauseRequest    *bool // was ISBServiceRollout previously requesting pause?
		expectedPauseRequest    *bool // after reconcile(), should it be requesting pause?
		expectedRolloutPhase    apiv1.Phase
>>>>>>> ed140dce
		// require these Conditions to be set (note that in real life, previous reconciliations may have set other Conditions from before which are still present)
		expectedConditionsSet      map[apiv1.ConditionType]metav1.ConditionStatus
		expectedISBSvcSpec         numaflowv1.InterStepBufferServiceSpec
		expectedInProgressStrategy apiv1.UpgradeStrategy
	}{
		{
<<<<<<< HEAD
			name:                       "new ISBService",
			newISBSvcSpec:              createDefaultISBServiceSpec("2.10.3"),
			existingISBSvcDef:          nil,
			existingStatefulSetDef:     nil,
			existingPipeline:           createDefaultPipelineOfPhase(numaflowv1.PipelinePhaseRunning, map[string]string{}),
			expectedRolloutPhase:       apiv1.PhaseDeployed,
			existingInProgressStrategy: nil,
=======
			name:                    "new ISBService",
			newISBSvcSpec:           createDefaultISBServiceSpec("2.10.3"),
			existingISBSvcDef:       nil,
			existingStatefulSetDef:  nil,
			existingPipelineRollout: createPipelineRollout(numaflowv1.PipelineSpec{InterStepBufferServiceName: defaultISBSvcRolloutName}, map[string]string{}, map[string]string{}),
			existingPipeline:        createDefaultPipelineOfPhase(numaflowv1.PipelinePhaseRunning),
			existingPauseRequest:    nil,
			expectedPauseRequest:    nil,
			expectedRolloutPhase:    apiv1.PhaseDeployed,
>>>>>>> ed140dce
			expectedConditionsSet: map[apiv1.ConditionType]metav1.ConditionStatus{
				apiv1.ConditionChildResourceDeployed: metav1.ConditionTrue,
			},
			expectedISBSvcSpec:         createDefaultISBServiceSpec("2.10.3"),
			expectedInProgressStrategy: apiv1.UpgradeStrategyNoOp,
		},
		{
<<<<<<< HEAD
			name:                       "existing ISBService - no change",
			newISBSvcSpec:              createDefaultISBServiceSpec("2.10.3"),
			existingISBSvcDef:          createDefaultISBService("2.10.3", numaflowv1.ISBSvcPhaseRunning, true),
			existingStatefulSetDef:     createDefaultISBStatefulSet("2.10.3", true),
			existingPipeline:           createDefaultPipelineOfPhase(numaflowv1.PipelinePhaseRunning, map[string]string{}),
			expectedRolloutPhase:       apiv1.PhaseDeployed,
			expectedConditionsSet:      map[apiv1.ConditionType]metav1.ConditionStatus{}, // some Conditions may be set from before, but in any case nothing new to verify
			expectedISBSvcSpec:         createDefaultISBServiceSpec("2.10.3"),
			existingInProgressStrategy: nil,
			expectedInProgressStrategy: apiv1.UpgradeStrategyNoOp,
		},
		{
			name:                       "existing ISBService - new spec - pipelines not paused",
			newISBSvcSpec:              createDefaultISBServiceSpec("2.10.11"),
			existingISBSvcDef:          createDefaultISBService("2.10.3", numaflowv1.ISBSvcPhaseRunning, true),
			existingStatefulSetDef:     createDefaultISBStatefulSet("2.10.3", true),
			existingPipeline:           createDefaultPipelineOfPhase(numaflowv1.PipelinePhaseRunning, map[string]string{}),
			expectedRolloutPhase:       apiv1.PhasePending,
			expectedConditionsSet:      map[apiv1.ConditionType]metav1.ConditionStatus{apiv1.ConditionPausingPipelines: metav1.ConditionTrue},
			expectedISBSvcSpec:         createDefaultISBServiceSpec("2.10.3"),
			existingInProgressStrategy: nil,
			expectedInProgressStrategy: apiv1.UpgradeStrategyPPND,
		},
		{
			name:                       "existing ISBService - new spec - pipelines paused",
			newISBSvcSpec:              createDefaultISBServiceSpec("2.10.11"),
			existingISBSvcDef:          createDefaultISBService("2.10.3", numaflowv1.ISBSvcPhaseRunning, true),
			existingStatefulSetDef:     createDefaultISBStatefulSet("2.10.3", true),
			existingPipeline:           createDefaultPipelineOfPhase(numaflowv1.PipelinePhasePaused, map[string]string{}),
			expectedRolloutPhase:       apiv1.PhaseDeployed,
			existingInProgressStrategy: &ppndUpgradeStrategy,
=======
			name:                    "existing ISBService - no change",
			newISBSvcSpec:           createDefaultISBServiceSpec("2.10.3"),
			existingISBSvcDef:       createDefaultISBService("2.10.3", numaflowv1.ISBSvcPhaseRunning, true),
			existingStatefulSetDef:  createDefaultISBStatefulSet("2.10.3", true),
			existingPipelineRollout: createPipelineRollout(numaflowv1.PipelineSpec{InterStepBufferServiceName: defaultISBSvcRolloutName}, map[string]string{}, map[string]string{}),
			existingPipeline:        createDefaultPipelineOfPhase(numaflowv1.PipelinePhaseRunning),
			existingPauseRequest:    &falseValue,
			expectedPauseRequest:    &falseValue,
			expectedRolloutPhase:    apiv1.PhaseDeployed,
			expectedConditionsSet:   map[apiv1.ConditionType]metav1.ConditionStatus{}, // some Conditions may be set from before, but in any case nothing new to verify
			expectedISBSvcSpec:      createDefaultISBServiceSpec("2.10.3"),
		},
		{
			name:                    "existing ISBService - new spec - pipelines not paused",
			newISBSvcSpec:           createDefaultISBServiceSpec("2.10.11"),
			existingISBSvcDef:       createDefaultISBService("2.10.3", numaflowv1.ISBSvcPhaseRunning, true),
			existingStatefulSetDef:  createDefaultISBStatefulSet("2.10.3", true),
			existingPipelineRollout: createPipelineRollout(numaflowv1.PipelineSpec{InterStepBufferServiceName: defaultISBSvcRolloutName}, map[string]string{}, map[string]string{}),
			existingPipeline:        createDefaultPipelineOfPhase(numaflowv1.PipelinePhaseRunning),
			existingPauseRequest:    &falseValue,
			expectedPauseRequest:    &trueValue,
			expectedRolloutPhase:    apiv1.PhasePending,
			expectedConditionsSet:   map[apiv1.ConditionType]metav1.ConditionStatus{apiv1.ConditionPausingPipelines: metav1.ConditionTrue},
			expectedISBSvcSpec:      createDefaultISBServiceSpec("2.10.3"),
		},
		{
			name:                    "existing ISBService - new spec - pipelines paused",
			newISBSvcSpec:           createDefaultISBServiceSpec("2.10.11"),
			existingISBSvcDef:       createDefaultISBService("2.10.3", numaflowv1.ISBSvcPhaseRunning, true),
			existingStatefulSetDef:  createDefaultISBStatefulSet("2.10.3", true),
			existingPipelineRollout: createPipelineRollout(numaflowv1.PipelineSpec{InterStepBufferServiceName: defaultISBSvcRolloutName}, map[string]string{}, map[string]string{}),
			existingPipeline:        createDefaultPipelineOfPhase(numaflowv1.PipelinePhasePaused),
			existingPauseRequest:    &trueValue,
			expectedPauseRequest:    &trueValue,
			expectedRolloutPhase:    apiv1.PhaseDeployed,
>>>>>>> ed140dce
			expectedConditionsSet: map[apiv1.ConditionType]metav1.ConditionStatus{
				apiv1.ConditionChildResourceDeployed: metav1.ConditionTrue,
				apiv1.ConditionPausingPipelines:      metav1.ConditionTrue,
			},
			expectedISBSvcSpec:         createDefaultISBServiceSpec("2.10.11"),
			expectedInProgressStrategy: apiv1.UpgradeStrategyPPND,
		},
		{
<<<<<<< HEAD
			name:                       "existing ISBService - new spec - pipelines failed",
			newISBSvcSpec:              createDefaultISBServiceSpec("2.10.11"),
			existingISBSvcDef:          createDefaultISBService("2.10.3", numaflowv1.ISBSvcPhaseRunning, true),
			existingStatefulSetDef:     createDefaultISBStatefulSet("2.10.3", true),
			existingPipeline:           createDefaultPipelineOfPhase(numaflowv1.PipelinePhaseFailed, map[string]string{}),
			existingInProgressStrategy: &ppndUpgradeStrategy,
			expectedRolloutPhase:       apiv1.PhaseDeployed,
=======
			name:                    "existing ISBService - new spec - pipelines failed",
			newISBSvcSpec:           createDefaultISBServiceSpec("2.10.11"),
			existingISBSvcDef:       createDefaultISBService("2.10.3", numaflowv1.ISBSvcPhaseRunning, true),
			existingStatefulSetDef:  createDefaultISBStatefulSet("2.10.3", true),
			existingPipelineRollout: createPipelineRollout(numaflowv1.PipelineSpec{InterStepBufferServiceName: defaultISBSvcRolloutName}, map[string]string{}, map[string]string{}),
			existingPipeline:        createDefaultPipelineOfPhase(numaflowv1.PipelinePhaseFailed),
			existingPauseRequest:    &trueValue,
			expectedPauseRequest:    &trueValue,
			expectedRolloutPhase:    apiv1.PhaseDeployed,
>>>>>>> ed140dce
			expectedConditionsSet: map[apiv1.ConditionType]metav1.ConditionStatus{
				apiv1.ConditionChildResourceDeployed: metav1.ConditionTrue,
				apiv1.ConditionPausingPipelines:      metav1.ConditionTrue,
			},
			expectedISBSvcSpec:         createDefaultISBServiceSpec("2.10.11"),
			expectedInProgressStrategy: apiv1.UpgradeStrategyPPND,
		},
		{
<<<<<<< HEAD
			name:                       "existing ISBService - new spec - pipelines set to allow data loss",
			newISBSvcSpec:              createDefaultISBServiceSpec("2.10.11"),
			existingISBSvcDef:          createDefaultISBService("2.10.3", numaflowv1.ISBSvcPhasePending, true),
			existingStatefulSetDef:     createDefaultISBStatefulSet("2.10.3", true),
			existingPipeline:           createDefaultPipelineOfPhase(numaflowv1.PipelinePhasePausing, map[string]string{common.LabelKeyAllowDataLoss: "true"}),
			expectedRolloutPhase:       apiv1.PhaseDeployed,
			existingInProgressStrategy: nil,
=======
			name:                    "existing ISBService - new spec - pipelines set to allow data loss",
			newISBSvcSpec:           createDefaultISBServiceSpec("2.10.11"),
			existingISBSvcDef:       createDefaultISBService("2.10.3", numaflowv1.ISBSvcPhasePending, true),
			existingStatefulSetDef:  createDefaultISBStatefulSet("2.10.3", true),
			existingPipelineRollout: createPipelineRollout(numaflowv1.PipelineSpec{InterStepBufferServiceName: defaultISBSvcRolloutName}, map[string]string{common.LabelKeyAllowDataLoss: "true"}, map[string]string{}),
			existingPipeline:        createDefaultPipelineOfPhase(numaflowv1.PipelinePhasePausing),
			existingPauseRequest:    &trueValue,
			expectedPauseRequest:    &trueValue,
			expectedRolloutPhase:    apiv1.PhaseDeployed,
>>>>>>> ed140dce
			expectedConditionsSet: map[apiv1.ConditionType]metav1.ConditionStatus{
				apiv1.ConditionChildResourceDeployed: metav1.ConditionTrue,
				apiv1.ConditionPausingPipelines:      metav1.ConditionTrue,
			},
			expectedISBSvcSpec:         createDefaultISBServiceSpec("2.10.11"),
			expectedInProgressStrategy: apiv1.UpgradeStrategyPPND,
		},
		{
<<<<<<< HEAD
			name:                       "existing ISBService - spec already updated - isbsvc reconciling",
			newISBSvcSpec:              createDefaultISBServiceSpec("2.10.11"),
			existingISBSvcDef:          createDefaultISBService("2.10.11", numaflowv1.ISBSvcPhaseRunning, false),
			existingStatefulSetDef:     createDefaultISBStatefulSet("2.10.3", false),
			existingPipeline:           createDefaultPipelineOfPhase(numaflowv1.PipelinePhasePaused, map[string]string{}),
			expectedRolloutPhase:       apiv1.PhaseDeployed,
			existingInProgressStrategy: &ppndUpgradeStrategy,
=======
			name:                    "existing ISBService - spec already updated - isbsvc reconciling",
			newISBSvcSpec:           createDefaultISBServiceSpec("2.10.11"),
			existingISBSvcDef:       createDefaultISBService("2.10.11", numaflowv1.ISBSvcPhaseRunning, false),
			existingStatefulSetDef:  createDefaultISBStatefulSet("2.10.3", false),
			existingPipelineRollout: createPipelineRollout(numaflowv1.PipelineSpec{InterStepBufferServiceName: defaultISBSvcRolloutName}, map[string]string{}, map[string]string{}),
			existingPipeline:        createDefaultPipelineOfPhase(numaflowv1.PipelinePhasePaused),
			existingPauseRequest:    &trueValue,
			expectedPauseRequest:    &trueValue,
			expectedRolloutPhase:    apiv1.PhaseDeployed,
>>>>>>> ed140dce
			expectedConditionsSet: map[apiv1.ConditionType]metav1.ConditionStatus{
				apiv1.ConditionPausingPipelines: metav1.ConditionTrue,
			},
			expectedISBSvcSpec:         createDefaultISBServiceSpec("2.10.11"),
			expectedInProgressStrategy: apiv1.UpgradeStrategyPPND,
		},
		{
<<<<<<< HEAD
			name:                       "existing ISBService - spec already updated - isbsvc done reconciling",
			newISBSvcSpec:              createDefaultISBServiceSpec("2.10.11"),
			existingISBSvcDef:          createDefaultISBService("2.10.11", numaflowv1.ISBSvcPhaseRunning, true),
			existingStatefulSetDef:     createDefaultISBStatefulSet("2.10.11", true),
			existingPipeline:           createDefaultPipelineOfPhase(numaflowv1.PipelinePhasePaused, map[string]string{}),
			expectedRolloutPhase:       apiv1.PhaseDeployed,
			existingInProgressStrategy: &ppndUpgradeStrategy,
=======
			name:                    "existing ISBService - spec already updated - isbsvc done reconciling",
			newISBSvcSpec:           createDefaultISBServiceSpec("2.10.11"),
			existingISBSvcDef:       createDefaultISBService("2.10.11", numaflowv1.ISBSvcPhaseRunning, true),
			existingStatefulSetDef:  createDefaultISBStatefulSet("2.10.11", true),
			existingPipelineRollout: createPipelineRollout(numaflowv1.PipelineSpec{InterStepBufferServiceName: defaultISBSvcRolloutName}, map[string]string{}, map[string]string{}),
			existingPipeline:        createDefaultPipelineOfPhase(numaflowv1.PipelinePhasePaused),
			existingPauseRequest:    &trueValue,
			expectedPauseRequest:    &falseValue,
			expectedRolloutPhase:    apiv1.PhaseDeployed,
>>>>>>> ed140dce
			expectedConditionsSet: map[apiv1.ConditionType]metav1.ConditionStatus{
				apiv1.ConditionChildResourceDeployed: metav1.ConditionTrue,
			},
			expectedISBSvcSpec:         createDefaultISBServiceSpec("2.10.11"),
			expectedInProgressStrategy: apiv1.UpgradeStrategyNoOp,
		},
	}

	for _, tc := range testCases {
		t.Run(tc.name, func(t *testing.T) {

			// first delete any previous resources if they already exist, in Kubernetes
			_ = numaflowClientSet.NumaflowV1alpha1().InterStepBufferServices(defaultNamespace).Delete(ctx, defaultISBSvcRolloutName, metav1.DeleteOptions{})
			_ = k8sClientSet.AppsV1().StatefulSets(defaultNamespace).Delete(ctx, deriveISBSvcStatefulSetName(defaultISBSvcRolloutName), metav1.DeleteOptions{})
			_ = numaflowClientSet.NumaflowV1alpha1().Pipelines(defaultNamespace).Delete(ctx, defaultPipelineName, metav1.DeleteOptions{})
			_ = numaplaneClient.Delete(ctx, &apiv1.PipelineRollout{ObjectMeta: metav1.ObjectMeta{Namespace: defaultNamespace, Name: defaultPipelineRolloutName}})

			isbsvcList, err := numaflowClientSet.NumaflowV1alpha1().InterStepBufferServices(defaultNamespace).List(ctx, metav1.ListOptions{})
			assert.NoError(t, err)
			assert.Len(t, isbsvcList.Items, 0)
			ssList, err := k8sClientSet.AppsV1().StatefulSets(defaultNamespace).List(ctx, metav1.ListOptions{})
			assert.NoError(t, err)
			assert.Len(t, ssList.Items, 0)
			pipelineList, err := numaflowClientSet.NumaflowV1alpha1().Pipelines(defaultNamespace).List(ctx, metav1.ListOptions{})
			assert.NoError(t, err)
			assert.Len(t, pipelineList.Items, 0)

			// create ISBServiceRollout definition
			rollout := createISBServiceRollout(tc.newISBSvcSpec)

			if tc.existingInProgressStrategy != nil {
				rollout.Status.UpgradeInProgress = *tc.existingInProgressStrategy
				r.inProgressStrategyMgr.store.setStrategy(k8stypes.NamespacedName{Namespace: defaultNamespace, Name: defaultISBSvcRolloutName}, *tc.existingInProgressStrategy)
			} else {
				rollout.Status.UpgradeInProgress = apiv1.UpgradeStrategyNoOp
				r.inProgressStrategyMgr.store.setStrategy(k8stypes.NamespacedName{Namespace: defaultNamespace, Name: defaultISBSvcRolloutName}, apiv1.UpgradeStrategyNoOp)
			}

			// the Reconcile() function does this, so we need to do it before calling reconcile() as well
			rollout.Status.Init(rollout.Generation)

			// create the already-existing ISBSvc in Kubernetes
			if tc.existingISBSvcDef != nil {
				createISBSvcInK8S(ctx, t, numaflowClientSet, tc.existingISBSvcDef)
			}

			// create the already-existing StatefulSet in Kubernetes
			if tc.existingStatefulSetDef != nil {
				createStatefulSetInK8S(ctx, t, k8sClientSet, tc.existingStatefulSetDef)
			}

			createPipelineRolloutInK8S(ctx, t, numaplaneClient, tc.existingPipelineRollout)

			createPipelineInK8S(ctx, t, numaflowClientSet, tc.existingPipeline)

			pm := GetPauseModule()
			pm.pauseRequests[pm.getISBServiceKey(defaultNamespace, defaultISBSvcRolloutName)] = tc.existingPauseRequest

			// call reconcile()
			_, err = r.reconcile(ctx, rollout, time.Now())
			assert.NoError(t, err)

			////// check results:

			// Check in-memory pause request:
			assert.Equal(t, tc.expectedPauseRequest, (pm.pauseRequests[pm.getISBServiceKey(defaultNamespace, defaultISBSvcRolloutName)]))

			// Check Phase of Rollout:
			assert.Equal(t, tc.expectedRolloutPhase, rollout.Status.Phase)
			// Check In-Progress Strategy
			assert.Equal(t, tc.expectedInProgressStrategy, rollout.Status.UpgradeInProgress)
			// Check isbsvc
			resultISBSVC, err := numaflowClientSet.NumaflowV1alpha1().InterStepBufferServices(defaultNamespace).Get(ctx, defaultISBSvcRolloutName, metav1.GetOptions{})
			assert.NoError(t, err)
			assert.NotNil(t, resultISBSVC)
			assert.Equal(t, tc.expectedISBSvcSpec, resultISBSVC.Spec)

			// Check Conditions:
			for conditionType, conditionStatus := range tc.expectedConditionsSet {
				found := false
				for _, condition := range rollout.Status.Conditions {
					if condition.Type == string(conditionType) && condition.Status == conditionStatus {
						found = true
						break
					}
				}
				assert.True(t, found, "condition type %s failed, conditions=%+v", conditionType, rollout.Status.Conditions)
			}

		})
	}
}

func createDefaultISBServiceSpec(jetstreamVersion string) numaflowv1.InterStepBufferServiceSpec {
	return numaflowv1.InterStepBufferServiceSpec{
		Redis: &numaflowv1.RedisBufferService{},
		JetStream: &numaflowv1.JetStreamBufferService{
			Version:     jetstreamVersion,
			Persistence: nil,
		},
	}
}

func createDefaultISBService(jetstreamVersion string, phase numaflowv1.ISBSvcPhase, fullyReconciled bool) *numaflowv1.InterStepBufferService {
	status := numaflowv1.InterStepBufferServiceStatus{
		Phase: phase,
	}
	if fullyReconciled {
		status.ObservedGeneration = 1
	} else {
		status.ObservedGeneration = 0
	}
	return &numaflowv1.InterStepBufferService{
		TypeMeta: metav1.TypeMeta{
			Kind:       "InterStepBufferService",
			APIVersion: "numaflow.numaproj.io/v1alpha1",
		},
		ObjectMeta: metav1.ObjectMeta{
			Name:      defaultISBSvcRolloutName,
			Namespace: defaultNamespace,
		},
		Spec:   createDefaultISBServiceSpec(jetstreamVersion),
		Status: status,
	}
}

func createDefaultISBStatefulSet(jetstreamVersion string, fullyReconciled bool) *appsv1.StatefulSet {
	var status appsv1.StatefulSetStatus
	if fullyReconciled {
		status.ObservedGeneration = 1
		status.Replicas = 3
		status.UpdatedReplicas = 3
	} else {
		status.ObservedGeneration = 0
		status.Replicas = 3
	}
	replicas := int32(3)
	labels := map[string]string{
		"app.kubernetes.io/component":      "isbsvc",
		"app.kubernetes.io/managed-by":     "isbsvc-controller",
		"app.kubernetes.io/part-of":        "numaflow",
		"numaflow.numaproj.io/isbsvc-name": defaultISBSvcRolloutName,
		"numaflow.numaproj.io/isbsvc-type": "jetstream",
	}
	selector := metav1.LabelSelector{MatchLabels: labels}
	return &appsv1.StatefulSet{
		ObjectMeta: metav1.ObjectMeta{
			Name:      deriveISBSvcStatefulSetName(defaultISBSvcRolloutName),
			Namespace: defaultNamespace,
			Labels:    labels,
		},
		Spec: appsv1.StatefulSetSpec{
			Replicas: &replicas,
			Selector: &selector,
			Template: v1.PodTemplateSpec{
				ObjectMeta: metav1.ObjectMeta{
					Labels: labels,
				},
				Spec: v1.PodSpec{Containers: []v1.Container{{
					Image: fmt.Sprintf("nats:%s", jetstreamVersion),
					Name:  "main",
				}}},
			},
		},
		Status: status,
	}
}

func deriveISBSvcStatefulSetName(isbsvcName string) string {
	return fmt.Sprintf("isbsvc-%s-js", isbsvcName)
}

func createISBServiceRollout(isbsvcSpec numaflowv1.InterStepBufferServiceSpec) *apiv1.ISBServiceRollout {
	isbsSpecRaw, _ := json.Marshal(isbsvcSpec)
	return &apiv1.ISBServiceRollout{
		ObjectMeta: metav1.ObjectMeta{
			Namespace:         defaultNamespace,
			Name:              defaultISBSvcRolloutName,
			UID:               "some-uid",
			CreationTimestamp: metav1.NewTime(time.Now()),
			Generation:        1,
		},
		Spec: apiv1.ISBServiceRolloutSpec{
			InterStepBufferService: apiv1.InterStepBufferService{
				Spec: k8sruntime.RawExtension{
					Raw: isbsSpecRaw,
				},
			},
		},
	}
}<|MERGE_RESOLUTION|>--- conflicted
+++ resolved
@@ -276,15 +276,6 @@
 	ppndUpgradeStrategy := apiv1.UpgradeStrategyPPND
 
 	testCases := []struct {
-<<<<<<< HEAD
-		name                       string
-		newISBSvcSpec              numaflowv1.InterStepBufferServiceSpec
-		existingISBSvcDef          *numaflowv1.InterStepBufferService
-		existingStatefulSetDef     *appsv1.StatefulSet
-		existingPipeline           *numaflowv1.Pipeline
-		existingInProgressStrategy *apiv1.UpgradeStrategy
-		expectedRolloutPhase       apiv1.Phase
-=======
 		name                    string
 		newISBSvcSpec           numaflowv1.InterStepBufferServiceSpec
 		existingISBSvcDef       *numaflowv1.InterStepBufferService
@@ -294,22 +285,12 @@
 		existingPauseRequest    *bool // was ISBServiceRollout previously requesting pause?
 		expectedPauseRequest    *bool // after reconcile(), should it be requesting pause?
 		expectedRolloutPhase    apiv1.Phase
->>>>>>> ed140dce
 		// require these Conditions to be set (note that in real life, previous reconciliations may have set other Conditions from before which are still present)
 		expectedConditionsSet      map[apiv1.ConditionType]metav1.ConditionStatus
 		expectedISBSvcSpec         numaflowv1.InterStepBufferServiceSpec
 		expectedInProgressStrategy apiv1.UpgradeStrategy
 	}{
 		{
-<<<<<<< HEAD
-			name:                       "new ISBService",
-			newISBSvcSpec:              createDefaultISBServiceSpec("2.10.3"),
-			existingISBSvcDef:          nil,
-			existingStatefulSetDef:     nil,
-			existingPipeline:           createDefaultPipelineOfPhase(numaflowv1.PipelinePhaseRunning, map[string]string{}),
-			expectedRolloutPhase:       apiv1.PhaseDeployed,
-			existingInProgressStrategy: nil,
-=======
 			name:                    "new ISBService",
 			newISBSvcSpec:           createDefaultISBServiceSpec("2.10.3"),
 			existingISBSvcDef:       nil,
@@ -319,7 +300,6 @@
 			existingPauseRequest:    nil,
 			expectedPauseRequest:    nil,
 			expectedRolloutPhase:    apiv1.PhaseDeployed,
->>>>>>> ed140dce
 			expectedConditionsSet: map[apiv1.ConditionType]metav1.ConditionStatus{
 				apiv1.ConditionChildResourceDeployed: metav1.ConditionTrue,
 			},
@@ -327,39 +307,6 @@
 			expectedInProgressStrategy: apiv1.UpgradeStrategyNoOp,
 		},
 		{
-<<<<<<< HEAD
-			name:                       "existing ISBService - no change",
-			newISBSvcSpec:              createDefaultISBServiceSpec("2.10.3"),
-			existingISBSvcDef:          createDefaultISBService("2.10.3", numaflowv1.ISBSvcPhaseRunning, true),
-			existingStatefulSetDef:     createDefaultISBStatefulSet("2.10.3", true),
-			existingPipeline:           createDefaultPipelineOfPhase(numaflowv1.PipelinePhaseRunning, map[string]string{}),
-			expectedRolloutPhase:       apiv1.PhaseDeployed,
-			expectedConditionsSet:      map[apiv1.ConditionType]metav1.ConditionStatus{}, // some Conditions may be set from before, but in any case nothing new to verify
-			expectedISBSvcSpec:         createDefaultISBServiceSpec("2.10.3"),
-			existingInProgressStrategy: nil,
-			expectedInProgressStrategy: apiv1.UpgradeStrategyNoOp,
-		},
-		{
-			name:                       "existing ISBService - new spec - pipelines not paused",
-			newISBSvcSpec:              createDefaultISBServiceSpec("2.10.11"),
-			existingISBSvcDef:          createDefaultISBService("2.10.3", numaflowv1.ISBSvcPhaseRunning, true),
-			existingStatefulSetDef:     createDefaultISBStatefulSet("2.10.3", true),
-			existingPipeline:           createDefaultPipelineOfPhase(numaflowv1.PipelinePhaseRunning, map[string]string{}),
-			expectedRolloutPhase:       apiv1.PhasePending,
-			expectedConditionsSet:      map[apiv1.ConditionType]metav1.ConditionStatus{apiv1.ConditionPausingPipelines: metav1.ConditionTrue},
-			expectedISBSvcSpec:         createDefaultISBServiceSpec("2.10.3"),
-			existingInProgressStrategy: nil,
-			expectedInProgressStrategy: apiv1.UpgradeStrategyPPND,
-		},
-		{
-			name:                       "existing ISBService - new spec - pipelines paused",
-			newISBSvcSpec:              createDefaultISBServiceSpec("2.10.11"),
-			existingISBSvcDef:          createDefaultISBService("2.10.3", numaflowv1.ISBSvcPhaseRunning, true),
-			existingStatefulSetDef:     createDefaultISBStatefulSet("2.10.3", true),
-			existingPipeline:           createDefaultPipelineOfPhase(numaflowv1.PipelinePhasePaused, map[string]string{}),
-			expectedRolloutPhase:       apiv1.PhaseDeployed,
-			existingInProgressStrategy: &ppndUpgradeStrategy,
-=======
 			name:                    "existing ISBService - no change",
 			newISBSvcSpec:           createDefaultISBServiceSpec("2.10.3"),
 			existingISBSvcDef:       createDefaultISBService("2.10.3", numaflowv1.ISBSvcPhaseRunning, true),
@@ -395,7 +342,6 @@
 			existingPauseRequest:    &trueValue,
 			expectedPauseRequest:    &trueValue,
 			expectedRolloutPhase:    apiv1.PhaseDeployed,
->>>>>>> ed140dce
 			expectedConditionsSet: map[apiv1.ConditionType]metav1.ConditionStatus{
 				apiv1.ConditionChildResourceDeployed: metav1.ConditionTrue,
 				apiv1.ConditionPausingPipelines:      metav1.ConditionTrue,
@@ -404,15 +350,6 @@
 			expectedInProgressStrategy: apiv1.UpgradeStrategyPPND,
 		},
 		{
-<<<<<<< HEAD
-			name:                       "existing ISBService - new spec - pipelines failed",
-			newISBSvcSpec:              createDefaultISBServiceSpec("2.10.11"),
-			existingISBSvcDef:          createDefaultISBService("2.10.3", numaflowv1.ISBSvcPhaseRunning, true),
-			existingStatefulSetDef:     createDefaultISBStatefulSet("2.10.3", true),
-			existingPipeline:           createDefaultPipelineOfPhase(numaflowv1.PipelinePhaseFailed, map[string]string{}),
-			existingInProgressStrategy: &ppndUpgradeStrategy,
-			expectedRolloutPhase:       apiv1.PhaseDeployed,
-=======
 			name:                    "existing ISBService - new spec - pipelines failed",
 			newISBSvcSpec:           createDefaultISBServiceSpec("2.10.11"),
 			existingISBSvcDef:       createDefaultISBService("2.10.3", numaflowv1.ISBSvcPhaseRunning, true),
@@ -422,7 +359,6 @@
 			existingPauseRequest:    &trueValue,
 			expectedPauseRequest:    &trueValue,
 			expectedRolloutPhase:    apiv1.PhaseDeployed,
->>>>>>> ed140dce
 			expectedConditionsSet: map[apiv1.ConditionType]metav1.ConditionStatus{
 				apiv1.ConditionChildResourceDeployed: metav1.ConditionTrue,
 				apiv1.ConditionPausingPipelines:      metav1.ConditionTrue,
@@ -431,15 +367,6 @@
 			expectedInProgressStrategy: apiv1.UpgradeStrategyPPND,
 		},
 		{
-<<<<<<< HEAD
-			name:                       "existing ISBService - new spec - pipelines set to allow data loss",
-			newISBSvcSpec:              createDefaultISBServiceSpec("2.10.11"),
-			existingISBSvcDef:          createDefaultISBService("2.10.3", numaflowv1.ISBSvcPhasePending, true),
-			existingStatefulSetDef:     createDefaultISBStatefulSet("2.10.3", true),
-			existingPipeline:           createDefaultPipelineOfPhase(numaflowv1.PipelinePhasePausing, map[string]string{common.LabelKeyAllowDataLoss: "true"}),
-			expectedRolloutPhase:       apiv1.PhaseDeployed,
-			existingInProgressStrategy: nil,
-=======
 			name:                    "existing ISBService - new spec - pipelines set to allow data loss",
 			newISBSvcSpec:           createDefaultISBServiceSpec("2.10.11"),
 			existingISBSvcDef:       createDefaultISBService("2.10.3", numaflowv1.ISBSvcPhasePending, true),
@@ -449,7 +376,6 @@
 			existingPauseRequest:    &trueValue,
 			expectedPauseRequest:    &trueValue,
 			expectedRolloutPhase:    apiv1.PhaseDeployed,
->>>>>>> ed140dce
 			expectedConditionsSet: map[apiv1.ConditionType]metav1.ConditionStatus{
 				apiv1.ConditionChildResourceDeployed: metav1.ConditionTrue,
 				apiv1.ConditionPausingPipelines:      metav1.ConditionTrue,
@@ -458,15 +384,6 @@
 			expectedInProgressStrategy: apiv1.UpgradeStrategyPPND,
 		},
 		{
-<<<<<<< HEAD
-			name:                       "existing ISBService - spec already updated - isbsvc reconciling",
-			newISBSvcSpec:              createDefaultISBServiceSpec("2.10.11"),
-			existingISBSvcDef:          createDefaultISBService("2.10.11", numaflowv1.ISBSvcPhaseRunning, false),
-			existingStatefulSetDef:     createDefaultISBStatefulSet("2.10.3", false),
-			existingPipeline:           createDefaultPipelineOfPhase(numaflowv1.PipelinePhasePaused, map[string]string{}),
-			expectedRolloutPhase:       apiv1.PhaseDeployed,
-			existingInProgressStrategy: &ppndUpgradeStrategy,
-=======
 			name:                    "existing ISBService - spec already updated - isbsvc reconciling",
 			newISBSvcSpec:           createDefaultISBServiceSpec("2.10.11"),
 			existingISBSvcDef:       createDefaultISBService("2.10.11", numaflowv1.ISBSvcPhaseRunning, false),
@@ -476,7 +393,6 @@
 			existingPauseRequest:    &trueValue,
 			expectedPauseRequest:    &trueValue,
 			expectedRolloutPhase:    apiv1.PhaseDeployed,
->>>>>>> ed140dce
 			expectedConditionsSet: map[apiv1.ConditionType]metav1.ConditionStatus{
 				apiv1.ConditionPausingPipelines: metav1.ConditionTrue,
 			},
@@ -484,15 +400,6 @@
 			expectedInProgressStrategy: apiv1.UpgradeStrategyPPND,
 		},
 		{
-<<<<<<< HEAD
-			name:                       "existing ISBService - spec already updated - isbsvc done reconciling",
-			newISBSvcSpec:              createDefaultISBServiceSpec("2.10.11"),
-			existingISBSvcDef:          createDefaultISBService("2.10.11", numaflowv1.ISBSvcPhaseRunning, true),
-			existingStatefulSetDef:     createDefaultISBStatefulSet("2.10.11", true),
-			existingPipeline:           createDefaultPipelineOfPhase(numaflowv1.PipelinePhasePaused, map[string]string{}),
-			expectedRolloutPhase:       apiv1.PhaseDeployed,
-			existingInProgressStrategy: &ppndUpgradeStrategy,
-=======
 			name:                    "existing ISBService - spec already updated - isbsvc done reconciling",
 			newISBSvcSpec:           createDefaultISBServiceSpec("2.10.11"),
 			existingISBSvcDef:       createDefaultISBService("2.10.11", numaflowv1.ISBSvcPhaseRunning, true),
@@ -502,7 +409,6 @@
 			existingPauseRequest:    &trueValue,
 			expectedPauseRequest:    &falseValue,
 			expectedRolloutPhase:    apiv1.PhaseDeployed,
->>>>>>> ed140dce
 			expectedConditionsSet: map[apiv1.ConditionType]metav1.ConditionStatus{
 				apiv1.ConditionChildResourceDeployed: metav1.ConditionTrue,
 			},
