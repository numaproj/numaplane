/*
Copyright 2023.

Licensed under the Apache License, Version 2.0 (the "License");
you may not use this file except in compliance with the License.
You may obtain a copy of the License at

    http://www.apache.org/licenses/LICENSE-2.0

Unless required by applicable law or agreed to in writing, software
distributed under the License is distributed on an "AS IS" BASIS,
WITHOUT WARRANTIES OR CONDITIONS OF ANY KIND, either express or implied.
See the License for the specific language governing permissions and
limitations under the License.
*/

package isbservicerollout

import (
	"context"
	"encoding/json"
	"fmt"
	"time"

	corev1 "k8s.io/api/core/v1"
	policyv1 "k8s.io/api/policy/v1"
	"k8s.io/apimachinery/pkg/api/equality"
	apierrors "k8s.io/apimachinery/pkg/api/errors"
	metav1 "k8s.io/apimachinery/pkg/apis/meta/v1"
	"k8s.io/apimachinery/pkg/apis/meta/v1/unstructured"
	"k8s.io/apimachinery/pkg/runtime"
	"k8s.io/apimachinery/pkg/runtime/schema"
	k8stypes "k8s.io/apimachinery/pkg/types"
	"k8s.io/client-go/tools/record"
	ctrl "sigs.k8s.io/controller-runtime"
	"sigs.k8s.io/controller-runtime/pkg/client"
	runtimecontroller "sigs.k8s.io/controller-runtime/pkg/controller"
	"sigs.k8s.io/controller-runtime/pkg/controller/controllerutil"
	"sigs.k8s.io/controller-runtime/pkg/handler"
	"sigs.k8s.io/controller-runtime/pkg/predicate"
	"sigs.k8s.io/controller-runtime/pkg/source"

	numaflowv1 "github.com/numaproj/numaflow/pkg/apis/numaflow/v1alpha1"
	"github.com/numaproj/numaplane/internal/common"
	ctlrcommon "github.com/numaproj/numaplane/internal/controller/common"
	"github.com/numaproj/numaplane/internal/controller/common/numaflowtypes"
	"github.com/numaproj/numaplane/internal/controller/pipelinerollout"
	"github.com/numaproj/numaplane/internal/controller/ppnd"
	"github.com/numaproj/numaplane/internal/controller/progressive"
	"github.com/numaproj/numaplane/internal/usde"
	"github.com/numaproj/numaplane/internal/util"
	"github.com/numaproj/numaplane/internal/util/kubernetes"
	"github.com/numaproj/numaplane/internal/util/logger"
	"github.com/numaproj/numaplane/internal/util/metrics"
	apiv1 "github.com/numaproj/numaplane/pkg/apis/numaplane/v1alpha1"
)

const (
	ControllerISBSVCRollout = "isbsvc-rollout-controller"
)

// ISBServiceRolloutReconciler reconciles an ISBServiceRollout object
type ISBServiceRolloutReconciler struct {
	client        client.Client
	scheme        *runtime.Scheme
	customMetrics *metrics.CustomMetrics
	// the recorder is used to record events
	recorder record.EventRecorder

	// maintain inProgressStrategies in memory and in ISBServiceRollout Status
	inProgressStrategyMgr *ctlrcommon.InProgressStrategyMgr
}

func NewISBServiceRolloutReconciler(
	c client.Client,
	s *runtime.Scheme,
	customMetrics *metrics.CustomMetrics,
	recorder record.EventRecorder,
) *ISBServiceRolloutReconciler {

	r := &ISBServiceRolloutReconciler{
		c,
		s,
		customMetrics,
		recorder,
		nil,
	}

	r.inProgressStrategyMgr = ctlrcommon.NewInProgressStrategyMgr(
		// getRolloutStrategy function:
		func(ctx context.Context, rollout client.Object) *apiv1.UpgradeStrategy {
			isbServiceRollout := rollout.(*apiv1.ISBServiceRollout)

			if isbServiceRollout.Status.UpgradeInProgress != "" {
				return (*apiv1.UpgradeStrategy)(&isbServiceRollout.Status.UpgradeInProgress)
			} else {
				return nil
			}
		},
		// setRolloutStrategy function:
		func(ctx context.Context, rollout client.Object, strategy apiv1.UpgradeStrategy) {
			isbServiceRollout := rollout.(*apiv1.ISBServiceRollout)
			isbServiceRollout.Status.SetUpgradeInProgress(strategy)
		},
	)

	return r
}

//+kubebuilder:rbac:groups=numaplane.numaproj.io,resources=isbservicerollouts,verbs=get;list;watch;create;update;patch;delete
//+kubebuilder:rbac:groups=numaplane.numaproj.io,resources=isbservicerollouts/status,verbs=get;update;patch
//+kubebuilder:rbac:groups=numaplane.numaproj.io,resources=isbservicerollouts/finalizers,verbs=update

// Reconcile is part of the main kubernetes reconciliation loop which aims to
// move the current state of the cluster closer to the desired state.
//
// For more details, check Reconcile and its Result here:
// - https://pkg.go.dev/sigs.k8s.io/controller-runtime@v0.17.3/pkg/reconcile
func (r *ISBServiceRolloutReconciler) Reconcile(ctx context.Context, req ctrl.Request) (ctrl.Result, error) {
	syncStartTime := time.Now()
	numaLogger := logger.GetBaseLogger().WithName("isbservicerollout-reconciler").WithValues("isbservicerollout", req.NamespacedName)
	// update the context with this Logger so downstream users can incorporate these values in the logs
	ctx = logger.WithLogger(ctx, numaLogger)
	r.customMetrics.ISBServiceROSyncs.WithLabelValues().Inc()

	isbServiceRollout := &apiv1.ISBServiceRollout{}
	if err := r.client.Get(ctx, req.NamespacedName, isbServiceRollout); err != nil {
		if apierrors.IsNotFound(err) {
			return ctrl.Result{}, nil
		} else {
			r.ErrorHandler(isbServiceRollout, err, "GetISBServiceFailed", "Failed to get isb service rollout")
			return ctrl.Result{}, err
		}
	}

	// save off a copy of the original before we modify it
	isbServiceRolloutOrig := isbServiceRollout
	isbServiceRollout = isbServiceRolloutOrig.DeepCopy()

	isbServiceRollout.Status.Init(isbServiceRollout.Generation)

	result, err := r.reconcile(ctx, isbServiceRollout, syncStartTime)
	if err != nil {
		r.ErrorHandler(isbServiceRollout, err, "ReconcileFailed", "Failed to reconcile isb service rollout")
		statusUpdateErr := r.updateISBServiceRolloutStatusToFailed(ctx, isbServiceRollout, err)
		if statusUpdateErr != nil {
			r.ErrorHandler(isbServiceRollout, statusUpdateErr, "UpdateStatusFailed", "Failed to update isb service rollout status")
			return ctrl.Result{}, statusUpdateErr
		}
		return ctrl.Result{}, err
	}

	// Update the Spec if needed
	if r.needsUpdate(isbServiceRolloutOrig, isbServiceRollout) {
		isbServiceRolloutStatus := isbServiceRollout.Status
		if err := r.client.Update(ctx, isbServiceRollout); err != nil {
			r.ErrorHandler(isbServiceRollout, err, "UpdateFailed", "Failed to update isb service rollout")
			statusUpdateErr := r.updateISBServiceRolloutStatusToFailed(ctx, isbServiceRollout, err)
			if statusUpdateErr != nil {
				r.ErrorHandler(isbServiceRollout, statusUpdateErr, "UpdateStatusFailed", "Failed to update isb service rollout status")
				return ctrl.Result{}, statusUpdateErr
			}
			return ctrl.Result{}, err
		}
		// restore the original status, which would've been wiped in the previous call to Update()
		isbServiceRollout.Status = isbServiceRolloutStatus
	}

	// Update the Status subresource
	if isbServiceRollout.DeletionTimestamp.IsZero() { // would've already been deleted
		statusUpdateErr := r.updateISBServiceRolloutStatus(ctx, isbServiceRollout)
		if statusUpdateErr != nil {
			r.ErrorHandler(isbServiceRollout, statusUpdateErr, "UpdateStatusFailed", "Failed to update isb service rollout status")
			return ctrl.Result{}, statusUpdateErr
		}
	}

	// generate metrics for ISB Service.
	r.customMetrics.IncISBServiceRollouts(isbServiceRollout.Name, isbServiceRollout.Namespace)
	r.recorder.Eventf(isbServiceRollout, corev1.EventTypeNormal, "ReconcilationSuccessful", "Reconciliation successful")
	numaLogger.Debug("reconciliation successful")

	return result, nil
}

// reconcile does the real logic
func (r *ISBServiceRolloutReconciler) reconcile(ctx context.Context, isbServiceRollout *apiv1.ISBServiceRollout, syncStartTime time.Time) (ctrl.Result, error) {
	startTime := time.Now()
	numaLogger := logger.FromContext(ctx)

	requeueDelay := time.Duration(0)

	defer func() {
		if isbServiceRollout.Status.IsHealthy() {
			r.customMetrics.ISBServicesRolloutHealth.WithLabelValues(isbServiceRollout.Namespace, isbServiceRollout.Name, string(isbServiceRollout.Status.Phase)).Set(1)
		} else {
			r.customMetrics.ISBServicesRolloutHealth.WithLabelValues(isbServiceRollout.Namespace, isbServiceRollout.Name, string(isbServiceRollout.Status.Phase)).Set(0)
		}
	}()

	isbsvcKey := ppnd.GetPauseModule().GetISBServiceKey(isbServiceRollout.Namespace, isbServiceRollout.Name)

	// is isbServiceRollout being deleted? need to remove the finalizer so it can
	// (OwnerReference will delete the underlying ISBService through Cascading deletion)
	if !isbServiceRollout.DeletionTimestamp.IsZero() {
		numaLogger.Info("Deleting ISBServiceRollout")
		if controllerutil.ContainsFinalizer(isbServiceRollout, common.FinalizerName) {
			ppnd.GetPauseModule().DeletePauseRequest(isbsvcKey)
			controllerutil.RemoveFinalizer(isbServiceRollout, common.FinalizerName)
		}
		// generate metrics for ISB Service deletion.
		r.customMetrics.DecISBServiceRollouts(isbServiceRollout.Name, isbServiceRollout.Namespace)
		r.customMetrics.ReconciliationDuration.WithLabelValues(ControllerISBSVCRollout, "delete").Observe(time.Since(startTime).Seconds())
		r.customMetrics.ISBServicesRolloutHealth.DeleteLabelValues(isbServiceRollout.Namespace, isbServiceRollout.Name, string(isbServiceRollout.Status.Phase))
		return ctrl.Result{}, nil
	}

	// add Finalizer so we can ensure that we take appropriate action when CRD is deleted
	if !controllerutil.ContainsFinalizer(isbServiceRollout, common.FinalizerName) {
		controllerutil.AddFinalizer(isbServiceRollout, common.FinalizerName)
	}

	_, pauseRequestExists := ppnd.GetPauseModule().GetPauseRequest(isbsvcKey)
	if !pauseRequestExists {
		// this is just creating an entry in the map if it doesn't already exist
		ppnd.GetPauseModule().NewPauseRequest(isbsvcKey)
	}

	// check if there's a promoted isbsvc yet
	promotedISBSvcs, err := progressive.FindChildrenOfUpgradeState(ctx, isbServiceRollout, common.LabelValueUpgradePromoted, false, r.client)
	if err != nil {
		return ctrl.Result{}, fmt.Errorf("error looking for promoted ISBService: %v", err)
	}

	if promotedISBSvcs == nil || len(promotedISBSvcs.Items) == 0 {

		// first check if there's a "recyclable" isbsvc; if there is, it could be in the middle of a delete/recreate process, and we don't want to create a new one until it's been deleted
		recyclableISBSvcs, err := progressive.FindChildrenOfUpgradeState(ctx, isbServiceRollout, common.LabelValueUpgradeRecyclable, false, r.client)
		if err != nil {
			return ctrl.Result{}, fmt.Errorf("error looking for recyclable ISBServices: %v", err)
		}
		if recyclableISBSvcs != nil && len(recyclableISBSvcs.Items) > 0 {
			numaLogger.WithValues("recyclable isbservices", recyclableISBSvcs).Debug("can't create 'promoted' isbservice yet; need to wait for recyclable isbservices to be deleted")
			requeueDelay = common.DefaultRequeueDelay
		} else {

			// create an object as it doesn't exist
			numaLogger.Debugf("ISBService %s/%s doesn't exist so creating", isbServiceRollout.Namespace, isbServiceRollout.Name)
			isbServiceRollout.Status.MarkPending()

			newISBServiceDef, err := r.makeTargetISBServiceDef(ctx, isbServiceRollout)
			if err != nil {
				return ctrl.Result{}, fmt.Errorf("error generating ISBService: %v", err)
			}
			if newISBServiceDef != nil {
				if err = kubernetes.CreateResource(ctx, r.client, newISBServiceDef); err != nil {
					return ctrl.Result{}, fmt.Errorf("error creating ISBService: %v", err)
				}

				isbServiceRollout.Status.MarkDeployed(isbServiceRollout.Generation)
				r.customMetrics.ReconciliationDuration.WithLabelValues(ControllerISBSVCRollout, "create").Observe(time.Since(startTime).Seconds())
			}
		}

	} else {
		// Object already exists
		// perform logic related to updating
		newISBServiceDef, err := r.makeTargetISBServiceDef(ctx, isbServiceRollout)
		if err != nil {
			return ctrl.Result{}, fmt.Errorf("error generating ISBService: %v", err)
		}
		existingISBServiceDef, err := kubernetes.GetResource(ctx, r.client, newISBServiceDef.GroupVersionKind(),
			k8stypes.NamespacedName{Namespace: newISBServiceDef.GetNamespace(), Name: newISBServiceDef.GetName()})
		if err != nil {
			return ctrl.Result{}, fmt.Errorf("error getting ISBService: %v", err)
		}

		newISBServiceDef = r.merge(existingISBServiceDef, newISBServiceDef)
		requeueDelay, err = r.processExistingISBService(ctx, isbServiceRollout, existingISBServiceDef, newISBServiceDef, syncStartTime)
		if err != nil {
			return ctrl.Result{}, fmt.Errorf("error processing existing ISBService: %v", err)
		}
	}

	if err = r.applyPodDisruptionBudget(ctx, isbServiceRollout); err != nil {
		return ctrl.Result{}, fmt.Errorf("failed to apply PodDisruptionBudget for ISBServiceRollout %s, err: %v", isbServiceRollout.Name, err)
	}

	inProgressStrategy := r.inProgressStrategyMgr.GetStrategy(ctx, isbServiceRollout)

	// clean up recyclable interstepbufferservices
	allDeleted, err := progressive.GarbageCollectChildren(ctx, isbServiceRollout, r, r.client)
	if err != nil {
		return ctrl.Result{}, fmt.Errorf("error deleting recyclable interstepbufferservices: %s", err.Error())
	}

	// if we still have interstepbufferservices that need deleting, or if we're in the middle of an upgrade strategy, then requeue
	if !allDeleted || inProgressStrategy != apiv1.UpgradeStrategyNoOp {
		if requeueDelay == 0 {
			requeueDelay = common.DefaultRequeueDelay
		} else {
			requeueDelay = min(requeueDelay, common.DefaultRequeueDelay)
		}
	}

	if requeueDelay > 0 {
		return ctrl.Result{RequeueAfter: requeueDelay}, nil
	}
	return ctrl.Result{}, nil
}

// for the purpose of logging
func (r *ISBServiceRolloutReconciler) GetChildTypeString() string {
	return "interstepbufferservice"
}

// process an existing ISBService
// return:
// - a requeue delay greater than 0 if requeue is needed
// - error if any
func (r *ISBServiceRolloutReconciler) processExistingISBService(ctx context.Context, isbServiceRollout *apiv1.ISBServiceRollout,
	existingISBServiceDef, newISBServiceDef *unstructured.Unstructured, syncStartTime time.Time) (time.Duration, error) {

	numaLogger := logger.FromContext(ctx)

	// update our Status with the ISBService's Status
	r.processISBServiceStatus(ctx, existingISBServiceDef, isbServiceRollout)

	// determine if we're trying to update the ISBService spec
	// if it's a simple change, direct apply
	// if not, it will require PPND or Progressive
	// TODO: handle recreate parameter
	isbServiceNeedsToUpdate, upgradeStrategyType, needsRecreate, err := usde.ResourceNeedsUpdating(ctx, newISBServiceDef, existingISBServiceDef)
	if err != nil {
		return 0, err
	}
	numaLogger.
		WithValues("isbserviceNeedsToUpdate", isbServiceNeedsToUpdate, "upgradeStrategyType", upgradeStrategyType).
		Debug("Upgrade decision result")

	// set the Status appropriately to "Pending" or "Deployed"
	// if isbServiceNeedsToUpdate - this means there's a mismatch between the desired ISBService spec and actual ISBService spec
	// Note that this will be reset to "Deployed" later on if a deployment occurs
	if isbServiceNeedsToUpdate {
		isbServiceRollout.Status.MarkPending()
	} else {
		isbServiceRollout.Status.MarkDeployed(isbServiceRollout.Generation)
	}

	// is there currently an inProgressStrategy for the isbService? (This will override any new decision)
	inProgressStrategy := r.inProgressStrategyMgr.GetStrategy(ctx, isbServiceRollout)
	inProgressStrategySet := (inProgressStrategy != apiv1.UpgradeStrategyNoOp)

	// if not, should we set one?
	if !inProgressStrategySet {
		if upgradeStrategyType == apiv1.UpgradeStrategyPPND {
			inProgressStrategy = apiv1.UpgradeStrategyPPND
			r.inProgressStrategyMgr.SetStrategy(ctx, isbServiceRollout, inProgressStrategy)
		}
		if upgradeStrategyType == apiv1.UpgradeStrategyProgressive {
			inProgressStrategy = apiv1.UpgradeStrategyProgressive
			r.inProgressStrategyMgr.SetStrategy(ctx, isbServiceRollout, inProgressStrategy)
		}
		if upgradeStrategyType == apiv1.UpgradeStrategyApply {
			inProgressStrategy = apiv1.UpgradeStrategyApply
		}
	}

	// don't risk out-of-date cache while performing PPND or Progressive strategy - get
	// the most current version of the isbsvc just in case
	if inProgressStrategy != apiv1.UpgradeStrategyNoOp {
		existingISBServiceDef, err = kubernetes.GetLiveResource(ctx, newISBServiceDef, "interstepbufferservices")
		if err != nil {
			if apierrors.IsNotFound(err) {
				numaLogger.WithValues("isbsvcDefinition", *newISBServiceDef).Warn("InterstepBufferService not found.")
			} else {
				return 0, fmt.Errorf("error getting InterstepBufferService for status processing: %v", err)
			}
		}
		newISBServiceDef = r.merge(existingISBServiceDef, newISBServiceDef)
	}

	switch inProgressStrategy {
	case apiv1.UpgradeStrategyPPND:

		_, isbServiceIsUpdating, err := r.isISBServiceUpdating(ctx, isbServiceRollout, existingISBServiceDef, true)
		if err != nil {
			return 0, fmt.Errorf("error determining if ISBService is updating: %v", err)
		}

		done, err := ppnd.ProcessChildObjectWithPPND(ctx, r.client, isbServiceRollout, r, isbServiceNeedsToUpdate, isbServiceIsUpdating, func() error {
			r.recorder.Eventf(isbServiceRollout, corev1.EventTypeNormal, "PipelinesPaused", "All Pipelines have paused for ISBService update")
			err = r.updateISBService(ctx, isbServiceRollout, newISBServiceDef, needsRecreate)
			if err != nil {
				return fmt.Errorf("error updating ISBService, %s: %v", apiv1.UpgradeStrategyPPND, err)
			}
			r.customMetrics.ReconciliationDuration.WithLabelValues(ControllerISBSVCRollout, "update").Observe(time.Since(syncStartTime).Seconds())
			return nil
		},
			pipelinerollout.PipelineROReconciler.EnqueuePipeline)
		if err != nil {
			return 0, err
		}
		if done {
			r.inProgressStrategyMgr.UnsetStrategy(ctx, isbServiceRollout)
		} else {
			// requeue if done with PPND is false
			return common.DefaultRequeueDelay, nil
		}
	case apiv1.UpgradeStrategyProgressive:
		numaLogger.Debug("processing InterstepBufferService with Progressive")

		// Get the ISBServiceRollout live resource
		liveISBServiceRollout, err := kubernetes.NumaplaneClient.NumaplaneV1alpha1().ISBServiceRollouts(isbServiceRollout.Namespace).Get(ctx, isbServiceRollout.Name, metav1.GetOptions{})
		if err != nil {
			return 0, fmt.Errorf("error getting the live ISBServiceRollout for assessment processing: %w", err)
		}

		done, _, progressiveRequeueDelay, err := progressive.ProcessResource(ctx, isbServiceRollout, liveISBServiceRollout, existingISBServiceDef, isbServiceNeedsToUpdate, r, r.client)
		if err != nil {
			return 0, fmt.Errorf("Error processing isbsvc with progressive: %s", err.Error())
		}
		if done {
			r.inProgressStrategyMgr.UnsetStrategy(ctx, isbServiceRollout)
		} else {

			// we need to make sure the PipelineRollouts using this isbsvc are reconciled
			pipelineRollouts, err := r.getPipelineRolloutList(ctx, isbServiceRollout.Namespace, isbServiceRollout.Name)
			if err != nil {
				return 0, fmt.Errorf("error getting PipelineRollouts; can't enqueue pipelines: %s", err.Error())
			}
			for _, pipelineRollout := range pipelineRollouts {
				numaLogger.WithValues("pipeline rollout", pipelineRollout.Name).Debugf("Created new upgrading isbsvc; now enqueueing pipeline rollout")
				pipelinerollout.PipelineROReconciler.EnqueuePipeline(k8stypes.NamespacedName{Namespace: pipelineRollout.Namespace, Name: pipelineRollout.Name})
			}

			// requeue using the provided delay
			return progressiveRequeueDelay, nil
		}
	case apiv1.UpgradeStrategyApply:
		// update ISBService
		err = r.updateISBService(ctx, isbServiceRollout, newISBServiceDef, needsRecreate)
		if err != nil {
			return 0, fmt.Errorf("error updating ISBService, %s: %v", inProgressStrategy, err)
		}
		r.customMetrics.ReconciliationDuration.WithLabelValues(ControllerISBSVCRollout, "update").Observe(time.Since(syncStartTime).Seconds())
	case apiv1.UpgradeStrategyNoOp:
		break
	default:
		return 0, fmt.Errorf("%v strategy not recognized", inProgressStrategy)
	}
<<<<<<< HEAD
=======
	// clean up recyclable interstepbufferservices
	allDeleted, err := ctlrcommon.GarbageCollectChildren(ctx, isbServiceRollout, r, r.client)
	if err != nil {
		return 0, fmt.Errorf("error deleting recyclable interstepbufferservices: %s", err.Error())
	}

	// if any haven't been deleted, requeue
	if !allDeleted {
		return common.DefaultRequeueDelay, nil
	}
>>>>>>> 9775dc69

	return 0, nil
}

func (r *ISBServiceRolloutReconciler) updateISBService(ctx context.Context, isbServiceRollout *apiv1.ISBServiceRollout, newISBServiceDef *unstructured.Unstructured, needsRecreate bool) error {
	if needsRecreate {
		// in this case, we need to mark our resource as Recyclable (it will be recreated on a future reconciliation after it's been deleted)
		err := ctlrcommon.UpdateUpgradeState(ctx, r.client, common.LabelValueUpgradeRecyclable, newISBServiceDef)
		if err != nil {
			return err
		}
		isbServiceRollout.Status.MarkPending()
		r.enqueueAllPipelinesForChildISBSvc(ctx, newISBServiceDef)
	} else {
		if err := kubernetes.UpdateResource(ctx, r.client, newISBServiceDef); err != nil {
			return err
		}
		isbServiceRollout.Status.MarkDeployed(isbServiceRollout.Generation)
	}
	return nil
}

func (r *ISBServiceRolloutReconciler) MarkRolloutPaused(ctx context.Context, rollout client.Object, paused bool) error {

	isbServiceRollout := rollout.(*apiv1.ISBServiceRollout)

	uninitialized := metav1.NewTime(time.Time{})

	if paused {
		// if BeginTime hasn't been set yet, we must have just started pausing - set it
		if isbServiceRollout.Status.PauseRequestStatus.LastPauseBeginTime == uninitialized || !isbServiceRollout.Status.PauseRequestStatus.LastPauseBeginTime.After(isbServiceRollout.Status.PauseRequestStatus.LastPauseEndTime.Time) {
			isbServiceRollout.Status.PauseRequestStatus.LastPauseBeginTime = metav1.NewTime(time.Now())
		}
		r.updatePauseMetric(isbServiceRollout)
		isbServiceRollout.Status.MarkPausingPipelines(isbServiceRollout.Generation)
	} else {
		// only set EndTime if BeginTime has been previously set AND EndTime is before/equal to BeginTime
		// EndTime is either just initialized or the end of a previous pause which is why it will be before the new BeginTime
		if (isbServiceRollout.Status.PauseRequestStatus.LastPauseBeginTime != uninitialized) && !isbServiceRollout.Status.PauseRequestStatus.LastPauseEndTime.After(isbServiceRollout.Status.PauseRequestStatus.LastPauseBeginTime.Time) {
			isbServiceRollout.Status.PauseRequestStatus.LastPauseEndTime = metav1.NewTime(time.Now())
			r.updatePauseMetric(isbServiceRollout)
		}
		isbServiceRollout.Status.MarkUnpausingPipelines(isbServiceRollout.Generation)
	}

	return nil
}

func (r *ISBServiceRolloutReconciler) updatePauseMetric(isbServiceRollout *apiv1.ISBServiceRollout) {
	timeElapsed := time.Since(isbServiceRollout.Status.PauseRequestStatus.LastPauseBeginTime.Time)
	r.customMetrics.ISBServicePausedSeconds.WithLabelValues(isbServiceRollout.Name, isbServiceRollout.Namespace).Set(timeElapsed.Seconds())
}

func (r *ISBServiceRolloutReconciler) GetRolloutKey(rolloutNamespace string, rolloutName string) string {
	return ppnd.GetPauseModule().GetISBServiceKey(rolloutNamespace, rolloutName)
}

// return:
// - whether ISBService needs to update
// - whether it's in the process of being updated
// - error if any

// Depending on value "checkLive", either check K8S API directly or go to informer cache
func (r *ISBServiceRolloutReconciler) isISBServiceUpdating(ctx context.Context, isbServiceRollout *apiv1.ISBServiceRollout, existingISBSVCDef *unstructured.Unstructured,
	checkLive bool) (bool, bool, error) {
	numaLogger := logger.FromContext(ctx)

	isbServiceReconciled, msg, err := r.isISBServiceReconciled(ctx, existingISBSVCDef, checkLive)
	if err != nil {
		return false, false, err
	}
	numaLogger.Debugf("isbServiceReconciled=%t, msg=%s", isbServiceReconciled, msg)

	existingSpecAsMap, found, err := unstructured.NestedMap(existingISBSVCDef.Object, "spec")
	if err != nil || !found {
		return false, false, err
	}

	newSpecAsMap := make(map[string]interface{})
	err = util.StructToStruct(&isbServiceRollout.Spec.InterStepBufferService.Spec, &newSpecAsMap)
	if err != nil {
		return false, false, err
	}

	isbServiceNeedsToUpdate := !util.CompareStructNumTypeAgnostic(existingSpecAsMap, newSpecAsMap)

	return isbServiceNeedsToUpdate, !isbServiceReconciled, nil
}

func (r *ISBServiceRolloutReconciler) getPipelineRolloutList(ctx context.Context, isbRolloutNamespace string, isbsvcRolloutName string) ([]apiv1.PipelineRollout, error) {
	numaLogger := logger.FromContext(ctx)

	pipelineRolloutsForISBSvc := make([]apiv1.PipelineRollout, 0)
	var pipelineRolloutInNamespace apiv1.PipelineRolloutList
	// get all of the PipelineRollouts on the namespace and filter out any that aren't tied to this ISBServiceRollout
	err := r.client.List(ctx, &pipelineRolloutInNamespace, &client.ListOptions{Namespace: isbRolloutNamespace})
	if err != nil {
		return pipelineRolloutsForISBSvc, err
	}
	for _, pipelineRollout := range pipelineRolloutInNamespace.Items {
		// which ISBServiceRollout is this PipelineRollout using?
		var pipelineSpec numaflowtypes.PipelineSpec
		err = json.Unmarshal(pipelineRollout.Spec.Pipeline.Spec.Raw, &pipelineSpec)
		if err != nil {
			return pipelineRolloutsForISBSvc, err
		}
		isbsvcROUsed := "default"
		if pipelineSpec.InterStepBufferServiceName != "" {
			isbsvcROUsed = pipelineSpec.InterStepBufferServiceName
		}
		if isbsvcROUsed == isbsvcRolloutName {
			pipelineRolloutsForISBSvc = append(pipelineRolloutsForISBSvc, pipelineRollout)
		}
	}
	numaLogger.Debugf("found %d PipelineRollouts associated with ISBServiceRollout", len(pipelineRolloutsForISBSvc))
	return pipelineRolloutsForISBSvc, nil
}

func (r *ISBServiceRolloutReconciler) enqueueAllPipelinesForChildISBSvc(ctx context.Context, isbsvc *unstructured.Unstructured) error {
	pipelines, err := r.getPipelineListForChildISBSvc(ctx, isbsvc.GetNamespace(), isbsvc.GetName())
	if err != nil {
		return fmt.Errorf("failed to enqueue pipelines - failed to list them: %s", err.Error())
	}
	for _, pipeline := range pipelines.Items {
		pipelineRollout, err := ctlrcommon.GetRolloutParentName(pipeline.GetName())
		if err != nil {
			return fmt.Errorf("failed to enqueue pipelines - error getting PipelineRolloutName: %w", err)
		}
		pipelinerollout.PipelineROReconciler.EnqueuePipeline(k8stypes.NamespacedName{Namespace: pipeline.GetNamespace(), Name: pipelineRollout})
	}
	return nil
}

func (r *ISBServiceRolloutReconciler) GetPipelineList(ctx context.Context, rolloutNamespace string, rolloutName string) (*unstructured.UnstructuredList, error) {
	gvk := schema.GroupVersionKind{Group: common.NumaflowAPIGroup, Version: common.NumaflowAPIVersion, Kind: common.NumaflowPipelineKind}
	return kubernetes.ListResources(ctx, r.client, gvk, rolloutNamespace,
		client.MatchingLabels{common.LabelKeyISBServiceRONameForPipeline: rolloutName},
		client.HasLabels{common.LabelKeyParentRollout},
	)
}

func (r *ISBServiceRolloutReconciler) getPipelineListForChildISBSvc(ctx context.Context, namespace string, isbsvcName string) (*unstructured.UnstructuredList, error) {
	gvk := schema.GroupVersionKind{Group: common.NumaflowAPIGroup, Version: common.NumaflowAPIVersion, Kind: common.NumaflowPipelineKind}
	return kubernetes.ListResources(ctx, r.client, gvk, namespace,
		client.MatchingLabels{common.LabelKeyISBServiceChildNameForPipeline: isbsvcName},
		client.HasLabels{common.LabelKeyParentRollout},
	)
}

// Apply pod disruption budget for the ISBService
func (r *ISBServiceRolloutReconciler) applyPodDisruptionBudget(ctx context.Context, isbServiceRollout *apiv1.ISBServiceRollout) error {
	pdb := kubernetes.NewPodDisruptionBudget(isbServiceRollout.Name, isbServiceRollout.Namespace, 1,
		[]metav1.OwnerReference{*metav1.NewControllerRef(isbServiceRollout.GetObjectMeta(), apiv1.ISBServiceRolloutGroupVersionKind)},
	)

	// Create the pdb only if it doesn't exist
	existingPDB := &policyv1.PodDisruptionBudget{}
	if err := r.client.Get(ctx, client.ObjectKey{Name: pdb.Name, Namespace: pdb.Namespace}, existingPDB); err != nil {
		if apierrors.IsNotFound(err) {
			if err = r.client.Create(ctx, pdb); err != nil {
				return err
			}
		} else {
			return err
		}
	} else {
		// Update the pdb if needed
		if existingPDB.Spec.MaxUnavailable != pdb.Spec.MaxUnavailable {
			existingPDB.Spec.MaxUnavailable = pdb.Spec.MaxUnavailable
			if err := r.client.Update(ctx, existingPDB); err != nil {
				return err
			}
		}
	}

	return nil
}

// determine if the ISBService, including its underlying StatefulSet, has been reconciled
// so, this requires:
// 1. ISBService.Status.ObservedGeneration == ISBService.Generation
// 2. StatefulSet.Status.ObservedGeneration == StatefulSet.Generation
// 3. StatefulSet.Status.UpdatedReplicas == StatefulSet.Spec.Replicas
// Depending on value "checkLive", either check K8S API directly or go to informer cache
func (r *ISBServiceRolloutReconciler) isISBServiceReconciled(ctx context.Context, isbsvc *unstructured.Unstructured, checkLive bool) (bool, string, error) {
	numaLogger := logger.FromContext(ctx)
	isbsvcStatus, err := kubernetes.ParseStatus(isbsvc)
	if err != nil {
		return false, "", fmt.Errorf("failed to parse Status from InterstepBufferService CR: %+v, %v", isbsvc, err)
	}

	statefulSet, err := numaflowtypes.GetISBSvcStatefulSetFromK8s(ctx, r.client, isbsvc, checkLive)
	if err != nil {
		return false, "", err
	}

	isbsvcReconciled := isbsvc.GetGeneration() <= isbsvcStatus.ObservedGeneration
	numaLogger.Debugf("isbsvc status: %+v, isbsvc.Object[metadata]=%+v, generation=%d, observed generation=%d", isbsvcStatus, isbsvc.Object["metadata"], isbsvc.GetGeneration(), isbsvcStatus.ObservedGeneration)

	if !isbsvcReconciled {
		return false, "Mismatch between ISBService Generation and ObservedGeneration", nil
	}
	if statefulSet == nil {
		return false, "StatefulSet not found, may not have been created", nil
	}
	numaLogger.Debugf("statefulset: generation=%d, observedgen=%d", statefulSet.Generation, statefulSet.Status.ObservedGeneration)

	if statefulSet.Generation != statefulSet.Status.ObservedGeneration {
		return false, "Mismatch between StatefulSet Generation and ObservedGeneration", nil
	}
	specifiedReplicas := int32(1)
	if statefulSet.Spec.Replicas != nil {
		specifiedReplicas = *statefulSet.Spec.Replicas
	}

	numaLogger.Debugf("statefulset: generation=%d, observedgen=%d, replicas=%d, updated replicas=%d",
		statefulSet.Generation, statefulSet.Status.ObservedGeneration, specifiedReplicas, statefulSet.Status.UpdatedReplicas)

	if specifiedReplicas != statefulSet.Status.UpdatedReplicas { // TODO: keep this, or is this a better test?: UpdatedRevision == CurrentRevision
		return false, fmt.Sprintf("StatefulSet UpdatedReplicas (%d) != specified replicas (%d)", statefulSet.Status.UpdatedReplicas, specifiedReplicas), nil
	}
	return true, "", nil
}

func (r *ISBServiceRolloutReconciler) processISBServiceStatus(ctx context.Context, isbsvc *unstructured.Unstructured, rollout *apiv1.ISBServiceRollout) {
	numaLogger := logger.FromContext(ctx)
	isbsvcStatus, err := kubernetes.ParseStatus(isbsvc)
	if err != nil {
		numaLogger.Errorf(err, "failed to parse Status from InterstepBuffer CR: %+v, %v", isbsvc, err)
		return
	}

	numaLogger.Debugf("isbsvc status: %+v", isbsvcStatus)

	isbSvcPhase := numaflowv1.ISBSvcPhase(isbsvcStatus.Phase)
	isbsvcChildResourceStatus, isbsvcChildResourceReason := numaflowtypes.GetISBServiceChildResourceHealth(isbsvcStatus.Conditions)

	if isbsvcChildResourceReason == "Progressing" {
		rollout.Status.MarkChildResourcesUnhealthy("Progressing", "ISBService Progressing", rollout.Generation)
	} else if isbSvcPhase == numaflowv1.ISBSvcPhaseFailed || isbsvcChildResourceStatus == "False" {
		rollout.Status.MarkChildResourcesUnhealthy("ISBSvcFailed", "ISBService Failed", rollout.Generation)
	} else if isbSvcPhase == numaflowv1.ISBSvcPhasePending || isbsvcChildResourceStatus == "Unknown" {
		rollout.Status.MarkChildResourcesUnhealthy("ISBSvcPending", "ISBService Pending", rollout.Generation)
	} else if isbSvcPhase == numaflowv1.ISBSvcPhaseUnknown {
		rollout.Status.MarkChildResourcesHealthUnknown("ISBSvcUnknown", "ISBService Phase Unknown", rollout.Generation)
	} else {
		reconciled, nonreconciledMsg, err := r.isISBServiceReconciled(ctx, isbsvc, false)
		if err != nil {
			numaLogger.Errorf(err, "failed while determining if ISBService is fully reconciled: %+v, %v", isbsvc, err)
			return
		}
		if reconciled && isbsvcChildResourceStatus == metav1.ConditionTrue {
			rollout.Status.MarkChildResourcesHealthy(rollout.Generation)
		} else {
			rollout.Status.MarkChildResourcesUnhealthy("Progressing", nonreconciledMsg, rollout.Generation)
		}
	}

	// check if PPND strategy is requesting Pipelines to pause, and set true/false
	// (currently, only PPND is accounted for as far as system pausing, not Progressive)
	_ = r.MarkRolloutPaused(ctx, rollout, ppnd.IsRequestingPause(r, rollout))

}

func (r *ISBServiceRolloutReconciler) needsUpdate(old, new *apiv1.ISBServiceRollout) bool {
	if old == nil {
		return true
	}

	// check for any fields we might update in the Spec - generally we'd only update a Finalizer or maybe something in the metadata
	if !equality.Semantic.DeepEqual(old.Finalizers, new.Finalizers) {
		return true
	}
	return false
}

// SetupWithManager sets up the controller with the Manager.
func (r *ISBServiceRolloutReconciler) SetupWithManager(mgr ctrl.Manager) error {
	controller, err := runtimecontroller.New(ControllerISBSVCRollout, mgr, runtimecontroller.Options{Reconciler: r})
	if err != nil {
		return err
	}

	// Watch ISBServiceRollouts
	if err := controller.Watch(source.Kind(mgr.GetCache(), &apiv1.ISBServiceRollout{},
		&handler.TypedEnqueueRequestForObject[*apiv1.ISBServiceRollout]{}, ctlrcommon.TypedGenerationChangedPredicate[*apiv1.ISBServiceRollout]{})); err != nil {
		return fmt.Errorf("failed to watch ISBServiceRollout: %v", err)
	}

	// Watch InterStepBufferServices
	isbServiceUns := &unstructured.Unstructured{}
	isbServiceUns.SetGroupVersionKind(schema.GroupVersionKind{
		Kind:    common.NumaflowISBServiceKind,
		Group:   common.NumaflowAPIGroup,
		Version: common.NumaflowAPIVersion,
	})
	if err := controller.Watch(source.Kind(mgr.GetCache(), isbServiceUns,
		handler.TypedEnqueueRequestForOwner[*unstructured.Unstructured](mgr.GetScheme(), mgr.GetRESTMapper(),
			&apiv1.ISBServiceRollout{}, handler.OnlyControllerOwner()), predicate.TypedResourceVersionChangedPredicate[*unstructured.Unstructured]{})); err != nil {
		return fmt.Errorf("failed to watch InterStepBufferService: %v", err)
	}

	return nil
}

func (r *ISBServiceRolloutReconciler) updateISBServiceRolloutStatus(ctx context.Context, isbServiceRollout *apiv1.ISBServiceRollout) error {
	return r.client.Status().Update(ctx, isbServiceRollout)
}

func (r *ISBServiceRolloutReconciler) updateISBServiceRolloutStatusToFailed(ctx context.Context, isbServiceRollout *apiv1.ISBServiceRollout, err error) error {
	isbServiceRollout.Status.MarkFailed(err.Error())
	return r.updateISBServiceRolloutStatus(ctx, isbServiceRollout)
}

func (r *ISBServiceRolloutReconciler) ErrorHandler(isbServiceRollout *apiv1.ISBServiceRollout, err error, reason, msg string) {
	r.customMetrics.ISBServicesROSyncErrors.WithLabelValues().Inc()
	r.recorder.Eventf(isbServiceRollout, corev1.EventTypeWarning, reason, msg+" %v", err.Error())
}

// Create an InterstepBufferService definition of "promoted" state
func (r *ISBServiceRolloutReconciler) makeTargetISBServiceDef(
	ctx context.Context,
	isbServiceRollout *apiv1.ISBServiceRollout,
) (*unstructured.Unstructured, error) {
	// if a "promoted" InterstepBufferService exists, gets its name; otherwise create a new name
	isbsvcName, err := ctlrcommon.GetChildName(ctx, isbServiceRollout, r, common.LabelValueUpgradePromoted, r.client, true)
	if err != nil {
		return nil, err
	}

	// set Labels and Annotations
	metadata, err := getBaseISBSVCMetadata(isbServiceRollout)
	if err != nil {
		return nil, err
	}
	metadata.Labels[common.LabelKeyUpgradeState] = string(common.LabelValueUpgradePromoted)

	return r.makeISBServiceDefinition(isbServiceRollout, isbsvcName, metadata)
}

func (r *ISBServiceRolloutReconciler) makeISBServiceDefinition(
	isbServiceRollout *apiv1.ISBServiceRollout,
	isbsvcName string,
	metadata apiv1.Metadata,
) (*unstructured.Unstructured, error) {
	newISBServiceDef := &unstructured.Unstructured{Object: make(map[string]interface{})}
	newISBServiceDef.SetAPIVersion(common.NumaflowAPIGroup + "/" + common.NumaflowAPIVersion)
	newISBServiceDef.SetKind(common.NumaflowISBServiceKind)
	newISBServiceDef.SetName(isbsvcName)
	newISBServiceDef.SetNamespace(isbServiceRollout.Namespace)
	newISBServiceDef.SetLabels(metadata.Labels)
	newISBServiceDef.SetAnnotations(metadata.Annotations)
	newISBServiceDef.SetOwnerReferences([]metav1.OwnerReference{*metav1.NewControllerRef(isbServiceRollout.GetObjectMeta(), apiv1.ISBServiceRolloutGroupVersionKind)})
	// Update spec of ISBService to match the ISBServiceRollout spec
	var isbServiceSpec map[string]interface{}
	if err := util.StructToStruct(isbServiceRollout.Spec.InterStepBufferService.Spec, &isbServiceSpec); err != nil {
		return nil, err
	}
	newISBServiceDef.Object["spec"] = isbServiceSpec

	return newISBServiceDef, nil
}

// take the Metadata (Labels and Annotations) specified in the ISBServiceRollout plus any others that apply to all InterstepBufferServices
func getBaseISBSVCMetadata(isbServiceRollout *apiv1.ISBServiceRollout) (apiv1.Metadata, error) {
	labelMapping := map[string]string{}
	for key, val := range isbServiceRollout.Spec.InterStepBufferService.Labels {
		labelMapping[key] = val
	}
	labelMapping[common.LabelKeyParentRollout] = isbServiceRollout.Name

	return apiv1.Metadata{Labels: labelMapping, Annotations: isbServiceRollout.Spec.InterStepBufferService.Annotations}, nil

}

// take the existing ISBService and merge anything needed from the new ISBService definition
func (r *ISBServiceRolloutReconciler) merge(existingISBService, newISBService *unstructured.Unstructured) *unstructured.Unstructured {
	resultISBService := existingISBService.DeepCopy()
	resultISBService.Object["spec"] = newISBService.Object["spec"]
	resultISBService.SetAnnotations(util.MergeMaps(existingISBService.GetAnnotations(), newISBService.GetAnnotations()))
	resultISBService.SetLabels(util.MergeMaps(existingISBService.GetLabels(), newISBService.GetLabels()))
	return resultISBService
}

// ChildNeedsUpdating determines if the difference between the current child definition and the desired child definition requires an update
// This implements a function of the progressiveController interface
func (r *ISBServiceRolloutReconciler) ChildNeedsUpdating(ctx context.Context, from, to *unstructured.Unstructured) (bool, error) {
	numaLogger := logger.FromContext(ctx)

	specsEqual := util.CompareStructNumTypeAgnostic(from.Object["spec"], to.Object["spec"])
	numaLogger.Debugf("specsEqual: %t, from=%v, to=%v\n",
		specsEqual, from, to)
	labelsEqual := util.CompareMaps(from.GetLabels(), to.GetLabels())
	numaLogger.Debugf("labelsEqual: %t, from Labels=%v, to Labels=%v", labelsEqual, from.GetLabels(), to.GetLabels())
	annotationsEqual := util.CompareMaps(from.GetAnnotations(), to.GetAnnotations())
	numaLogger.Debugf("annotationsEqual: %t, from Annotations=%v, to Annotations=%v", annotationsEqual, from.GetAnnotations(), to.GetAnnotations())

	return !specsEqual || !labelsEqual || !annotationsEqual, nil
}

func (r *ISBServiceRolloutReconciler) getCurrentChildCount(rolloutObject ctlrcommon.RolloutObject) (int32, bool) {
	isbsvcRollout := rolloutObject.(*apiv1.ISBServiceRollout)
	if isbsvcRollout.Status.NameCount == nil {
		return int32(0), false
	} else {
		return *isbsvcRollout.Status.NameCount, true
	}
}

func (r *ISBServiceRolloutReconciler) updateCurrentChildCount(ctx context.Context, rolloutObject ctlrcommon.RolloutObject, nameCount int32) error {
	isbsvcRollout := rolloutObject.(*apiv1.ISBServiceRollout)
	isbsvcRollout.Status.NameCount = &nameCount
	return r.updateISBServiceRolloutStatus(ctx, isbsvcRollout)
}

// IncrementChildCount updates the count of children for the Resource in Kubernetes and returns the index that should be used for the next child
// This implements a function of the RolloutController interface
func (r *ISBServiceRolloutReconciler) IncrementChildCount(ctx context.Context, rolloutObject ctlrcommon.RolloutObject) (int32, error) {
	currentNameCount, found := r.getCurrentChildCount(rolloutObject)
	if !found {
		currentNameCount = int32(0)
		err := r.updateCurrentChildCount(ctx, rolloutObject, int32(0))
		if err != nil {
			return int32(0), err
		}
	}

	err := r.updateCurrentChildCount(ctx, rolloutObject, currentNameCount+1)
	if err != nil {
		return int32(0), err
	}
	return currentNameCount, nil
}

// Recycle deletes child; returns true if it was in fact deleted
// This implements a function of the RolloutController interface
func (r *ISBServiceRolloutReconciler) Recycle(ctx context.Context, isbsvc *unstructured.Unstructured, c client.Client) (bool, error) {
	numaLogger := logger.FromContext(ctx).WithValues("isbsvc", fmt.Sprintf("%s/%s", isbsvc.GetNamespace(), isbsvc.GetName()))

	// For InterstepBufferService, the main thing is that we don't want to delete it until we can be sure there are no
	// Pipelines using it

	pipelines, err := r.getPipelineListForChildISBSvc(ctx, isbsvc.GetNamespace(), isbsvc.GetName())
	if err != nil {
		return false, fmt.Errorf("can't recycle isbsvc %s/%s; got error retrieving pipelines using it: %s", isbsvc.GetNamespace(), isbsvc.GetName(), err)
	}
	if pipelines != nil && len(pipelines.Items) > 0 {
		numaLogger.Debugf("can't recycle isbsvc; there are still %d pipelines using it", len(pipelines.Items))
		return false, nil
	}
	// okay to delete now
	numaLogger.Debug("deleting isbsvc")
	err = kubernetes.DeleteResource(ctx, c, isbsvc)
	if err != nil {
		return false, err
	}
	return true, nil
}<|MERGE_RESOLUTION|>--- conflicted
+++ resolved
@@ -227,7 +227,7 @@
 	}
 
 	// check if there's a promoted isbsvc yet
-	promotedISBSvcs, err := progressive.FindChildrenOfUpgradeState(ctx, isbServiceRollout, common.LabelValueUpgradePromoted, false, r.client)
+	promotedISBSvcs, err := ctlrcommon.FindChildrenOfUpgradeState(ctx, isbServiceRollout, common.LabelValueUpgradePromoted, false, r.client)
 	if err != nil {
 		return ctrl.Result{}, fmt.Errorf("error looking for promoted ISBService: %v", err)
 	}
@@ -235,7 +235,7 @@
 	if promotedISBSvcs == nil || len(promotedISBSvcs.Items) == 0 {
 
 		// first check if there's a "recyclable" isbsvc; if there is, it could be in the middle of a delete/recreate process, and we don't want to create a new one until it's been deleted
-		recyclableISBSvcs, err := progressive.FindChildrenOfUpgradeState(ctx, isbServiceRollout, common.LabelValueUpgradeRecyclable, false, r.client)
+		recyclableISBSvcs, err := ctlrcommon.FindChildrenOfUpgradeState(ctx, isbServiceRollout, common.LabelValueUpgradeRecyclable, false, r.client)
 		if err != nil {
 			return ctrl.Result{}, fmt.Errorf("error looking for recyclable ISBServices: %v", err)
 		}
@@ -289,7 +289,7 @@
 	inProgressStrategy := r.inProgressStrategyMgr.GetStrategy(ctx, isbServiceRollout)
 
 	// clean up recyclable interstepbufferservices
-	allDeleted, err := progressive.GarbageCollectChildren(ctx, isbServiceRollout, r, r.client)
+	allDeleted, err := ctlrcommon.GarbageCollectChildren(ctx, isbServiceRollout, r, r.client)
 	if err != nil {
 		return ctrl.Result{}, fmt.Errorf("error deleting recyclable interstepbufferservices: %s", err.Error())
 	}
@@ -449,19 +449,6 @@
 	default:
 		return 0, fmt.Errorf("%v strategy not recognized", inProgressStrategy)
 	}
-<<<<<<< HEAD
-=======
-	// clean up recyclable interstepbufferservices
-	allDeleted, err := ctlrcommon.GarbageCollectChildren(ctx, isbServiceRollout, r, r.client)
-	if err != nil {
-		return 0, fmt.Errorf("error deleting recyclable interstepbufferservices: %s", err.Error())
-	}
-
-	// if any haven't been deleted, requeue
-	if !allDeleted {
-		return common.DefaultRequeueDelay, nil
-	}
->>>>>>> 9775dc69
 
 	return 0, nil
 }
