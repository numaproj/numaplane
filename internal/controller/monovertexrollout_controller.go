/*
Copyright 2023.

Licensed under the Apache License, Version 2.0 (the "License");
you may not use this file except in compliance with the License.
You may obtain a copy of the License at

    http://www.apache.org/licenses/LICENSE-2.0

Unless required by applicable law or agreed to in writing, software
distributed under the License is distributed on an "AS IS" BASIS,
WITHOUT WARRANTIES OR CONDITIONS OF ANY KIND, either express or implied.
See the License for the specific language governing permissions and
limitations under the License.
*/

package controller

import (
	"context"
	"encoding/json"
	"fmt"
<<<<<<< HEAD
	"reflect"
=======
	"strings"
>>>>>>> 709b0143
	"time"

	corev1 "k8s.io/api/core/v1"
	"k8s.io/apimachinery/pkg/api/equality"
	apierrors "k8s.io/apimachinery/pkg/api/errors"
	metav1 "k8s.io/apimachinery/pkg/apis/meta/v1"
	"k8s.io/apimachinery/pkg/apis/meta/v1/unstructured"
	"k8s.io/apimachinery/pkg/runtime"
	"k8s.io/apimachinery/pkg/runtime/schema"
	k8stypes "k8s.io/apimachinery/pkg/types"
	"k8s.io/client-go/tools/record"
	ctrl "sigs.k8s.io/controller-runtime"
	"sigs.k8s.io/controller-runtime/pkg/client"
	runtimecontroller "sigs.k8s.io/controller-runtime/pkg/controller"
	"sigs.k8s.io/controller-runtime/pkg/controller/controllerutil"
	"sigs.k8s.io/controller-runtime/pkg/handler"
	"sigs.k8s.io/controller-runtime/pkg/predicate"
	"sigs.k8s.io/controller-runtime/pkg/source"

	numaflowv1 "github.com/numaproj/numaflow/pkg/apis/numaflow/v1alpha1"
	"github.com/numaproj/numaplane/internal/common"
	"github.com/numaproj/numaplane/internal/usde"
	"github.com/numaproj/numaplane/internal/util/kubernetes"
	"github.com/numaproj/numaplane/internal/util/logger"
	"github.com/numaproj/numaplane/internal/util/metrics"
	apiv1 "github.com/numaproj/numaplane/pkg/apis/numaplane/v1alpha1"
)

const (
	ControllerMonoVertexRollout = "monovertex-rollout-controller"
)

// MonoVertexRolloutReconciler reconciles a MonoVertexRollout object
type MonoVertexRolloutReconciler struct {
	client        client.Client
	scheme        *runtime.Scheme
	customMetrics *metrics.CustomMetrics
	// the recorder is used to record events
	recorder record.EventRecorder

	// maintain inProgressStrategies in memory and in MonoVertexRollout Status
	inProgressStrategyMgr *inProgressStrategyMgr
}

func NewMonoVertexRolloutReconciler(
	c client.Client,
	s *runtime.Scheme,
	customMetrics *metrics.CustomMetrics,
	recorder record.EventRecorder,
) *MonoVertexRolloutReconciler {

	r := &MonoVertexRolloutReconciler{
		c,
		s,
		customMetrics,
		recorder,
		nil,
	}

	r.inProgressStrategyMgr = newInProgressStrategyMgr(
		// getRolloutStrategy function:
		func(ctx context.Context, rollout client.Object) *apiv1.UpgradeStrategy {
			monoVertexRollout := rollout.(*apiv1.MonoVertexRollout)

			if monoVertexRollout.Status.UpgradeInProgress != "" {
				return (*apiv1.UpgradeStrategy)(&monoVertexRollout.Status.UpgradeInProgress)
			} else {
				return nil
			}
		},
		// setRolloutStrategy function:
		func(ctx context.Context, rollout client.Object, strategy apiv1.UpgradeStrategy) {
			monoVertexRollout := rollout.(*apiv1.MonoVertexRollout)
			monoVertexRollout.Status.SetUpgradeInProgress(strategy)
		},
	)

	return r
}

//+kubebuilder:rbac:groups=numaplane.numaproj.io,resources=monovertexrollouts,verbs=get;list;watch;create;update;patch;delete
//+kubebuilder:rbac:groups=numaplane.numaproj.io,resources=monovertexrollouts/status,verbs=get;update;patch
//+kubebuilder:rbac:groups=numaplane.numaproj.io,resources=monovertexrollouts/finalizers,verbs=update

// Reconcile is part of the main kubernetes reconciliation loop which aims to
// move the current state of the cluster closer to the desired state.
//
// For more details, check Reconcile and its Result here:
// - https://pkg.go.dev/sigs.k8s.io/controller-runtime@v0.17.3/pkg/reconcile
func (r *MonoVertexRolloutReconciler) Reconcile(ctx context.Context, req ctrl.Request) (ctrl.Result, error) {

	syncStartTime := time.Now()
	numaLogger := logger.GetBaseLogger().WithName("monovertexrollout-reconciler").WithValues("monovertexrollout", req.NamespacedName)

	// update the context with this Logger
	ctx = logger.WithLogger(ctx, numaLogger)
	r.customMetrics.MonoVerticesSynced.WithLabelValues().Inc()

	monoVertexRollout := &apiv1.MonoVertexRollout{}
	if err := r.client.Get(ctx, req.NamespacedName, monoVertexRollout); err != nil {
		if apierrors.IsNotFound(err) {
			return ctrl.Result{}, nil
		} else {
			r.ErrorHandler(monoVertexRollout, err, "GetMonoVertexFailed", "Failed to get MonoVertexRollout")
		}
	}

	// store copy of original rollout
	monoVertexRolloutOrig := monoVertexRollout
	monoVertexRollout = monoVertexRolloutOrig.DeepCopy()

	monoVertexRollout.Status.Init(monoVertexRollout.Generation)

	result, err := r.reconcile(ctx, monoVertexRollout, syncStartTime)
	if err != nil {
		r.ErrorHandler(monoVertexRollout, err, "ReconcileFailed", "Failed to reconcile MonoVertexRollout")
		statusUpdateErr := r.updateMonoVertexRolloutStatusToFailed(ctx, monoVertexRollout, err)
		if statusUpdateErr != nil {
			r.ErrorHandler(monoVertexRollout, statusUpdateErr, "UpdateStatusFailed", "Failed to update MonoVertexRollout status")
			return ctrl.Result{}, statusUpdateErr
		}
		return ctrl.Result{}, err
	}

	// update spec if needed
	if r.needsUpdate(monoVertexRolloutOrig, monoVertexRollout) {
		monoVertexRolloutStatus := monoVertexRollout.Status
		if err := r.client.Update(ctx, monoVertexRollout); err != nil {
			r.ErrorHandler(monoVertexRollout, err, "UpdateFailed", "Failed to update MonoVertexRollout")
			statusUpdateErr := r.updateMonoVertexRolloutStatusToFailed(ctx, monoVertexRollout, err)
			if statusUpdateErr != nil {
				r.ErrorHandler(monoVertexRollout, statusUpdateErr, "UpdateStatusFailed", "Failed to update MonoVertexRollout status")
				return ctrl.Result{}, statusUpdateErr
			}
			return ctrl.Result{}, err
		}
		// restore original status which is lost during last call to Update()
		monoVertexRollout.Status = monoVertexRolloutStatus
	}

	if monoVertexRollout.DeletionTimestamp.IsZero() {
		statusUpdateErr := r.updateMonoVertexRolloutStatus(ctx, monoVertexRollout)
		if statusUpdateErr != nil {
			r.ErrorHandler(monoVertexRollout, statusUpdateErr, "StatusUpdateFailed", "Failed to update MonoVertexRollout")
			return ctrl.Result{}, statusUpdateErr
		}
	}

	// generate metrics for MonoVertex
	r.customMetrics.IncMonoVertexMetrics(monoVertexRollout.Name, monoVertexRollout.Namespace)
	r.recorder.Eventf(monoVertexRollout, corev1.EventTypeNormal, "ReconciliationSuccessful", "Reconciliation successful")
	numaLogger.Debug("reconciliation successful")

	return result, nil
}

func (r *MonoVertexRolloutReconciler) reconcile(ctx context.Context, monoVertexRollout *apiv1.MonoVertexRollout, syncStartTime time.Time) (ctrl.Result, error) {

	startTime := time.Now()
	numaLogger := logger.FromContext(ctx)

	defer func() {
		if monoVertexRollout.Status.IsHealthy() {
			r.customMetrics.MonoVerticesRolloutHealth.WithLabelValues(monoVertexRollout.Namespace, monoVertexRollout.Name).Set(1)
		} else {
			r.customMetrics.MonoVerticesRolloutHealth.WithLabelValues(monoVertexRollout.Namespace, monoVertexRollout.Name).Set(0)
		}
	}()

	// remove finalizers if monoVertexRollout is being deleted
	if !monoVertexRollout.DeletionTimestamp.IsZero() {
		numaLogger.Info("Deleting MonoVertexRollout")
		if controllerutil.ContainsFinalizer(monoVertexRollout, finalizerName) {
			controllerutil.RemoveFinalizer(monoVertexRollout, finalizerName)
		}
		// generate metrics for MonoVertex deletion
		r.customMetrics.DecMonoVertexMetrics(monoVertexRollout.Name, monoVertexRollout.Namespace)
		r.customMetrics.ReconciliationDuration.WithLabelValues(ControllerMonoVertexRollout, "delete").Observe(time.Since(startTime).Seconds())
		r.customMetrics.MonoVerticesRolloutHealth.DeleteLabelValues(monoVertexRollout.Namespace, monoVertexRollout.Name)
		return ctrl.Result{}, nil
	}

	if !controllerutil.ContainsFinalizer(monoVertexRollout, finalizerName) {
		controllerutil.AddFinalizer(monoVertexRollout, finalizerName)
	}

	newMonoVertexDef, err := r.makeRunningMonoVertexDefinition(ctx, monoVertexRollout)
	if err != nil {
		return ctrl.Result{}, err
	}

	existingMonoVertexDef, err := kubernetes.GetResource(ctx, r.client, newMonoVertexDef.GroupVersionKind(),
		k8stypes.NamespacedName{Namespace: newMonoVertexDef.Namespace, Name: newMonoVertexDef.Name})
	if err != nil {
		if apierrors.IsNotFound(err) {
			numaLogger.Debugf("MonoVertex %s/%s doesn't exist so creating", monoVertexRollout.Namespace, monoVertexRollout.Name)
			monoVertexRollout.Status.MarkPending()

			if err := kubernetes.CreateResource(ctx, r.client, newMonoVertexDef); err != nil {
				return ctrl.Result{}, err
			}

			monoVertexRollout.Status.MarkDeployed(monoVertexRollout.Generation)
			r.customMetrics.ReconciliationDuration.WithLabelValues(ControllerMonoVertexRollout, "create").Observe(time.Since(startTime).Seconds())
		} else {
			return ctrl.Result{}, fmt.Errorf("error getting MonoVertex: %v", err)
		}
	} else {
		// merge and update
		// we directly apply changes as there is no need for draining MonoVertex
		newMonoVertexDef, err = r.merge(existingMonoVertexDef, newMonoVertexDef)
		if err != nil {
			return ctrl.Result{}, err
		}
		if err := r.processExistingMonoVertex(ctx, monoVertexRollout, existingMonoVertexDef, newMonoVertexDef, syncStartTime); err != nil {
			return ctrl.Result{}, fmt.Errorf("error processing existing MonoVertex: %v", err)
		}
	}

	// process status
	r.processMonoVertexStatus(ctx, existingMonoVertexDef, monoVertexRollout)

	return ctrl.Result{}, nil

}

func (r *MonoVertexRolloutReconciler) processExistingMonoVertex(ctx context.Context, monoVertexRollout *apiv1.MonoVertexRollout,
	existingMonoVertexDef, newMonoVertexDef *kubernetes.GenericObject, syncStartTime time.Time) error {

	numaLogger := logger.FromContext(ctx)

	// determine if we're trying to update the MonoVertex spec
	// if it's a simple change, direct apply
	// if not and if user-preferred strategy is "Progressive", it will require Progressive rollout to perform the update with guaranteed no-downtime
	// and capability to rollback an unhealthy one
	mvNeedsToUpdate, upgradeStrategyType, err := usde.ResourceNeedsUpdating(ctx, newMonoVertexDef, existingMonoVertexDef)
	if err != nil {
		return err
	}
	numaLogger.
		WithValues("mvNeedsToUpdate", mvNeedsToUpdate, "upgradeStrategyType", upgradeStrategyType).
		Debug("Upgrade decision result")

	// set the Status appropriately to "Pending" or "Deployed"
	// if mvNeedsToUpdate - this means there's a mismatch between the desired MonoVertex spec and actual MonoVertex spec
	// Note that this will be reset to "Deployed" later on if a deployment occurs
	if mvNeedsToUpdate {
		monoVertexRollout.Status.MarkPending()
	} else {
		monoVertexRollout.Status.MarkDeployed(monoVertexRollout.Generation)
	}

	// is there currently an inProgressStrategy for the MonoVertex? (This will override any new decision)
	inProgressStrategy := r.inProgressStrategyMgr.getStrategy(ctx, monoVertexRollout)
	inProgressStrategySet := (inProgressStrategy != apiv1.UpgradeStrategyNoOp)

	// if not, should we set one?
	if !inProgressStrategySet {
		if upgradeStrategyType == apiv1.UpgradeStrategyProgressive {
			inProgressStrategy = apiv1.UpgradeStrategyProgressive
			r.inProgressStrategyMgr.setStrategy(ctx, monoVertexRollout, inProgressStrategy)
		}
	}
	switch inProgressStrategy {
	case apiv1.UpgradeStrategyProgressive:
		if mvNeedsToUpdate {
			numaLogger.Debug("processing MonoVertex with Progressive")
			done, err := processResourceWithProgressive(ctx, monoVertexRollout, existingMonoVertexDef, r, r.client)
			if err != nil {
				return err
			}
			if done {
				r.inProgressStrategyMgr.unsetStrategy(ctx, monoVertexRollout)
			}
		}

	default:
		if mvNeedsToUpdate {
			err := r.updateMonoVertex(ctx, monoVertexRollout, newMonoVertexDef)
			if err != nil {
				return err
			}
			r.customMetrics.ReconciliationDuration.WithLabelValues(ControllerMonoVertexRollout, "update").Observe(time.Since(syncStartTime).Seconds())
		}
	}
	// clean up recyclable monovertices
	err = garbageCollectChildren(ctx, monoVertexRollout, r, r.client)
	if err != nil {
		return err
	}

	return nil
}

// SetupWithManager sets up the controller with the Manager.
func (r *MonoVertexRolloutReconciler) SetupWithManager(mgr ctrl.Manager) error {

	controller, err := runtimecontroller.New(ControllerMonoVertexRollout, mgr, runtimecontroller.Options{Reconciler: r})
	if err != nil {
		return err
	}

	// Watch MonoVertexRollouts
	if err := controller.Watch(source.Kind(mgr.GetCache(), &apiv1.MonoVertexRollout{}), &handler.EnqueueRequestForObject{}, predicate.GenerationChangedPredicate{}); err != nil {
		return err
	}

	// Watch MonoVertices
	monoVertexUns := &unstructured.Unstructured{}
	monoVertexUns.SetGroupVersionKind(schema.GroupVersionKind{
		Kind:    common.NumaflowMonoVertexKind,
		Group:   common.NumaflowAPIGroup,
		Version: common.NumaflowAPIVersion,
	})
	if err := controller.Watch(source.Kind(mgr.GetCache(), monoVertexUns),
		handler.EnqueueRequestForOwner(mgr.GetScheme(), mgr.GetRESTMapper(), &apiv1.MonoVertexRollout{}, handler.OnlyControllerOwner()),
		predicate.ResourceVersionChangedPredicate{}); err != nil {
		return err
	}

	return nil
}

func (r *MonoVertexRolloutReconciler) merge(existingMonoVertex, newMonoVertex *kubernetes.GenericObject) (*kubernetes.GenericObject, error) {
	resultMonoVertex := existingMonoVertex.DeepCopy()
	resultMonoVertex.Spec = *newMonoVertex.Spec.DeepCopy()

	if resultMonoVertex.Annotations == nil {
		resultMonoVertex.Annotations = map[string]string{}
	}
	for key, val := range newMonoVertex.Annotations {
		resultMonoVertex.Annotations[key] = val
	}

	if resultMonoVertex.Labels == nil {
		resultMonoVertex.Labels = map[string]string{}
	}
	for key, val := range newMonoVertex.Labels {
		resultMonoVertex.Labels[key] = val
	}

	// Use the same replicas as the existing MonoVertex
	resultMonoVertex, err := withExistingMvtxReplicas(existingMonoVertex, resultMonoVertex)
	return resultMonoVertex, err
}

// withExistingMvtxReplicas sets the replicas of the new MonoVertex to the existing MonoVertex's replicas if it exists.
func withExistingMvtxReplicas(existingMonoVertex, newMonoVertex *kubernetes.GenericObject) (*kubernetes.GenericObject, error) {
	unstrucExisting, err := kubernetes.ObjectToUnstructured(existingMonoVertex)
	if err != nil {
		return newMonoVertex, err
	}
	// Have to use float64 as it's  the type of the replicas field in the unstructured object
	existingReplicas, existing, err := unstructured.NestedFloat64(unstrucExisting.Object, "spec", "replicas")
	if err != nil {
		return newMonoVertex, fmt.Errorf("failed to get replicas from existing MonoVertex: %w", err)
	}
	if existing {
		unstrucNew, err := kubernetes.ObjectToUnstructured(newMonoVertex)
		if err != nil {
			return newMonoVertex, err
		}
		err = unstructured.SetNestedField(unstrucNew.Object, existingReplicas, "spec", "replicas")
		if err != nil {
			return newMonoVertex, fmt.Errorf("failed to set replicas in new MonoVertex: %w", err)
		}

		newMonoVertex, err = kubernetes.UnstructuredToObject(unstrucNew)
		if err != nil {
			return newMonoVertex, err
		}
	}
	return newMonoVertex, nil

}

func (r *MonoVertexRolloutReconciler) processMonoVertexStatus(ctx context.Context, monoVertex *kubernetes.GenericObject, rollout *apiv1.MonoVertexRollout) {
	numaLogger := logger.FromContext(ctx)
	monoVertexStatus, err := kubernetes.ParseStatus(monoVertex)
	if err != nil {
		numaLogger.Errorf(err, "failed to parse status from MonoVertex: %+v, %v", monoVertex, err)
		return
	}

	numaLogger.Debugf("monoVertex status: %+v", monoVertexStatus)

	monoVertexPhase := numaflowv1.MonoVertexPhase(monoVertexStatus.Phase)
	monoVertexChildResourceStatus, monoVertexChildResourceReason := getMonoVertexChildResourceHealth(monoVertexStatus.Conditions)

	if monoVertexChildResourceReason == "Progressing" {
		rollout.Status.MarkChildResourcesUnhealthy("Progressing", "MonoVertex Progressing", rollout.Generation)
	} else if monoVertexPhase == numaflowv1.MonoVertexPhaseFailed || monoVertexChildResourceStatus == "False" {
		rollout.Status.MarkChildResourcesUnhealthy("MonoVertexFailed", "MonoVertex Failed", rollout.Generation)
	} else if monoVertexPhase == numaflowv1.MonoVertexPhasePaused {
		rollout.Status.MarkChildResourcesHealthUnknown("MonoVertexUnknown", "MonoVertex Pausing - health unknown", rollout.Generation)
	} else if monoVertexPhase == numaflowv1.MonoVertexPhaseUnknown || monoVertexChildResourceStatus == "Unknown" {
		rollout.Status.MarkChildResourcesHealthUnknown("MonoVertexUnkown", "MonoVertex Phase Unknown", rollout.Generation)
	} else {
		rollout.Status.MarkChildResourcesHealthy(rollout.Generation)
	}

	r.setChildResourcesPauseCondition(rollout, monoVertexPhase)

}

func (r *MonoVertexRolloutReconciler) setChildResourcesPauseCondition(rollout *apiv1.MonoVertexRollout, mvtxPhase numaflowv1.MonoVertexPhase) {

	if mvtxPhase == numaflowv1.MonoVertexPhasePaused {
		// TODO: METRICS
		// if BeginTime hasn't been set yet, we must have just started pausing - set it
		// if rollout.Status.PauseStatus.LastPauseBeginTime == metav1.NewTime(initTime) || !rollout.Status.PauseStatus.LastPauseBeginTime.After(rollout.Status.PauseStatus.LastPauseEndTime.Time) {
		// 	rollout.Status.PauseStatus.LastPauseBeginTime = metav1.NewTime(time.Now())
		// }
		reason := fmt.Sprintf("MonoVertex%s", string(mvtxPhase))
		msg := fmt.Sprintf("MonoVertex %s", strings.ToLower(string(mvtxPhase)))
		// r.updatePauseMetric(rollout)
		rollout.Status.MarkMonoVertexPaused(reason, msg, rollout.Generation)
	} else {
		// only set EndTime if BeginTime has been previously set AND EndTime is before/equal to BeginTime
		// EndTime is either just initialized or the end of a previous pause which is why it will be before the new BeginTime
		// if (rollout.Status.PauseStatus.LastPauseBeginTime != metav1.NewTime(initTime)) && !rollout.Status.PauseStatus.LastPauseEndTime.After(rollout.Status.PauseStatus.LastPauseBeginTime.Time) {
		// 	rollout.Status.PauseStatus.LastPauseEndTime = metav1.NewTime(time.Now())
		// 	r.updatePauseMetric(rollout)
		// }
		rollout.Status.MarkMonoVertexUnpaused(rollout.Generation)
	}

}

func (r *MonoVertexRolloutReconciler) needsUpdate(old, new *apiv1.MonoVertexRollout) bool {
	if old == nil {
		return true
	}
	if !equality.Semantic.DeepEqual(old.Finalizers, new.Finalizers) {
		return true
	}
	return false
}

func (r *MonoVertexRolloutReconciler) updateMonoVertex(ctx context.Context, monoVertexRollout *apiv1.MonoVertexRollout, newMonoVertexDef *kubernetes.GenericObject) error {
	err := kubernetes.UpdateResource(ctx, r.client, newMonoVertexDef)
	if err != nil {
		return err
	}

	monoVertexRollout.Status.MarkDeployed(monoVertexRollout.Generation)
	return nil
}

func (r *MonoVertexRolloutReconciler) updateMonoVertexRolloutStatus(ctx context.Context, monoVertexRollout *apiv1.MonoVertexRollout) error {
	return r.client.Status().Update(ctx, monoVertexRollout)
}

func (r *MonoVertexRolloutReconciler) updateMonoVertexRolloutStatusToFailed(ctx context.Context, monoVertexRollout *apiv1.MonoVertexRollout, err error) error {
	monoVertexRollout.Status.MarkFailed(err.Error())
	return r.updateMonoVertexRolloutStatus(ctx, monoVertexRollout)
}

func (r *MonoVertexRolloutReconciler) ErrorHandler(monoVertexRollout *apiv1.MonoVertexRollout, err error, reason, msg string) {
	r.customMetrics.MonoVerticesSyncFailed.WithLabelValues().Inc()
	r.recorder.Eventf(monoVertexRollout, corev1.EventTypeWarning, reason, msg+" %v", err.Error())
}

func getMonoVertexChildResourceHealth(conditions []metav1.Condition) (metav1.ConditionStatus, string) {
	for _, cond := range conditions {
		switch cond.Type {
		case "DaemonHealthy", "PodsHealthy":
			if cond.Status != "True" {
				return cond.Status, cond.Reason
			}
		}
	}
	return "True", ""
}

func parseMonoVertexStatus(obj *kubernetes.GenericObject) (numaflowv1.MonoVertexStatus, error) {
	if obj == nil || len(obj.Status.Raw) == 0 {
		return numaflowv1.MonoVertexStatus{}, nil
	}

	var status numaflowv1.MonoVertexStatus
	err := json.Unmarshal(obj.Status.Raw, &status)
	if err != nil {
		return numaflowv1.MonoVertexStatus{}, err
	}

	return status, nil
}

// create the definition for the MonoVertex child of the Rollout which is labeled "promoted"
func (r *MonoVertexRolloutReconciler) makeRunningMonoVertexDefinition(
	ctx context.Context,
	monoVertexRollout *apiv1.MonoVertexRollout,
) (*kubernetes.GenericObject, error) {
	monoVertexName, err := getChildName(ctx, monoVertexRollout, r, string(common.LabelValueUpgradePromoted))
	if err != nil {
		return nil, err
	}

	metadata, err := getBaseMonoVertexMetadata(monoVertexRollout)
	if err != nil {
		return nil, err
	}
	metadata.Labels[common.LabelKeyUpgradeState] = string(common.LabelValueUpgradePromoted)

	return r.makeMonoVertexDefinition(monoVertexRollout, monoVertexName, metadata)
}

func (r *MonoVertexRolloutReconciler) makeMonoVertexDefinition(
	monoVertexRollout *apiv1.MonoVertexRollout,
	monoVertexName string,
	metadata apiv1.Metadata,
) (*kubernetes.GenericObject, error) {

	return &kubernetes.GenericObject{
		TypeMeta: metav1.TypeMeta{
			Kind:       common.NumaflowMonoVertexKind,
			APIVersion: common.NumaflowAPIGroup + "/" + common.NumaflowAPIVersion,
		},
		ObjectMeta: metav1.ObjectMeta{
			Name:            monoVertexName,
			Namespace:       monoVertexRollout.Namespace,
			Labels:          metadata.Labels,
			Annotations:     metadata.Annotations,
			OwnerReferences: []metav1.OwnerReference{*metav1.NewControllerRef(monoVertexRollout.GetObjectMeta(), apiv1.MonoVertexRolloutGroupVersionKind)},
		},
		Spec: monoVertexRollout.Spec.MonoVertex.Spec,
	}, nil
}

// take the Metadata (Labels and Annotations) specified in the MonoVertexRollout plus any others that apply to all MonoVertices
func getBaseMonoVertexMetadata(monoVertexRollout *apiv1.MonoVertexRollout) (apiv1.Metadata, error) {
	labelMapping := map[string]string{}
	for key, val := range monoVertexRollout.Spec.MonoVertex.Labels {
		labelMapping[key] = val
	}
	labelMapping[common.LabelKeyParentRollout] = monoVertexRollout.Name

	return apiv1.Metadata{Labels: labelMapping, Annotations: monoVertexRollout.Spec.MonoVertex.Annotations}, nil

}

// the following functions enable MonoVertexRolloutReconciler to implement progressiveController interface
func (r *MonoVertexRolloutReconciler) listChildren(ctx context.Context, rolloutObject RolloutObject, labelSelector string, fieldSelector string) ([]*kubernetes.GenericObject, error) {
	monoVertexRollout := rolloutObject.(*apiv1.MonoVertexRollout)
	return kubernetes.ListLiveResource(
		ctx, common.NumaflowAPIGroup, common.NumaflowAPIVersion, "monovertices",
		monoVertexRollout.Namespace, labelSelector, fieldSelector)
}

func (r *MonoVertexRolloutReconciler) createBaseChildDefinition(rolloutObject RolloutObject, name string) (*kubernetes.GenericObject, error) {
	monoVertexRollout := rolloutObject.(*apiv1.MonoVertexRollout)
	metadata, err := getBaseMonoVertexMetadata(monoVertexRollout)
	if err != nil {
		return nil, err
	}
	return r.makeMonoVertexDefinition(monoVertexRollout, name, metadata)
}

func (r *MonoVertexRolloutReconciler) getCurrentChildCount(rolloutObject RolloutObject) (int32, bool) {
	monoVertexRollout := rolloutObject.(*apiv1.MonoVertexRollout)
	if monoVertexRollout.Status.NameCount == nil {
		return int32(0), false
	} else {
		return *monoVertexRollout.Status.NameCount, true
	}
}

func (r *MonoVertexRolloutReconciler) updateCurrentChildCount(ctx context.Context, rolloutObject RolloutObject, nameCount int32) error {
	monoVertexRollout := rolloutObject.(*apiv1.MonoVertexRollout)
	monoVertexRollout.Status.NameCount = &nameCount
	return r.updateMonoVertexRolloutStatus(ctx, monoVertexRollout)
}

// increment the child count for the Rollout and return the count to use
func (r *MonoVertexRolloutReconciler) incrementChildCount(ctx context.Context, rolloutObject RolloutObject) (int32, error) {
	currentNameCount, found := r.getCurrentChildCount(rolloutObject)
	if !found {
		currentNameCount = int32(0)
		err := r.updateCurrentChildCount(ctx, rolloutObject, int32(0))
		if err != nil {
			return int32(0), err
		}
	}

	err := r.updateCurrentChildCount(ctx, rolloutObject, currentNameCount+1)
	if err != nil {
		return int32(0), err
	}
	return currentNameCount, nil
}

func (r *MonoVertexRolloutReconciler) childIsDrained(ctx context.Context, monoVertexDef *kubernetes.GenericObject) (bool, error) {
	monoVertexStatus, err := parseMonoVertexStatus(monoVertexDef)
	if err != nil {
		return false, fmt.Errorf("failed to parse MonoVertex Status from MonoVertex CR: %+v, %v", monoVertexDef, err)
	}
	monoVertexPhase := monoVertexStatus.Phase

	return monoVertexPhase == numaflowv1.MonoVertexPhasePaused /*&& monoVertexStatus.DrainedOnPause*/, nil // TODO: should Numaflow implement?
}

func (r *MonoVertexRolloutReconciler) drain(ctx context.Context, monoVertexDef *kubernetes.GenericObject) error {
	patchJson := `{"spec": {"lifecycle": {"desiredPhase": "Paused"}}}`
	return kubernetes.PatchResource(ctx, r.client, monoVertexDef, patchJson, k8stypes.MergePatchType)
}

// childNeedsUpdating() tests for essential equality, with any irrelevant fields eliminated from the comparison
func (r *MonoVertexRolloutReconciler) childNeedsUpdating(ctx context.Context, a *kubernetes.GenericObject, b *kubernetes.GenericObject) (bool, error) {
	numaLogger := logger.FromContext(ctx)
	// remove lifecycle.desiredPhase field from comparison to test for equality
	mvWithoutDesiredPhaseA, err := withoutDesiredPhase(a)
	if err != nil {
		return false, err
	}
	mvWithoutDesiredPhaseB, err := withoutDesiredPhase(b)
	if err != nil {
		return false, err
	}
	numaLogger.Debugf("comparing specs: mvWithoutDesiredPhaseA=%v, mvWithoutDesiredPhaseB=%v\n", mvWithoutDesiredPhaseA, mvWithoutDesiredPhaseB)

	return !reflect.DeepEqual(mvWithoutDesiredPhaseA, mvWithoutDesiredPhaseB), nil
}<|MERGE_RESOLUTION|>--- conflicted
+++ resolved
@@ -20,11 +20,8 @@
 	"context"
 	"encoding/json"
 	"fmt"
-<<<<<<< HEAD
 	"reflect"
-=======
 	"strings"
->>>>>>> 709b0143
 	"time"
 
 	corev1 "k8s.io/api/core/v1"
