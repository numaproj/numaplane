package monovertexrollout

import (
	"context"
	"errors"
	"fmt"

	"github.com/numaproj/numaplane/internal/controller/progressive"
	"github.com/numaproj/numaplane/internal/util/kubernetes"
	"github.com/numaproj/numaplane/internal/util/logger"
	apiv1 "github.com/numaproj/numaplane/pkg/apis/numaplane/v1alpha1"
	"k8s.io/apimachinery/pkg/apis/meta/v1/unstructured"
	k8stypes "k8s.io/apimachinery/pkg/types"
	"sigs.k8s.io/controller-runtime/pkg/client"

	"github.com/numaproj/numaplane/internal/common"
)

// CreateUpgradingChildDefinition creates a definition for an "upgrading" monovertex
// This implements a function of the progressiveController interface
func (r *MonoVertexRolloutReconciler) CreateUpgradingChildDefinition(ctx context.Context, rolloutObject progressive.ProgressiveRolloutObject, name string) (*unstructured.Unstructured, error) {
	monoVertexRollout := rolloutObject.(*apiv1.MonoVertexRollout)
	metadata, err := getBaseMonoVertexMetadata(monoVertexRollout)
	if err != nil {
		return nil, err
	}
	monoVertex, err := r.makeMonoVertexDefinition(monoVertexRollout, name, metadata)
	if err != nil {
		return nil, err
	}

	labels := monoVertex.GetLabels()
	labels[common.LabelKeyUpgradeState] = string(common.LabelValueUpgradeInProgress)
	monoVertex.SetLabels(labels)

	return monoVertex, nil
}

// AssessUpgradingChild makes an assessment of the upgrading child to determine if it was successful, failed, or still not known
// Assessment:
// Success: phase must be "Running" and all conditions must be True
// Failure: phase is "Failed" or any condition is False
// Unknown: neither of the above if met
// This implements a function of the progressiveController interface
// TODO: fix this assessment not to return an immediate result as soon as things are healthy or unhealthy
func (r *MonoVertexRolloutReconciler) AssessUpgradingChild(ctx context.Context, existingUpgradingChildDef *unstructured.Unstructured) (apiv1.AssessmentResult, error) {
	numaLogger := logger.FromContext(ctx)
	upgradingObjectStatus, err := kubernetes.ParseStatus(existingUpgradingChildDef)
	if err != nil {
		return apiv1.AssessmentResultUnknown, err
	}

	numaLogger.
		WithValues("namespace", existingUpgradingChildDef.GetNamespace(), "name", existingUpgradingChildDef.GetName()).
		Debugf("Upgrading child is in phase %s", upgradingObjectStatus.Phase)

	if upgradingObjectStatus.Phase == "Running" && progressive.IsNumaflowChildReady(&upgradingObjectStatus) {
		return apiv1.AssessmentResultSuccess, nil
	}

	if upgradingObjectStatus.Phase == "Failed" || !progressive.IsNumaflowChildReady(&upgradingObjectStatus) {
		return apiv1.AssessmentResultFailure, nil
	}

	return apiv1.AssessmentResultUnknown, nil
}

/*
ProcessPromotedChildPreUpgrade handles the pre-upgrade processing of a promoted monovertex.
It performs the following pre-upgrade operations:
- it ensures that the promoted monovertex is scaled down before proceeding with a progressive upgrade.

Parameters:
  - ctx: the context for managing request-scoped values.
  - rolloutObject: the MonoVertexRollout instance
  - promotedChildDef: the definition of the promoted child as an unstructured object.
  - c: the client used for interacting with the Kubernetes API.

Returns:
  - A boolean indicating whether we should requeue.
  - An error if any issues occur during processing.
*/
func (r *MonoVertexRolloutReconciler) ProcessPromotedChildPreUpgrade(
	ctx context.Context,
	rolloutObject progressive.ProgressiveRolloutObject,
	promotedChildDef *unstructured.Unstructured,
	c client.Client,
) (bool, error) {

	numaLogger := logger.FromContext(ctx).WithName("ProcessPromotedChildPreUpgrade").WithName("MonoVertexRollout")

	numaLogger.Debug("started pre-upgrade processing of promoted monovertex")
	monoVertexRollout, ok := rolloutObject.(*apiv1.MonoVertexRollout)
	if !ok {
		return true, fmt.Errorf("unexpected type for ProgressiveRolloutObject: %+v; can't process promoted monovertex pre-upgrade", rolloutObject)
	}

	if monoVertexRollout.Status.ProgressiveStatus.PromotedMonoVertexStatus == nil {
		return true, errors.New("unable to perform pre-upgrade operations because the rollout does not have promotedChildStatus set")
	}

	// scaleDownMonoVertex either updates the promoted monovertex to scale down the pods or
	// retrieves the currently running pods to update the PromotedMonoVertexStatus scaleValues.
	// This serves to make sure that the pods have been really scaled down before proceeding
	// with the progressive upgrade.
	requeue, err := scaleDownMonoVertex(ctx, monoVertexRollout.Status.ProgressiveStatus.PromotedMonoVertexStatus, promotedChildDef, c)
	if err != nil {
		return true, err
	}

	numaLogger.Debug("completed pre-upgrade processing of promoted monovertex")

	return requeue, nil
}

/*
<<<<<<< HEAD
ProcessPromotedChildPostFailure handles the post-upgrade processing of a promoted monovertex.
=======
ProcessPromotedChildPostFailure andles the post-upgrade processing of the promoted monovertex after the "upgrading" child has failed.
>>>>>>> 2b9322d3
It performs the following post-upgrade operations:
- it restores the promoted monovertex scale values to the desired values retrieved from the rollout status.

Parameters:
  - ctx: the context for managing request-scoped values.
  - rolloutObject: the MonoVertexRollout instance
  - promotedChildDef: the definition of the promoted child as an unstructured object.
  - c: the client used for interacting with the Kubernetes API.

Returns:
  - A boolean indicating whether we should requeue.
  - An error if any issues occur during processing.
*/
func (r *MonoVertexRolloutReconciler) ProcessPromotedChildPostFailure(
	ctx context.Context,
	rolloutObject progressive.ProgressiveRolloutObject,
	promotedChildDef *unstructured.Unstructured,
	c client.Client,
) (bool, error) {

	numaLogger := logger.FromContext(ctx).WithName("ProcessPromotedChildPostUpgrade").WithName("MonoVertexRollout")

	numaLogger.Debug("started post-upgrade processing of promoted monovertex")

	monoVertexRollout, ok := rolloutObject.(*apiv1.MonoVertexRollout)
	if !ok {
		return true, fmt.Errorf("unexpected type for ProgressiveRolloutObject: %+v; can't process promoted monovertex post-upgrade", rolloutObject)
	}

	if monoVertexRollout.Status.ProgressiveStatus.PromotedMonoVertexStatus == nil {
		return true, errors.New("unable to perform post-upgrade operations because the rollout does not have promotedChildStatus set")
	}

	requeue, err := scaleMonoVertexToDesiredValues(ctx, monoVertexRollout.Status.ProgressiveStatus.PromotedMonoVertexStatus, promotedChildDef, c)
	if err != nil {
		return true, err
	}

	numaLogger.Debug("completed post-upgrade processing of promoted monovertex")

	return requeue, nil
}

/*
scaleDownMonoVertex scales down the pods of a monovertex to half of the current count if not already scaled down.
It checks if the monovertex was already scaled down and skips the operation if true.
The function updates the scale values in the rollout status and adjusts the scale configuration
of the promoted child definition. It ensures that the scale.min does not exceed the new scale.max.
Returns a boolean indicating if scaling was performed and an error if any operation fails.

Parameters:
- ctx: the context for managing request-scoped values.
- promotedMVStatus: the status of the promoted child in the rollout.
- promotedChildDef: the unstructured object representing the promoted child definition.
- c: the Kubernetes client for resource operations.

Returns:
- bool: true if should requeue, false otherwise. Should requeue in case of error, or if the pods count has changed, or if the monovertex has not been scaled down yet.
- error: an error if any operation fails during the scaling process.
*/
func scaleDownMonoVertex(
	ctx context.Context,
	promotedMVStatus *apiv1.PromotedMonoVertexStatus,
	promotedChildDef *unstructured.Unstructured,
	c client.Client,
) (bool, error) {

	numaLogger := logger.FromContext(ctx).WithName("scaleDownMonoVertex")

	// If the monovertex has been scaled down already, do not perform scaling down operations
	if promotedMVStatus.AreAllSourceVerticesScaledDown(promotedChildDef.GetName()) {
		return false, nil
	}

	scaleValuesMap := map[string]apiv1.ScaleValues{}
	if promotedMVStatus.ScaleValues != nil {
		scaleValuesMap = promotedMVStatus.ScaleValues
	}

	podsList, err := kubernetes.ListPodsMetadataOnly(ctx, c, promotedChildDef.GetNamespace(), fmt.Sprintf(
		"%s=%s, %s=%s",
		common.LabelKeyNumaflowPodMonoVertexName, promotedChildDef.GetName(),
		// the vertex name for a monovertex is the same as the monovertex name
		common.LabelKeyNumaflowPodMonoVertexVertexName, promotedChildDef.GetName(),
	))
	if err != nil {
		return true, err
	}

	actualPodsCount := int64(len(podsList.Items))

	// If for the vertex we already set a Scaled scale value, we only need to update the actual pods count
	// to later verify that the pods were actually scaled down.
	// We want to skip scaling down again.
	// TODO: why do we concern ourselves if vertexScaleValues.ScaleTo != 0? If we scale 1 Pod to 0, we go past here even if the scale values
	// were found
	if vertexScaleValues, exist := scaleValuesMap[promotedChildDef.GetName()]; exist && vertexScaleValues.ScaleTo != 0 {
		vertexScaleValues.Actual = actualPodsCount
		scaleValuesMap[promotedChildDef.GetName()] = vertexScaleValues

		promotedMVStatus.ScaleValues = scaleValuesMap
		promotedMVStatus.MarkAllSourceVerticesScaledDown()

		numaLogger.WithValues("scaleValuesMap", scaleValuesMap).Debug("updated scaleValues map with running pods count, skipping scaling down since it has already been done")
		return true, nil
	}

	_, foundDesiredScaleField, err := unstructured.NestedMap(promotedChildDef.Object, "spec", "scale")
	if err != nil {
		return true, err
	}

	newMin, newMax, originalMin, originalMax, err := progressive.CalculateScaleMinMaxValues(promotedChildDef.Object, int(actualPodsCount), []string{"spec", "scale", "min"}, []string{"spec", "scale", "max"})
	if err != nil {
		return true, fmt.Errorf("cannot calculate the scale min and max values: %+w", err)
	}

	numaLogger.WithValues(
		"promotedChildName", promotedChildDef.GetName(),
		"actualPodsCount", actualPodsCount,
		"newMin", newMin,
		"newMax", newMax,
		"originalMin", originalMin,
		"originalMax", originalMax,
	).Debugf("found %d pod(s) for the monovertex, scaling down to %d", actualPodsCount, newMax)

	scaleValuesMap[promotedChildDef.GetName()] = apiv1.ScaleValues{
		IsDesiredScaleSet: foundDesiredScaleField,
		DesiredMin:        originalMin,
		DesiredMax:        originalMax,
		ScaleTo:           newMax,
		Actual:            actualPodsCount,
	}

	patchJson := fmt.Sprintf(`{"spec": {"scale": {"min": %d, "max": %d}}}`, newMin, newMax)
	if err := kubernetes.PatchResource(ctx, c, promotedChildDef, patchJson, k8stypes.MergePatchType); err != nil {
		return true, fmt.Errorf("error scaling the existing promoted monovertex to desired values: %w", err)
	}

	numaLogger.WithValues("promotedChildDef", promotedChildDef, "scaleValuesMap", scaleValuesMap).Debug("patched the promoted monovertex with the new scale configuration")

	promotedMVStatus.ScaleValues = scaleValuesMap
	promotedMVStatus.MarkAllSourceVerticesScaledDown()

	// Set ScaleValuesRestoredToDesired to false in case previously set to true and now scaling back down to recover from a previous failure
	promotedMVStatus.ScaleValuesRestoredToDesired = false

	return !promotedMVStatus.AreAllSourceVerticesScaledDown(promotedChildDef.GetName()), nil
}

/*
scaleMonoVertexToDesiredValues scales a monovertex to its desired values based on the rollout status.
This function checks if the monovertex has already been scaled to the desired values. If not, it restores the scale values
from the rollout's promoted child status and updates the Kubernetes resource accordingly.

Parameters:
- ctx: the context for managing request-scoped values.
- promotedMVStatus: the status of the promoted child in the rollout, containing scale values.
- promotedChildDef: the unstructured definition of the promoted child resource.
- c: the Kubernetes client for resource operations.

Returns:
- bool: true if should requeue, false otherwise. Should requeue in case of error or if the monovertex has not been scaled back to desired values.
- An error if any issues occur during the scaling process.
*/
func scaleMonoVertexToDesiredValues(
	ctx context.Context,
	promotedMVStatus *apiv1.PromotedMonoVertexStatus,
	promotedChildDef *unstructured.Unstructured,
	c client.Client,
) (bool, error) {

	numaLogger := logger.FromContext(ctx).WithName("scaleMonoVertexToDesiredValues")

	// If the monovertex has been scaled back to desired values already, do not restore scaling values again
	if promotedMVStatus.AreScaleValuesRestoredToDesired(promotedChildDef.GetName()) {
		return false, nil
	}

	if promotedMVStatus.ScaleValues == nil {
		return true, errors.New("unable to restore scale values for the promoted monovertex because the rollout does not have promotedChildStatus scaleValues set")
	}

	vertexScaleValues, exists := promotedMVStatus.ScaleValues[promotedChildDef.GetName()]
	if !exists {
		return true, fmt.Errorf("the scale values for the monovertex '%s' are not present in the rollout promotedChildStatus", promotedChildDef.GetName())
	}

	patchJson := `{"spec": {"scale": null}}`
	if vertexScaleValues.IsDesiredScaleSet {
		var minVal any = "null"
		var maxVal any = "null"

		if promotedMVStatus.ScaleValues[promotedChildDef.GetName()].DesiredMin != nil {
			minVal = *promotedMVStatus.ScaleValues[promotedChildDef.GetName()].DesiredMin
		}

		if promotedMVStatus.ScaleValues[promotedChildDef.GetName()].DesiredMax != nil {
			maxVal = *promotedMVStatus.ScaleValues[promotedChildDef.GetName()].DesiredMax
		}

		patchJson = fmt.Sprintf(`{"spec": {"scale": {"min": %v, "max": %v}}}`, minVal, maxVal)
	}

	if err := kubernetes.PatchResource(ctx, c, promotedChildDef, patchJson, k8stypes.MergePatchType); err != nil {
		return true, fmt.Errorf("error scaling the existing promoted monovertex to desired values: %w", err)
	}

	numaLogger.WithValues("promotedChildDef", promotedChildDef).Debug("patched the promoted monovertex with the desired scale configuration")

	promotedMVStatus.ScaleValuesRestoredToDesired = true
	promotedMVStatus.AllSourceVerticesScaledDown = false
	promotedMVStatus.ScaleValues = nil

	return false, nil
}<|MERGE_RESOLUTION|>--- conflicted
+++ resolved
@@ -114,11 +114,7 @@
 }
 
 /*
-<<<<<<< HEAD
-ProcessPromotedChildPostFailure handles the post-upgrade processing of a promoted monovertex.
-=======
 ProcessPromotedChildPostFailure andles the post-upgrade processing of the promoted monovertex after the "upgrading" child has failed.
->>>>>>> 2b9322d3
 It performs the following post-upgrade operations:
 - it restores the promoted monovertex scale values to the desired values retrieved from the rollout status.
 
