package progressive

import (
	"context"
	"encoding/json"
	"os"
	"path/filepath"
	"testing"
	"time"

	argorolloutsv1 "github.com/argoproj/argo-rollouts/pkg/apis/rollouts/v1alpha1"
	numaflowv1 "github.com/numaproj/numaflow/pkg/apis/numaflow/v1alpha1"
	"github.com/numaproj/numaplane/internal/common"
	ctlrcommon "github.com/numaproj/numaplane/internal/controller/common"
	"github.com/numaproj/numaplane/internal/controller/config"
	"github.com/numaproj/numaplane/internal/util/kubernetes"
	apiv1 "github.com/numaproj/numaplane/pkg/apis/numaplane/v1alpha1"
	commontest "github.com/numaproj/numaplane/tests/common"
	"github.com/stretchr/testify/assert"
	metav1 "k8s.io/apimachinery/pkg/apis/meta/v1"
	"k8s.io/apimachinery/pkg/apis/meta/v1/unstructured"
	"k8s.io/apimachinery/pkg/runtime"
	"k8s.io/utils/ptr"
	"sigs.k8s.io/controller-runtime/pkg/client"
)

type fakeProgressiveController struct{}

func (fpc fakeProgressiveController) CreateUpgradingChildDefinition(ctx context.Context, rolloutObject ProgressiveRolloutObject, name string) (*unstructured.Unstructured, error) {
	return nil, nil
}

func (fpc fakeProgressiveController) IncrementChildCount(ctx context.Context, rolloutObject ctlrcommon.RolloutObject) (int32, error) {
	return 0, nil
}

func (fpc fakeProgressiveController) Recycle(ctx context.Context, childObject *unstructured.Unstructured, c client.Client) (bool, error) {
	return false, nil
}

func (fpc fakeProgressiveController) ChildNeedsUpdating(ctx context.Context, existingChild, newChildDefinition *unstructured.Unstructured) (bool, error) {
	return false, nil
}

func (fpc fakeProgressiveController) AssessUpgradingChild(ctx context.Context, rolloutObject ProgressiveRolloutObject, existingUpgradingChildDef *unstructured.Unstructured) (apiv1.AssessmentResult, string, error) {
	switch existingUpgradingChildDef.GetName() {
	case "test-success", "test-analysis-success":
		return apiv1.AssessmentResultSuccess, "", nil
	case "test-failure", "test-analysis-failure":
		return apiv1.AssessmentResultFailure, "test-fail-reason", nil
	default:
		return apiv1.AssessmentResultUnknown, "", nil
	}
}

func (fpc fakeProgressiveController) ProcessPromotedChildPreUpgrade(ctx context.Context, rolloutObject ProgressiveRolloutObject, promotedChildDef *unstructured.Unstructured, c client.Client) (bool, error) {
	return false, nil
}

func (fpc fakeProgressiveController) ProcessPromotedChildPostFailure(ctx context.Context, rolloutObject ProgressiveRolloutObject, promotedChildDef *unstructured.Unstructured, c client.Client) (bool, error) {
	return false, nil
}

func (fpc fakeProgressiveController) ProcessUpgradingChildPostFailure(ctx context.Context, rolloutObject ProgressiveRolloutObject, upgradingChildDef *unstructured.Unstructured, c client.Client) (bool, error) {
	return false, nil
}

func (fpc fakeProgressiveController) ProcessUpgradingChildPostSuccess(ctx context.Context, rolloutObject ProgressiveRolloutObject, upgradingChildDef *unstructured.Unstructured, c client.Client) error {
	return nil
}

func (fpc fakeProgressiveController) ProcessUpgradingChildPreUpgrade(ctx context.Context, rolloutObject ProgressiveRolloutObject, upgradingChildDef *unstructured.Unstructured, c client.Client) (bool, error) {
	return false, nil
}
func (fpc fakeProgressiveController) ProcessUpgradingChildPostUpgrade(ctx context.Context, rolloutObject ProgressiveRolloutObject, upgradingChildDef *unstructured.Unstructured, c client.Client) (bool, error) {
	return false, nil
}

func Test_processUpgradingChild(t *testing.T) {
	restConfig, numaflowClientSet, client, _, err := commontest.PrepareK8SEnvironment()
	assert.Nil(t, err)
	assert.Nil(t, kubernetes.SetClientSets(restConfig))

	getwd, err := os.Getwd()
	assert.Nil(t, err, "Failed to get working directory")
	configPath := filepath.Join(getwd, "../../../", "tests", "config")
	configManager := config.GetConfigManagerInstance()
	err = configManager.LoadAllConfigs(func(err error) {}, config.WithConfigsPath(configPath), config.WithConfigFileName("testconfig2"))
	assert.NoError(t, err)

	ctx := context.Background()

	globalConfig, err := config.GetConfigManagerInstance().GetConfig()
	assert.NoError(t, err)

	assessmentSchedule, err := globalConfig.Progressive.GetChildStatusAssessmentSchedule("MonoVertex")
	assert.NoError(t, err)

	defaultExistingPromotedChildDef := createMonoVertex("test")

	testCases := []struct {
		name                      string
		rolloutObject             ProgressiveRolloutObject
		existingUpgradingChildDef *numaflowv1.MonoVertex
		expectedDone              bool
		expectedRequeueDelay      time.Duration
		expectedError             error
	}{
		{
			name:                      "no upgrading child status on the live rollout",
			rolloutObject:             defaultMonoVertexRollout.DeepCopy(),
			existingUpgradingChildDef: createMonoVertex("test"),
			expectedDone:              false,
			expectedRequeueDelay:      assessmentSchedule.Interval,
			expectedError:             nil,
		},
		{
			name: "preset upgrading child status on the live rollout - different name",
			rolloutObject: setMonoVertexProgressiveStatus(
				defaultMonoVertexRollout.DeepCopy(),
				&apiv1.UpgradingMonoVertexStatus{
					UpgradingPipelineTypeStatus: apiv1.UpgradingPipelineTypeStatus{
						UpgradingChildStatus: apiv1.UpgradingChildStatus{Name: "test"}},
				},
				nil),
			//setRolloutObjectChildStatus(defaultMonoVertexRollout.DeepCopy(), &apiv1.UpgradingChildStatus{Name: "test"}, &apiv1.PromotedChildStatus{}),
			existingUpgradingChildDef: createMonoVertex("test-1"),
			expectedDone:              false,
			expectedRequeueDelay:      assessmentSchedule.Interval,
			expectedError:             nil,
		},
		{
			name: "preset upgrading child status on the live rollout - same name, can assess, success",
			rolloutObject: setMonoVertexProgressiveStatus(
				defaultMonoVertexRollout.DeepCopy(),
				&apiv1.UpgradingMonoVertexStatus{
					UpgradingPipelineTypeStatus: apiv1.UpgradingPipelineTypeStatus{
						UpgradingChildStatus: apiv1.UpgradingChildStatus{
							Name:                "test-success",
							AssessmentResult:    apiv1.AssessmentResultUnknown,
							AssessmentStartTime: &metav1.Time{Time: time.Now().Add(-1 * time.Minute)},
							AssessmentEndTime:   &metav1.Time{Time: time.Now()},
						},
					},
				},
				nil,
			),
			existingUpgradingChildDef: createMonoVertex("test-success"),
			expectedDone:              true,
			expectedRequeueDelay:      0,
			expectedError:             nil,
		},
		{
			name: "preset upgrading child status on the live rollout - same name, failure",
			rolloutObject: setMonoVertexProgressiveStatus(
				defaultMonoVertexRollout.DeepCopy(),
				&apiv1.UpgradingMonoVertexStatus{
					UpgradingPipelineTypeStatus: apiv1.UpgradingPipelineTypeStatus{
						UpgradingChildStatus: apiv1.UpgradingChildStatus{
							Name:                "test-failure",
							AssessmentResult:    apiv1.AssessmentResultFailure,
							AssessmentStartTime: &metav1.Time{Time: time.Now().Add(-1 * time.Minute)},
						},
					},
				},
				&apiv1.PromotedMonoVertexStatus{
					PromotedPipelineTypeStatus: apiv1.PromotedPipelineTypeStatus{
						PromotedChildStatus: apiv1.PromotedChildStatus{
							Name: defaultExistingPromotedChildDef.GetName(),
						},
						ScaleValuesRestoredToOriginal: true,
					},
				},
			),
			existingUpgradingChildDef: createMonoVertex("test-failure"),
			expectedDone:              false,
			expectedRequeueDelay:      0,
			expectedError:             nil,
		},
		{
			name: "force promote a failed progressive upgrade",
			rolloutObject: setMonoVertexProgressiveStatus(
				forcePromoteMonoVertexRollout.DeepCopy(),
				&apiv1.UpgradingMonoVertexStatus{
					UpgradingPipelineTypeStatus: apiv1.UpgradingPipelineTypeStatus{
						UpgradingChildStatus: apiv1.UpgradingChildStatus{
							Name:                "test-force-promote",
							AssessmentResult:    apiv1.AssessmentResultFailure,
							AssessmentStartTime: &metav1.Time{Time: time.Now().Add(-1 * time.Minute)},
						},
					},
				},
				&apiv1.PromotedMonoVertexStatus{
					PromotedPipelineTypeStatus: apiv1.PromotedPipelineTypeStatus{
						PromotedChildStatus: apiv1.PromotedChildStatus{
							Name: defaultExistingPromotedChildDef.GetName(),
						},
						ScaleValuesRestoredToOriginal: true,
					},
				},
			),
			existingUpgradingChildDef: createMonoVertex("test-force-promote"),
			expectedDone:              true,
			expectedRequeueDelay:      0,
			expectedError:             nil,
		},
		{
			name: "analysis status set - success",
			rolloutObject: setMonoVertexProgressiveStatus(
				analysisTmplMonoVertexRollout.DeepCopy(),
				&apiv1.UpgradingMonoVertexStatus{
					UpgradingPipelineTypeStatus: apiv1.UpgradingPipelineTypeStatus{
						UpgradingChildStatus: apiv1.UpgradingChildStatus{
							Name:                "test-analysis-success",
							AssessmentResult:    apiv1.AssessmentResultUnknown,
							AssessmentStartTime: &metav1.Time{Time: time.Now().Add(-1 * time.Minute)},
							AssessmentEndTime:   &metav1.Time{Time: time.Now()},
						},
						Analysis: apiv1.AnalysisStatus{
							AnalysisRunName: "test-analysis-success",
							StartTime:       &metav1.Time{Time: time.Now().Add(-1 * time.Minute)},
							EndTime:         &metav1.Time{Time: time.Now().Add(-1 * time.Minute)},
							Phase:           argorolloutsv1.AnalysisPhaseSuccessful,
						},
					},
				},
				nil,
			),
			existingUpgradingChildDef: createMonoVertex("test-analysis-success"),
			expectedDone:              true,
			expectedRequeueDelay:      0,
			expectedError:             nil,
		},
		{
			name: "analysis status set - failure",
			rolloutObject: setMonoVertexProgressiveStatus(
				analysisTmplMonoVertexRollout.DeepCopy(),
				&apiv1.UpgradingMonoVertexStatus{
					UpgradingPipelineTypeStatus: apiv1.UpgradingPipelineTypeStatus{
						UpgradingChildStatus: apiv1.UpgradingChildStatus{
							Name:                "test-analysis-failure",
							AssessmentResult:    apiv1.AssessmentResultUnknown,
							AssessmentStartTime: &metav1.Time{Time: time.Now().Add(-1 * time.Minute)},
							AssessmentEndTime:   &metav1.Time{Time: time.Now()},
						},
						Analysis: apiv1.AnalysisStatus{
							AnalysisRunName: "test-analysis-failure",
							StartTime:       &metav1.Time{Time: time.Now().Add(-1 * time.Minute)},
							EndTime:         &metav1.Time{Time: time.Now().Add(-1 * time.Minute)},
							Phase:           argorolloutsv1.AnalysisPhaseFailed,
						},
					},
				},
				nil,
			),
			existingUpgradingChildDef: createMonoVertex("test-analysis-failure"),
			expectedDone:              false,
			expectedRequeueDelay:      0,
			expectedError:             nil,
		},
	}

	for _, tc := range testCases {
		t.Run(tc.name, func(t *testing.T) {

			// first delete MonoVertex and MonoVertexRollout in case they already exist, in Kubernetes
			_ = numaflowClientSet.NumaflowV1alpha1().MonoVertices(ctlrcommon.DefaultTestNamespace).DeleteCollection(ctx, metav1.DeleteOptions{}, metav1.ListOptions{})

			monoVertexList, err := numaflowClientSet.NumaflowV1alpha1().MonoVertices(ctlrcommon.DefaultTestNamespace).List(ctx, metav1.ListOptions{})
			assert.NoError(t, err)
			assert.Len(t, monoVertexList.Items, 0)

			// creating existingPromotedChild and existingUpgradingChild MonoVertices, in Kubernetes
			_, err = numaflowClientSet.NumaflowV1alpha1().MonoVertices(ctlrcommon.DefaultTestNamespace).Create(ctx, tc.existingUpgradingChildDef, metav1.CreateOptions{})
			assert.NoError(t, err)

			if tc.existingUpgradingChildDef.Name != defaultExistingPromotedChildDef.Name {
				_, err = numaflowClientSet.NumaflowV1alpha1().MonoVertices(ctlrcommon.DefaultTestNamespace).Create(ctx, defaultExistingPromotedChildDef, metav1.CreateOptions{})
				assert.NoError(t, err)
			}

			actualDone, actualRequeueDelay, actualErr := processUpgradingChild(
				ctx, tc.rolloutObject, fakeProgressiveController{}, monoVertexToUnstruct(defaultExistingPromotedChildDef), monoVertexToUnstruct(tc.existingUpgradingChildDef), client)

			if tc.expectedError != nil {
				assert.Error(t, actualErr)
				assert.False(t, actualDone)
				assert.Zero(t, actualRequeueDelay)
			} else {
				assert.Nil(t, actualErr)
				assert.Equal(t, tc.expectedDone, actualDone)
				assert.Equal(t, tc.expectedRequeueDelay, actualRequeueDelay)
			}
		})
	}
}

func setMonoVertexProgressiveStatus(mvRollout *apiv1.MonoVertexRollout, upgradingChildStatus *apiv1.UpgradingMonoVertexStatus, promotedChildStatus *apiv1.PromotedMonoVertexStatus) *apiv1.MonoVertexRollout {
	mvRollout.Status.ProgressiveStatus.UpgradingMonoVertexStatus = upgradingChildStatus
	mvRollout.Status.ProgressiveStatus.PromotedMonoVertexStatus = promotedChildStatus
	return mvRollout
}

var (
	monoVertexSpec = numaflowv1.MonoVertexSpec{
		Replicas: ptr.To(int32(1)),
		Source: &numaflowv1.Source{
			UDSource: &numaflowv1.UDSource{
				Container: &numaflowv1.Container{
					Image: "quay.io/numaio/numaflow-java/source-simple-source:stable",
				},
			},
			UDTransformer: &numaflowv1.UDTransformer{
				Container: &numaflowv1.Container{
					Image: "quay.io/numaio/numaflow-rs/source-transformer-now:stable",
				},
			},
		},
		Sink: &numaflowv1.Sink{
			AbstractSink: numaflowv1.AbstractSink{
				UDSink: &numaflowv1.UDSink{
					Container: &numaflowv1.Container{
						Image: "quay.io/numaio/numaflow-java/simple-sink:stable",
					},
				},
			},
		},
	}
)

func createMonoVertex(name string) *numaflowv1.MonoVertex {

	return ctlrcommon.CreateTestMonoVertexOfSpec(
		monoVertexSpec, name,
		numaflowv1.MonoVertexPhaseRunning,
		numaflowv1.Status{
			Conditions: []metav1.Condition{
				{
					Type:               string(numaflowv1.MonoVertexConditionDaemonHealthy),
					Status:             metav1.ConditionTrue,
					Reason:             "healthy",
					LastTransitionTime: metav1.NewTime(time.Now()),
				},
			},
		},
		map[string]string{
			common.LabelKeyParentRollout: ctlrcommon.DefaultTestMonoVertexRolloutName,
		},
		map[string]string{
			common.AnnotationKeyNumaflowInstanceID: "1",
		})

}

func monoVertexToUnstruct(mvtx *numaflowv1.MonoVertex) *unstructured.Unstructured {
	unstructMap, _ := runtime.DefaultUnstructuredConverter.ToUnstructured(mvtx)
	return &unstructured.Unstructured{Object: unstructMap}
}

var defaultMonoVertexRollout = &apiv1.MonoVertexRollout{
	ObjectMeta: metav1.ObjectMeta{
		Name: "test",
	},
	Status: apiv1.MonoVertexRolloutStatus{
		ProgressiveStatus: apiv1.MonoVertexProgressiveStatus{
			UpgradingMonoVertexStatus: nil,
			PromotedMonoVertexStatus:  nil,
		},
	},
}

var forcePromoteMonoVertexRollout = &apiv1.MonoVertexRollout{
	ObjectMeta: metav1.ObjectMeta{
		Name: "test",
	},
	Status: apiv1.MonoVertexRolloutStatus{
		ProgressiveStatus: apiv1.MonoVertexProgressiveStatus{
			UpgradingMonoVertexStatus: nil,
			PromotedMonoVertexStatus:  nil,
		},
	},
	Spec: apiv1.MonoVertexRolloutSpec{
		Strategy: &apiv1.PipelineTypeRolloutStrategy{
			PipelineTypeProgressiveStrategy: apiv1.PipelineTypeProgressiveStrategy{
				Progressive: apiv1.ProgressiveStrategy{
					ForcePromote: true,
				},
			},
		},
	},
}

<<<<<<< HEAD
=======
var analysisTmplMonoVertexRollout = &apiv1.MonoVertexRollout{
	ObjectMeta: metav1.ObjectMeta{
		Name: "test",
	},
	Status: apiv1.MonoVertexRolloutStatus{
		ProgressiveStatus: apiv1.MonoVertexProgressiveStatus{
			UpgradingMonoVertexStatus: nil,
			PromotedMonoVertexStatus:  nil,
		},
	},
	Spec: apiv1.MonoVertexRolloutSpec{
		Strategy: &apiv1.PipelineTypeRolloutStrategy{
			PipelineTypeProgressiveStrategy: apiv1.PipelineTypeProgressiveStrategy{
				Analysis: apiv1.Analysis{
					Templates: []argorolloutsv1.AnalysisTemplateRef{
						{TemplateName: "test", ClusterScope: false},
					},
				},
			},
		},
	},
}

func Test_CalculateScaleMinMaxValues(t *testing.T) {
	testCases := []struct {
		name           string
		object         map[string]any
		podsCount      int
		pathToMin      []string
		expectedNewMin int64
		expectedNewMax int64
		expectedError  error
	}{
		{
			name:           "min less than newMax",
			object:         map[string]any{"scale": map[string]any{"min": int64(2)}},
			podsCount:      10,
			pathToMin:      []string{"scale", "min"},
			expectedNewMin: 2,
			expectedNewMax: 5,
			expectedError:  nil,
		},
		{
			name:           "zero pods",
			object:         map[string]any{"scale": map[string]any{"min": int64(1)}},
			podsCount:      0,
			pathToMin:      []string{"scale", "min"},
			expectedNewMin: 0,
			expectedNewMax: 0,
			expectedError:  nil,
		},
		{
			name:           "min equals newMax",
			object:         map[string]any{"scale": map[string]any{"min": int64(5)}},
			podsCount:      10,
			pathToMin:      []string{"scale", "min"},
			expectedNewMin: 5,
			expectedNewMax: 5,
			expectedError:  nil,
		},
		{
			name:           "min not set",
			object:         map[string]any{"scale": map[string]any{}},
			podsCount:      10,
			pathToMin:      []string{"scale", "min"},
			expectedNewMin: 0,
			expectedNewMax: 5,
			expectedError:  nil,
		},
	}

	for _, tc := range testCases {
		t.Run(tc.name, func(t *testing.T) {
			actualNewMin, actualNewMax, actualErr := CalculateScaleMinMaxValues(tc.object, tc.podsCount, tc.pathToMin)

			if tc.expectedError != nil {
				assert.Error(t, actualErr)
				assert.Equal(t, -1, actualNewMin)
				assert.Equal(t, -1, actualNewMax)
			} else {
				assert.Nil(t, actualErr)
				assert.Equal(t, tc.expectedNewMin, actualNewMin)
				assert.Equal(t, tc.expectedNewMax, actualNewMax)
			}
		})
	}
}

func Test_getAnalysisRunTimeout(t *testing.T) {

	testCases := []struct {
		name            string
		configToTest    string
		expectedTimeout time.Duration
		expectedErr     bool
	}{
		{
			name:            "default timeout",
			configToTest:    "testconfig",
			expectedTimeout: time.Duration(1200) * time.Second,
			expectedErr:     false,
		},
		{
			name:            "custom timeout",
			configToTest:    "testconfig2",
			expectedTimeout: time.Duration(600) * time.Second,
			expectedErr:     false,
		},
	}

	for _, tc := range testCases {
		t.Run(tc.name, func(t *testing.T) {
			getwd, err := os.Getwd()
			assert.Nil(t, err, "Failed to get working directory")
			configPath := filepath.Join(getwd, "../../../", "tests", "config")
			configManager := config.GetConfigManagerInstance()
			err = configManager.LoadAllConfigs(func(err error) {}, config.WithConfigsPath(configPath), config.WithConfigFileName(tc.configToTest))
			assert.NoError(t, err)

			analysisRunTimeout, err := getAnalysisRunTimeout(context.Background())
			if tc.expectedErr {
				assert.Error(t, err)
			} else {
				assert.NoError(t, err)
				assert.Equal(t, tc.expectedTimeout, analysisRunTimeout)
			}
		})
	}

}

>>>>>>> bc2a1d86
func Test_getChildStatusAssessmentSchedule(t *testing.T) {

	getwd, err := os.Getwd()
	assert.Nil(t, err, "Failed to get working directory")
	configPath := filepath.Join(getwd, "../../../", "tests", "config")
	configManager := config.GetConfigManagerInstance()
	err = configManager.LoadAllConfigs(func(err error) {}, config.WithConfigsPath(configPath), config.WithConfigFileName("testconfig"))
	assert.NoError(t, err)

	testCases := []struct {
		name             string
		rolloutSchedule  string
		expectedSchedule config.AssessmentSchedule
		expectedError    bool
	}{
		{
			name:            "rollout defines schedule",
			rolloutSchedule: "300,200,10",
			expectedSchedule: config.AssessmentSchedule{
				Delay:    300 * time.Second,
				Period:   200 * time.Second,
				Interval: 10 * time.Second,
			},
			expectedError: false,
		},
		{
			name:            "rollout doesn't define schedule, use default for the Kind",
			rolloutSchedule: "",
			expectedSchedule: config.AssessmentSchedule{
				Delay:    120 * time.Second,
				Period:   60 * time.Second,
				Interval: 10 * time.Second,
			},
			expectedError: false,
		},
		{
			name:            "rollout defines invalid format, so default is used for the Kind",
			rolloutSchedule: "10,20",
			expectedSchedule: config.AssessmentSchedule{
				Delay:    120 * time.Second,
				Period:   60 * time.Second,
				Interval: 10 * time.Second,
			},
			expectedError: false,
		},
	}

	for _, tc := range testCases {
		t.Run(tc.name, func(t *testing.T) {

			pipelineRollout := apiv1.PipelineRollout{
				ObjectMeta: metav1.ObjectMeta{
					Name:      "my-pipeline",
					Namespace: "my-namespace",
				},
				Spec: apiv1.PipelineRolloutSpec{
					Pipeline: apiv1.Pipeline{
						// not needed for test
					},
					Strategy: &apiv1.PipelineTypeRolloutStrategy{
						PipelineTypeProgressiveStrategy: apiv1.PipelineTypeProgressiveStrategy{
							Progressive: apiv1.ProgressiveStrategy{
								AssessmentSchedule: tc.rolloutSchedule,
							},
						},
					},
				},
			}

			resultSchedule, err := getChildStatusAssessmentSchedule(context.Background(), &pipelineRollout)
			if tc.expectedError {
				assert.Error(t, err)
			} else {
				assert.NoError(t, err)
				assert.Equal(t, tc.expectedSchedule, resultSchedule)
			}
		})
	}
}

func Test_ExtractOriginalScaleMinMaxAsJSONString(t *testing.T) {
	testCases := []struct {
		name               string
		object             map[string]any
		pathToScale        []string
		expectedJSONString string
		expectedError      error
	}{
		{
			name:               "scale unset",
			object:             map[string]any{"spec": map[string]any{"somefield": int64(2)}},
			pathToScale:        []string{"spec", "scale"},
			expectedJSONString: "null",
			expectedError:      nil,
		},
		{
			name:               "min set",
			object:             map[string]any{"scale": map[string]any{"min": int64(1)}},
			pathToScale:        []string{"scale"},
			expectedJSONString: "{\"max\":null,\"min\":1}",
			expectedError:      nil,
		},
		{
			name:               "max set",
			object:             map[string]any{"scale": map[string]any{"max": int64(5)}},
			pathToScale:        []string{"scale"},
			expectedJSONString: "{\"max\":5,\"min\":null}",
			expectedError:      nil,
		},
		{
			name:               "both min and max set",
			object:             map[string]any{"scale": map[string]any{"min": int64(3), "max": int64(7)}},
			pathToScale:        []string{"scale"},
			expectedJSONString: "{\"max\":7,\"min\":3}",
			expectedError:      nil,
		},
		{
			name:               "both min and max set and also another field",
			object:             map[string]any{"scale": map[string]any{"min": int64(3), "max": int64(7), "zeroReplicaSleepSeconds": int64(123)}},
			pathToScale:        []string{"scale"},
			expectedJSONString: "{\"max\":7,\"min\":3}",
			expectedError:      nil,
		},
	}

	for _, tc := range testCases {
		t.Run(tc.name, func(t *testing.T) {
			actualJSONString, actualErr := ExtractScaleMinMaxAsJSONString(tc.object, tc.pathToScale)

			if tc.expectedError != nil {
				assert.Error(t, actualErr)
				assert.Equal(t, "", actualJSONString)
			} else {
				assert.Nil(t, actualErr)
				assert.Equal(t, tc.expectedJSONString, actualJSONString)
			}
		})
	}
}

func Test_AreVertexReplicasReady(t *testing.T) {
	testCases := []struct {
		name            string
		desiredReplicas *int64
		readyReplicas   *int64
		expectedResult  bool
		failureReason   string
	}{
		{
			name:            "desired = 0, ready = 0",
			desiredReplicas: ptr.To(int64(0)),
			readyReplicas:   ptr.To(int64(0)),
			expectedResult:  true,
		},
		{
			name:            "desired > 0, ready = 0",
			desiredReplicas: ptr.To(int64(3)),
			readyReplicas:   ptr.To(int64(0)),
			expectedResult:  false,
			failureReason:   "readyReplicas=0 is less than desiredReplicas=3",
		},
		{
			name:            "desired = 0, ready > 0",
			desiredReplicas: ptr.To(int64(0)),
			readyReplicas:   ptr.To(int64(3)),
			expectedResult:  true,
		},
		{
			name:            "desired > 0, ready > 0, desired < ready",
			desiredReplicas: ptr.To(int64(2)),
			readyReplicas:   ptr.To(int64(3)),
			expectedResult:  true,
		},
		{
			name:            "desired > 0, ready > 0, desired > ready",
			desiredReplicas: ptr.To(int64(3)),
			readyReplicas:   ptr.To(int64(2)),
			expectedResult:  false,
			failureReason:   "readyReplicas=2 is less than desiredReplicas=3",
		},
		{
			name:            "desired > 0, ready > 0, desired = ready",
			desiredReplicas: ptr.To(int64(3)),
			readyReplicas:   ptr.To(int64(3)),
			expectedResult:  true,
		},
		{
			name:            "desired = nil, ready = nil",
			desiredReplicas: nil,
			readyReplicas:   nil,
			expectedResult:  true,
		},
		{
			name:            "desired = nil, ready = 0",
			desiredReplicas: nil,
			readyReplicas:   ptr.To(int64(0)),
			expectedResult:  true,
		},
		{
			name:            "desired = 0, ready = nil",
			desiredReplicas: ptr.To(int64(0)),
			readyReplicas:   nil,
			expectedResult:  true,
		},
		{
			name:            "desired = nil, ready > 0",
			desiredReplicas: nil,
			readyReplicas:   ptr.To(int64(3)),
			expectedResult:  true,
		},
		{
			name:            "desired > 0, ready = nil",
			desiredReplicas: ptr.To(int64(3)),
			readyReplicas:   nil,
			expectedResult:  false,
			failureReason:   "readyReplicas=0 is less than desiredReplicas=3",
		},
	}

	for _, tc := range testCases {
		t.Run(tc.name, func(t *testing.T) {
			unstr := &unstructured.Unstructured{
				Object: map[string]any{
					"status": map[string]any{},
				},
			}

			if tc.desiredReplicas != nil {
				_ = unstructured.SetNestedField(unstr.Object, *tc.desiredReplicas, "status", "desiredReplicas")
			}

			if tc.readyReplicas != nil {
				_ = unstructured.SetNestedField(unstr.Object, *tc.readyReplicas, "status", "readyReplicas")
			}

			actualResult, failureReason, actualErr := AreVertexReplicasReady(unstr)

			assert.Equal(t, tc.failureReason, failureReason)
			assert.Nil(t, actualErr)
			assert.Equal(t, tc.expectedResult, actualResult)
		})
	}
}

func Test_ExtractScaleMinMax(t *testing.T) {
	two := int64(2)
	three := int64(3)
	testCases := []struct {
		name                    string
		objAsJson               string
		path                    []string
		expectedScaleDefinition *apiv1.ScaleDefinition
		expectedErr             bool
	}{
		{
			name: "min and max present",
			objAsJson: `
			{
				"something": 
				{
					"name": "my-source",
					"scale": 
					{
						"min": 2,
						"max": 3
					}
				}
			}
			`,
			path:                    []string{"something", "scale"},
			expectedScaleDefinition: &apiv1.ScaleDefinition{Min: &two, Max: &three},
			expectedErr:             false,
		},
		{
			name: "scale not present",
			objAsJson: `
			{
				"something": 
				{
					"name": "my-source"
				}
			}
			`,
			path:                    []string{"something", "scale"},
			expectedScaleDefinition: nil,
			expectedErr:             false,
		},
		{
			name: "min and max not present",
			objAsJson: `
			{
				"something": 
				{
					"name": "my-source",
					"scale": 
					{
					}
				}
			}
			`,
			path:                    []string{"something", "scale"},
			expectedScaleDefinition: &apiv1.ScaleDefinition{Min: nil, Max: nil},
			expectedErr:             false,
		},
		{
			name: "invalid type",
			objAsJson: `
			{
				"something": 
				{
					"name": "my-source",
					"scale": 
					{
						"min": "wrongtype"
					}
				}
			}
			`,
			path:        []string{"something", "scale"},
			expectedErr: true,
		},
	}

	for _, tc := range testCases {
		t.Run(tc.name, func(t *testing.T) {
			obj := map[string]interface{}{}
			err := json.Unmarshal([]byte(tc.objAsJson), &obj)
			assert.NoError(t, err)
			scaleDefinition, err := ExtractScaleMinMax(obj, tc.path)
			if !tc.expectedErr {
				assert.NoError(t, err)
				assert.Equal(t, tc.expectedScaleDefinition, scaleDefinition)
			} else {
				assert.Error(t, err)
			}
		})
	}

}<|MERGE_RESOLUTION|>--- conflicted
+++ resolved
@@ -390,8 +390,6 @@
 	},
 }
 
-<<<<<<< HEAD
-=======
 var analysisTmplMonoVertexRollout = &apiv1.MonoVertexRollout{
 	ObjectMeta: metav1.ObjectMeta{
 		Name: "test",
@@ -415,71 +413,6 @@
 	},
 }
 
-func Test_CalculateScaleMinMaxValues(t *testing.T) {
-	testCases := []struct {
-		name           string
-		object         map[string]any
-		podsCount      int
-		pathToMin      []string
-		expectedNewMin int64
-		expectedNewMax int64
-		expectedError  error
-	}{
-		{
-			name:           "min less than newMax",
-			object:         map[string]any{"scale": map[string]any{"min": int64(2)}},
-			podsCount:      10,
-			pathToMin:      []string{"scale", "min"},
-			expectedNewMin: 2,
-			expectedNewMax: 5,
-			expectedError:  nil,
-		},
-		{
-			name:           "zero pods",
-			object:         map[string]any{"scale": map[string]any{"min": int64(1)}},
-			podsCount:      0,
-			pathToMin:      []string{"scale", "min"},
-			expectedNewMin: 0,
-			expectedNewMax: 0,
-			expectedError:  nil,
-		},
-		{
-			name:           "min equals newMax",
-			object:         map[string]any{"scale": map[string]any{"min": int64(5)}},
-			podsCount:      10,
-			pathToMin:      []string{"scale", "min"},
-			expectedNewMin: 5,
-			expectedNewMax: 5,
-			expectedError:  nil,
-		},
-		{
-			name:           "min not set",
-			object:         map[string]any{"scale": map[string]any{}},
-			podsCount:      10,
-			pathToMin:      []string{"scale", "min"},
-			expectedNewMin: 0,
-			expectedNewMax: 5,
-			expectedError:  nil,
-		},
-	}
-
-	for _, tc := range testCases {
-		t.Run(tc.name, func(t *testing.T) {
-			actualNewMin, actualNewMax, actualErr := CalculateScaleMinMaxValues(tc.object, tc.podsCount, tc.pathToMin)
-
-			if tc.expectedError != nil {
-				assert.Error(t, actualErr)
-				assert.Equal(t, -1, actualNewMin)
-				assert.Equal(t, -1, actualNewMax)
-			} else {
-				assert.Nil(t, actualErr)
-				assert.Equal(t, tc.expectedNewMin, actualNewMin)
-				assert.Equal(t, tc.expectedNewMax, actualNewMax)
-			}
-		})
-	}
-}
-
 func Test_getAnalysisRunTimeout(t *testing.T) {
 
 	testCases := []struct {
@@ -523,7 +456,6 @@
 
 }
 
->>>>>>> bc2a1d86
 func Test_getChildStatusAssessmentSchedule(t *testing.T) {
 
 	getwd, err := os.Getwd()
