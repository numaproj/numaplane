/*
Copyright 2023.

Licensed under the Apache License, Version 2.0 (the "License");
you may not use this file except in compliance with the License.
You may obtain a copy of the License at

    http://www.apache.org/licenses/LICENSE-2.0

Unless required by applicable law or agreed to in writing, software
distributed under the License is distributed on an "AS IS" BASIS,
WITHOUT WARRANTIES OR CONDITIONS OF ANY KIND, either express or implied.
See the License for the specific language governing permissions and
limitations under the License.
*/

package progressive

import (
	"context"
	"fmt"
	"time"

	metav1 "k8s.io/apimachinery/pkg/apis/meta/v1"
	"k8s.io/apimachinery/pkg/apis/meta/v1/unstructured"
	"sigs.k8s.io/controller-runtime/pkg/client"

	"github.com/numaproj/numaplane/internal/common"
	ctlrcommon "github.com/numaproj/numaplane/internal/controller/common"
	"github.com/numaproj/numaplane/internal/controller/config"
	"github.com/numaproj/numaplane/internal/util/kubernetes"
	"github.com/numaproj/numaplane/internal/util/logger"
	apiv1 "github.com/numaproj/numaplane/pkg/apis/numaplane/v1alpha1"
)

// progressiveController describes a Controller that can progressively roll out a second child alongside the original child,
// taking down the original child once the new one is healthy
type progressiveController interface {
	ctlrcommon.RolloutController

	// CreateUpgradingChildDefinition creates a Kubernetes definition for a child resource of the Rollout with the given name in an "upgrading" state
	CreateUpgradingChildDefinition(ctx context.Context, rolloutObject ctlrcommon.RolloutObject, name string) (*unstructured.Unstructured, error)

	// ChildNeedsUpdating determines if the difference between the current child definition and the desired child definition requires an update
	ChildNeedsUpdating(ctx context.Context, existingChild, newChildDefinition *unstructured.Unstructured) (bool, error)

	// AssessUpgradingChild determines if upgrading child is determined to be healthy, unhealthy, or unknown
	AssessUpgradingChild(ctx context.Context, existingUpgradingChildDef *unstructured.Unstructured) (apiv1.AssessmentResult, error)
}

// return:
// - whether we're done
// - whether we just created a new child
// - duration indicating the requeue delay for the controller to use for next reconciliation
// - error if any
func ProcessResource(
	ctx context.Context,
	rolloutObject ctlrcommon.RolloutObject,
	liveRolloutObject ctlrcommon.RolloutObject,
	existingPromotedChild *unstructured.Unstructured,
	promotedDifference bool,
	controller progressiveController,
	c client.Client,
) (bool, bool, time.Duration, error) {

	numaLogger := logger.FromContext(ctx)

	// is there currently an "upgrading" child?
	currentUpgradingChildDef, err := ctlrcommon.FindMostCurrentChildOfUpgradeState(ctx, rolloutObject, common.LabelValueUpgradeInProgress, false, c)
	if err != nil {
		return false, false, 0, err
	}

	// if there's a difference between the desired spec and the current "promoted" child, and there isn't already an "upgrading" definition, then create one and return
	if promotedDifference && currentUpgradingChildDef == nil {
		// Create it, first making sure one doesn't already exist by checking the live K8S API
		currentUpgradingChildDef, err = ctlrcommon.FindMostCurrentChildOfUpgradeState(ctx, rolloutObject, common.LabelValueUpgradeInProgress, true, c)
		if err != nil {
			return false, false, 0, fmt.Errorf("error getting %s: %v", currentUpgradingChildDef.GetKind(), err)
		}
		if currentUpgradingChildDef == nil {
			// create object as it doesn't exist
			newUpgradingChildDef, err := makeUpgradingObjectDefinition(ctx, rolloutObject, controller, c, false)
			if err != nil {
				return false, false, 0, err
			}

			numaLogger.Debugf("Upgrading child of type %s %s/%s doesn't exist so creating", newUpgradingChildDef.GetKind(), newUpgradingChildDef.GetNamespace(), newUpgradingChildDef.GetName())
			err = kubernetes.CreateResource(ctx, c, newUpgradingChildDef)
			return false, true, 0, err
		}
	}
	if currentUpgradingChildDef == nil { // nothing to do (either there's nothing to upgrade, or we just created an "upgrading" child, and it's too early to start reconciling it)
		return true, false, 0, err
	}

	// There's already an Upgrading child, now process it

	// Get the live resource so we don't have issues with an outdated cache
	currentUpgradingChildDef, err = kubernetes.GetLiveResource(ctx, currentUpgradingChildDef, rolloutObject.GetChildGVR().Resource)
	if err != nil {
		return false, false, 0, err
	}

	done, newChild, requeueDelay, err := processUpgradingChild(ctx, rolloutObject, liveRolloutObject, controller, existingPromotedChild, currentUpgradingChildDef, c)
	if err != nil {
		return false, newChild, 0, err
	}

	return done, newChild, requeueDelay, nil
}

// create the definition for the child of the Rollout which is the one labeled "upgrading"
// if there's already an existing "upgrading" child, create a definition using its name; otherwise, use a new name
func makeUpgradingObjectDefinition(ctx context.Context, rolloutObject ctlrcommon.RolloutObject, controller progressiveController, c client.Client, useExistingChildName bool) (*unstructured.Unstructured, error) {

	numaLogger := logger.FromContext(ctx)

	childName, err := ctlrcommon.GetChildName(ctx, rolloutObject, controller, common.LabelValueUpgradeInProgress, c, useExistingChildName)
	if err != nil {
		return nil, err
	}
	numaLogger.Debugf("Upgrading child: %s", childName)
	upgradingChild, err := controller.CreateUpgradingChildDefinition(ctx, rolloutObject, childName)
	if err != nil {
		return nil, err
	}

	return upgradingChild, nil
}

<<<<<<< HEAD
func FindChildrenOfUpgradeState(ctx context.Context, rolloutObject ctlrcommon.RolloutObject, upgradeState common.UpgradeState, checkLive bool, c client.Client) (*unstructured.UnstructuredList, error) {
	childGVR := rolloutObject.GetChildGVR()

	labelSelector := fmt.Sprintf(
		"%s=%s,%s=%s", common.LabelKeyParentRollout, rolloutObject.GetRolloutObjectMeta().Name,
		common.LabelKeyUpgradeState, string(upgradeState))

	var children *unstructured.UnstructuredList
	var err error
	if checkLive {
		children, err = kubernetes.ListLiveResource(
			ctx, childGVR.Group, childGVR.Version, childGVR.Resource,
			rolloutObject.GetRolloutObjectMeta().Namespace, labelSelector, "")
	} else {
		children, err = kubernetes.ListResources(ctx, c, rolloutObject.GetChildGVK(), rolloutObject.GetRolloutObjectMeta().GetNamespace(),
			client.MatchingLabels{
				common.LabelKeyParentRollout: rolloutObject.GetRolloutObjectMeta().Name,
				common.LabelKeyUpgradeState:  string(upgradeState),
			},
		)
	}

	return children, err
}

// TODO: move all these functions out of progressive

// find the most current child of a Rollout
// typically we should only find one, but perhaps a previous reconciliation failure could cause us to find multiple
// if we do see older ones, recycle them
func FindMostCurrentChildOfUpgradeState(ctx context.Context, rolloutObject ctlrcommon.RolloutObject, upgradeState common.UpgradeState, checkLive bool, c client.Client) (*unstructured.Unstructured, error) {
	numaLogger := logger.FromContext(ctx)

	children, err := FindChildrenOfUpgradeState(ctx, rolloutObject, upgradeState, checkLive, c)
	if err != nil {
		return nil, err
	}

	numaLogger.Debugf("looking for children of Rollout %s/%s of upgrade state=%v, found: %s",
		rolloutObject.GetRolloutObjectMeta().Namespace, rolloutObject.GetRolloutObjectMeta().Name, upgradeState, kubernetes.ExtractResourceNames(children))

	if len(children.Items) > 1 {
		var mostCurrentChild *unstructured.Unstructured
		recycleList := []*unstructured.Unstructured{}
		mostCurrentIndex := math.MinInt
		for _, child := range children.Items {
			childIndex, err := getChildIndex(rolloutObject.GetRolloutObjectMeta().Name, child.GetName())
			if err != nil {
				// something is improperly named for some reason - don't touch it just in case?
				numaLogger.Warn(err.Error())
				continue
			}
			if mostCurrentChild == nil { // first one in the list
				mostCurrentChild = &child
				mostCurrentIndex = childIndex
			} else if childIndex > mostCurrentIndex { // most current for now
				recycleList = append(recycleList, mostCurrentChild) // recycle the previous one
				mostCurrentChild = &child
				mostCurrentIndex = childIndex
			} else {
				recycleList = append(recycleList, &child)
			}
		}
		// recycle the previous children
		for _, recyclableChild := range recycleList {
			numaLogger.Debugf("found multiple children of Rollout %s/%s of upgrade state=%q, marking recyclable: %s",
				rolloutObject.GetRolloutObjectMeta().Namespace, rolloutObject.GetRolloutObjectMeta().Name, upgradeState, recyclableChild.GetName())
			_ = ctlrcommon.UpdateUpgradeState(ctx, c, common.LabelValueUpgradeRecyclable, recyclableChild)
		}
		return mostCurrentChild, nil
	} else if len(children.Items) == 1 {
		return &children.Items[0], nil
	} else {
		return nil, nil
	}
}

// Get the index of the child following the dash in the name
// childName should be the rolloutName + '-<integer>'
// For backward compatibility, support child resources whose names were equivalent to rollout names, returning -1 index
func getChildIndex(rolloutName string, childName string) (int, error) {
	// verify that the initial part of the child name is the rolloutName
	if !strings.HasPrefix(childName, rolloutName) {
		return 0, fmt.Errorf("child name %q should begin with rollout name %q", childName, rolloutName)
	}
	// backward compatibility for older naming convention (before the '-<integer>' suffix was introduced - if it's the same name, consider it to essentially be the smallest index
	if childName == rolloutName {
		return -1, nil
	}

	// next character should be a dash
	dash := childName[len(rolloutName)]
	if dash != '-' {
		return 0, fmt.Errorf("child name %q should begin with rollout name %q, followed by '-<integer>'", childName, rolloutName)
	}

	// remaining characters should be the integer index
	suffix := childName[len(rolloutName)+1:]

	childIndex, err := strconv.Atoi(suffix)
	if err != nil {
		return 0, fmt.Errorf("child name %q has a suffix which is not an integer", childName)
	}
	return childIndex, nil
}

// get the name of the child whose parent is "rolloutObject" and whose upgrade state is "upgradeState"
// if none is found, create a new one
// if one is found, create a new one if "useExistingChild=false", else use existing one
func GetChildName(ctx context.Context, rolloutObject ctlrcommon.RolloutObject, controller progressiveController, upgradeState common.UpgradeState, c client.Client, useExistingChild bool) (string, error) {

	existingChild, err := FindMostCurrentChildOfUpgradeState(ctx, rolloutObject, upgradeState, true, c) // if for some reason there's more than 1
	if err != nil {
		return "", err
	}
	// if existing child doesn't exist or if it does but we don't want to use it, then create a new one
	if existingChild == nil || (existingChild != nil && !useExistingChild) {
		index, err := controller.IncrementChildCount(ctx, rolloutObject)
		if err != nil {
			return "", err
		}
		return fmt.Sprintf("%s-%d", rolloutObject.GetRolloutObjectMeta().Name, index), nil
	} else {
		return existingChild.GetName(), nil
	}
}

=======
>>>>>>> 9775dc69
/*
processUpgradingChild handles the assessment and potential update of a child resource during a progressive upgrade.
It evaluates the current status of the upgrading child, determines if an assessment is needed, and processes the
assessment result.

Parameters:
- ctx: The context for managing request-scoped values, cancellation, and timeouts.
- rolloutObject: The current rollout object (this could be from cache).
- liveRolloutObject: The live rollout object reflecting the current state of the rollout.
- controller: The progressive controller responsible for managing the upgrade process.
- existingPromotedChildDef: The definition of the currently promoted child resource.
- existingUpgradingChildDef: The definition of the child resource currently being upgraded.
- c: The Kubernetes client for interacting with the cluster.

Returns:
- A boolean indicating if the upgrade is done.
- A boolean indicating if a new child was created.
- A duration indicating the requeue delay for the controller to use for next reconciliation.
- An error if any issues occur during the process.
*/
func processUpgradingChild(
	ctx context.Context,
	rolloutObject ctlrcommon.RolloutObject,
	liveRolloutObject ctlrcommon.RolloutObject,
	controller progressiveController,
	existingPromotedChildDef, existingUpgradingChildDef *unstructured.Unstructured,
	c client.Client,
) (bool, bool, time.Duration, error) {
	numaLogger := logger.FromContext(ctx)

	globalConfig, err := config.GetConfigManagerInstance().GetConfig()
	if err != nil {
		return false, false, 0, fmt.Errorf("error getting the global config for assessment processing: %w", err)
	}

	assessmentDelay, assessmentPeriod, assessmentInterval, err := globalConfig.GetChildStatusAssessmentSchedule()
	if err != nil {
		return false, false, 0, fmt.Errorf("error getting the child status assessment schedule from global config: %w", err)
	}

	childStatus := liveRolloutObject.GetRolloutStatus().ProgressiveStatus.UpgradingChildStatus
	// Create a new childStatus object if not present in the live rollout object or
	// if it is that of a previous progressive upgrade.
	if childStatus == nil || childStatus.Name != existingUpgradingChildDef.GetName() {
		if childStatus != nil {
			numaLogger.WithValues("name", existingUpgradingChildDef.GetName(), "childStatus", *childStatus).Debug("the live upgrading child status is stale, resetting it")
		} else {
			numaLogger.WithValues("name", existingUpgradingChildDef.GetName()).Debug("the live upgrading child status has not been set yet, initializing it")
		}

		childStatus = &apiv1.ChildStatus{
			Name:             existingUpgradingChildDef.GetName(),
			AssessmentResult: apiv1.AssessmentResultUnknown,
		}
		childStatus.InitAssessUntil()
	} else {
		numaLogger.WithValues("childStatus", *childStatus).Debug("live upgrading child previously set")
	}

	// If no NextAssessmentTime has been set already, calculate it and set it
	if childStatus.NextAssessmentTime == nil {
		// Add to the current time the assessmentDelay and set the NextAssessmentTime in the Rollout object
		nextAssessmentTime := metav1.NewTime(time.Now().Add(assessmentDelay))
		childStatus.NextAssessmentTime = &nextAssessmentTime
		numaLogger.WithValues("childStatus", *childStatus).Debug("set upgrading child nextAssessmentTime")
	}

	// Assess the upgrading child status only if within the assessment time window and if not previously failed.
	// Otherwise, assess the previous child status.
	assessment := childStatus.AssessmentResult
	if childStatus.CanAssess() {
		assessment, err = controller.AssessUpgradingChild(ctx, existingUpgradingChildDef)
		if err != nil {
			return false, false, 0, err
		}

		numaLogger.WithValues("name", existingUpgradingChildDef.GetName(), "childStatus", *childStatus, "assessment", assessment).
			Debugf("performing upgrading child assessment, assessment returned: %v", assessment)
	} else {
		numaLogger.WithValues("name", existingUpgradingChildDef.GetName(), "childStatus", *childStatus, "assessment", assessment).
			Debug("skipping upgrading child assessment but assessing previous child status")
	}

	// Once a "not unknown" assessment is reached, set the assessment's end time (if not set yet)
	if assessment != apiv1.AssessmentResultUnknown && !childStatus.IsAssessUntilSet() {
		assessUntil := metav1.NewTime(time.Now().Add(assessmentPeriod))
		childStatus.AssessUntil = &assessUntil
		numaLogger.WithValues("childStatus", *childStatus).Debug("set upgrading child assessUntil")
	}

	switch assessment {
	case apiv1.AssessmentResultFailure:

		rolloutObject.GetRolloutStatus().MarkProgressiveUpgradeFailed(fmt.Sprintf("New Child Object %s/%s Failed", existingUpgradingChildDef.GetNamespace(), existingUpgradingChildDef.GetName()), rolloutObject.GetRolloutObjectMeta().Generation)
		childStatus.AssessmentResult = apiv1.AssessmentResultFailure
		rolloutObject.GetRolloutStatus().ProgressiveStatus.UpgradingChildStatus = childStatus

		// check if there are any new incoming changes to the desired spec
		newUpgradingChildDef, err := makeUpgradingObjectDefinition(ctx, rolloutObject, controller, c, true)
		if err != nil {
			return false, false, 0, err
		}
		needsUpdating, err := controller.ChildNeedsUpdating(ctx, existingUpgradingChildDef, newUpgradingChildDef)
		if err != nil {
			return false, false, 0, err
		}

		// if so, mark the existing one for garbage collection and then create a new upgrading one
		if needsUpdating {
			// create a definition for the "upgrading" child which has a new name (the definition created above had the previous child's name which was necessary for comparison)
			newUpgradingChildDef, err = makeUpgradingObjectDefinition(ctx, rolloutObject, controller, c, false)
			if err != nil {
				return false, false, 0, err
			}

			numaLogger.WithValues("old child", existingUpgradingChildDef.GetName(), "new child", newUpgradingChildDef.GetName()).Debug("replacing 'upgrading' child")
			err = ctlrcommon.UpdateUpgradeState(ctx, c, common.LabelValueUpgradeRecyclable, existingUpgradingChildDef)
			if err != nil {
				return false, false, 0, err
			}

			err = kubernetes.CreateResource(ctx, c, newUpgradingChildDef)
			return false, true, 0, err
		}

		return false, false, 0, nil

	case apiv1.AssessmentResultSuccess:
		// Label the new child as promoted and then remove the label from the old one
		numaLogger.WithValues("old child", existingPromotedChildDef.GetName(), "new child", existingUpgradingChildDef.GetName(), "replacing 'promoted' child")
		err := ctlrcommon.UpdateUpgradeState(ctx, c, common.LabelValueUpgradePromoted, existingUpgradingChildDef)
		if err != nil {
			return false, false, 0, err
		}

		err = ctlrcommon.UpdateUpgradeState(ctx, c, common.LabelValueUpgradeRecyclable, existingPromotedChildDef)
		if err != nil {
			return false, false, 0, err
		}

		rolloutObject.GetRolloutStatus().MarkProgressiveUpgradeSucceeded(fmt.Sprintf("New Child Object %s/%s Running", existingUpgradingChildDef.GetNamespace(), existingUpgradingChildDef.GetName()), rolloutObject.GetRolloutObjectMeta().Generation)
		childStatus.AssessmentResult = apiv1.AssessmentResultSuccess
		rolloutObject.GetRolloutStatus().ProgressiveStatus.UpgradingChildStatus = childStatus
		rolloutObject.GetRolloutStatus().MarkDeployed(rolloutObject.GetRolloutObjectMeta().Generation)

		// if we are still in the assessment window, return we are not done
		return !childStatus.CanAssess(), false, assessmentInterval, nil

	default:
		childStatus.AssessmentResult = apiv1.AssessmentResultUnknown
		rolloutObject.GetRolloutStatus().ProgressiveStatus.UpgradingChildStatus = childStatus

		return false, false, assessmentInterval, nil
	}
}

func IsNumaflowChildReady(upgradingObjectStatus *kubernetes.GenericStatus) bool {
	if len(upgradingObjectStatus.Conditions) == 0 {
		return false
	}
	for _, c := range upgradingObjectStatus.Conditions {
		if c.Status != metav1.ConditionTrue {
			return false
		}
	}
	return true
<<<<<<< HEAD
}

// TODO: move this out of progressive
// Garbage Collect all recyclable children; return true if we've deleted all that are recyclable
func GarbageCollectChildren(
	ctx context.Context,
	rolloutObject ctlrcommon.RolloutObject,
	controller progressiveController,
	c client.Client,
) (bool, error) {
	numaLogger := logger.FromContext(ctx)
	recyclableObjects, err := getRecyclableObjects(ctx, rolloutObject, c)
	if err != nil {
		return false, err
	}

	numaLogger.WithValues("recylableObjects", recyclableObjects).Debug("recycling")

	allDeleted := true
	for _, recyclableChild := range recyclableObjects.Items {
		deleted, err := controller.Recycle(ctx, &recyclableChild, c)
		if err != nil {
			return false, err
		}
		if !deleted {
			allDeleted = false
		}
	}
	return allDeleted, nil
}
func getRecyclableObjects(
	ctx context.Context,
	rolloutObject ctlrcommon.RolloutObject,
	c client.Client,
) (*unstructured.UnstructuredList, error) {
	return kubernetes.ListResources(ctx, c, rolloutObject.GetChildGVK(),
		rolloutObject.GetRolloutObjectMeta().Namespace,
		client.MatchingLabels{
			common.LabelKeyParentRollout: rolloutObject.GetRolloutObjectMeta().Name,
			common.LabelKeyUpgradeState:  string(common.LabelValueUpgradeRecyclable),
		},
	)
=======
>>>>>>> 9775dc69
}<|MERGE_RESOLUTION|>--- conflicted
+++ resolved
@@ -129,136 +129,6 @@
 	return upgradingChild, nil
 }
 
-<<<<<<< HEAD
-func FindChildrenOfUpgradeState(ctx context.Context, rolloutObject ctlrcommon.RolloutObject, upgradeState common.UpgradeState, checkLive bool, c client.Client) (*unstructured.UnstructuredList, error) {
-	childGVR := rolloutObject.GetChildGVR()
-
-	labelSelector := fmt.Sprintf(
-		"%s=%s,%s=%s", common.LabelKeyParentRollout, rolloutObject.GetRolloutObjectMeta().Name,
-		common.LabelKeyUpgradeState, string(upgradeState))
-
-	var children *unstructured.UnstructuredList
-	var err error
-	if checkLive {
-		children, err = kubernetes.ListLiveResource(
-			ctx, childGVR.Group, childGVR.Version, childGVR.Resource,
-			rolloutObject.GetRolloutObjectMeta().Namespace, labelSelector, "")
-	} else {
-		children, err = kubernetes.ListResources(ctx, c, rolloutObject.GetChildGVK(), rolloutObject.GetRolloutObjectMeta().GetNamespace(),
-			client.MatchingLabels{
-				common.LabelKeyParentRollout: rolloutObject.GetRolloutObjectMeta().Name,
-				common.LabelKeyUpgradeState:  string(upgradeState),
-			},
-		)
-	}
-
-	return children, err
-}
-
-// TODO: move all these functions out of progressive
-
-// find the most current child of a Rollout
-// typically we should only find one, but perhaps a previous reconciliation failure could cause us to find multiple
-// if we do see older ones, recycle them
-func FindMostCurrentChildOfUpgradeState(ctx context.Context, rolloutObject ctlrcommon.RolloutObject, upgradeState common.UpgradeState, checkLive bool, c client.Client) (*unstructured.Unstructured, error) {
-	numaLogger := logger.FromContext(ctx)
-
-	children, err := FindChildrenOfUpgradeState(ctx, rolloutObject, upgradeState, checkLive, c)
-	if err != nil {
-		return nil, err
-	}
-
-	numaLogger.Debugf("looking for children of Rollout %s/%s of upgrade state=%v, found: %s",
-		rolloutObject.GetRolloutObjectMeta().Namespace, rolloutObject.GetRolloutObjectMeta().Name, upgradeState, kubernetes.ExtractResourceNames(children))
-
-	if len(children.Items) > 1 {
-		var mostCurrentChild *unstructured.Unstructured
-		recycleList := []*unstructured.Unstructured{}
-		mostCurrentIndex := math.MinInt
-		for _, child := range children.Items {
-			childIndex, err := getChildIndex(rolloutObject.GetRolloutObjectMeta().Name, child.GetName())
-			if err != nil {
-				// something is improperly named for some reason - don't touch it just in case?
-				numaLogger.Warn(err.Error())
-				continue
-			}
-			if mostCurrentChild == nil { // first one in the list
-				mostCurrentChild = &child
-				mostCurrentIndex = childIndex
-			} else if childIndex > mostCurrentIndex { // most current for now
-				recycleList = append(recycleList, mostCurrentChild) // recycle the previous one
-				mostCurrentChild = &child
-				mostCurrentIndex = childIndex
-			} else {
-				recycleList = append(recycleList, &child)
-			}
-		}
-		// recycle the previous children
-		for _, recyclableChild := range recycleList {
-			numaLogger.Debugf("found multiple children of Rollout %s/%s of upgrade state=%q, marking recyclable: %s",
-				rolloutObject.GetRolloutObjectMeta().Namespace, rolloutObject.GetRolloutObjectMeta().Name, upgradeState, recyclableChild.GetName())
-			_ = ctlrcommon.UpdateUpgradeState(ctx, c, common.LabelValueUpgradeRecyclable, recyclableChild)
-		}
-		return mostCurrentChild, nil
-	} else if len(children.Items) == 1 {
-		return &children.Items[0], nil
-	} else {
-		return nil, nil
-	}
-}
-
-// Get the index of the child following the dash in the name
-// childName should be the rolloutName + '-<integer>'
-// For backward compatibility, support child resources whose names were equivalent to rollout names, returning -1 index
-func getChildIndex(rolloutName string, childName string) (int, error) {
-	// verify that the initial part of the child name is the rolloutName
-	if !strings.HasPrefix(childName, rolloutName) {
-		return 0, fmt.Errorf("child name %q should begin with rollout name %q", childName, rolloutName)
-	}
-	// backward compatibility for older naming convention (before the '-<integer>' suffix was introduced - if it's the same name, consider it to essentially be the smallest index
-	if childName == rolloutName {
-		return -1, nil
-	}
-
-	// next character should be a dash
-	dash := childName[len(rolloutName)]
-	if dash != '-' {
-		return 0, fmt.Errorf("child name %q should begin with rollout name %q, followed by '-<integer>'", childName, rolloutName)
-	}
-
-	// remaining characters should be the integer index
-	suffix := childName[len(rolloutName)+1:]
-
-	childIndex, err := strconv.Atoi(suffix)
-	if err != nil {
-		return 0, fmt.Errorf("child name %q has a suffix which is not an integer", childName)
-	}
-	return childIndex, nil
-}
-
-// get the name of the child whose parent is "rolloutObject" and whose upgrade state is "upgradeState"
-// if none is found, create a new one
-// if one is found, create a new one if "useExistingChild=false", else use existing one
-func GetChildName(ctx context.Context, rolloutObject ctlrcommon.RolloutObject, controller progressiveController, upgradeState common.UpgradeState, c client.Client, useExistingChild bool) (string, error) {
-
-	existingChild, err := FindMostCurrentChildOfUpgradeState(ctx, rolloutObject, upgradeState, true, c) // if for some reason there's more than 1
-	if err != nil {
-		return "", err
-	}
-	// if existing child doesn't exist or if it does but we don't want to use it, then create a new one
-	if existingChild == nil || (existingChild != nil && !useExistingChild) {
-		index, err := controller.IncrementChildCount(ctx, rolloutObject)
-		if err != nil {
-			return "", err
-		}
-		return fmt.Sprintf("%s-%d", rolloutObject.GetRolloutObjectMeta().Name, index), nil
-	} else {
-		return existingChild.GetName(), nil
-	}
-}
-
-=======
->>>>>>> 9775dc69
 /*
 processUpgradingChild handles the assessment and potential update of a child resource during a progressive upgrade.
 It evaluates the current status of the upgrading child, determines if an assessment is needed, and processes the
@@ -425,49 +295,4 @@
 		}
 	}
 	return true
-<<<<<<< HEAD
-}
-
-// TODO: move this out of progressive
-// Garbage Collect all recyclable children; return true if we've deleted all that are recyclable
-func GarbageCollectChildren(
-	ctx context.Context,
-	rolloutObject ctlrcommon.RolloutObject,
-	controller progressiveController,
-	c client.Client,
-) (bool, error) {
-	numaLogger := logger.FromContext(ctx)
-	recyclableObjects, err := getRecyclableObjects(ctx, rolloutObject, c)
-	if err != nil {
-		return false, err
-	}
-
-	numaLogger.WithValues("recylableObjects", recyclableObjects).Debug("recycling")
-
-	allDeleted := true
-	for _, recyclableChild := range recyclableObjects.Items {
-		deleted, err := controller.Recycle(ctx, &recyclableChild, c)
-		if err != nil {
-			return false, err
-		}
-		if !deleted {
-			allDeleted = false
-		}
-	}
-	return allDeleted, nil
-}
-func getRecyclableObjects(
-	ctx context.Context,
-	rolloutObject ctlrcommon.RolloutObject,
-	c client.Client,
-) (*unstructured.UnstructuredList, error) {
-	return kubernetes.ListResources(ctx, c, rolloutObject.GetChildGVK(),
-		rolloutObject.GetRolloutObjectMeta().Namespace,
-		client.MatchingLabels{
-			common.LabelKeyParentRollout: rolloutObject.GetRolloutObjectMeta().Name,
-			common.LabelKeyUpgradeState:  string(common.LabelValueUpgradeRecyclable),
-		},
-	)
-=======
->>>>>>> 9775dc69
 }