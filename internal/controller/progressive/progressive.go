/*
Copyright 2023.

Licensed under the Apache License, Version 2.0 (the "License");
you may not use this file except in compliance with the License.
You may obtain a copy of the License at

    http://www.apache.org/licenses/LICENSE-2.0

Unless required by applicable law or agreed to in writing, software
distributed under the License is distributed on an "AS IS" BASIS,
WITHOUT WARRANTIES OR CONDITIONS OF ANY KIND, either express or implied.
See the License for the specific language governing permissions and
limitations under the License.
*/

package progressive

import (
	"context"
	"fmt"

	apierrors "k8s.io/apimachinery/pkg/api/errors"
	metav1 "k8s.io/apimachinery/pkg/apis/meta/v1"
	"k8s.io/apimachinery/pkg/apis/meta/v1/unstructured"
	k8stypes "k8s.io/apimachinery/pkg/types"
	"sigs.k8s.io/controller-runtime/pkg/client"

	"github.com/numaproj/numaplane/internal/common"
	ctlrcommon "github.com/numaproj/numaplane/internal/controller/common"
	"github.com/numaproj/numaplane/internal/util/kubernetes"
	"github.com/numaproj/numaplane/internal/util/logger"
)

// progressiveController describes a Controller that can progressively roll out a second child alongside the original child,
// taking down the original child once the new one is healthy
type progressiveController interface {
	// listChildren lists all children of the Rollout identified by the selectors
	ListChildren(ctx context.Context, rolloutObject ctlrcommon.RolloutObject, labelSelector string, fieldSelector string) (*unstructured.UnstructuredList, error)

	// createBaseChildDefinition creates a Kubernetes definition for a child resource of the Rollout with the given name
	CreateBaseChildDefinition(rolloutObject ctlrcommon.RolloutObject, name string) (*unstructured.Unstructured, error)

	// incrementChildCount updates the count of children for the Resource in Kubernetes and returns the index that should be used for the next child
	IncrementChildCount(ctx context.Context, rolloutObject ctlrcommon.RolloutObject) (int32, error)

	// childIsDrained checks to see if the child has been fully drained
	ChildIsDrained(ctx context.Context, child *unstructured.Unstructured) (bool, error)

	// drain updates the child in Kubernetes to cause it to drain
	Drain(ctx context.Context, child *unstructured.Unstructured) error

	// childNeedsUpdating determines if the difference between the current child definition and the desired child definition requires an update
	ChildNeedsUpdating(ctx context.Context, existingChild, newChildDefinition *unstructured.Unstructured) (bool, error)

	// merge is able to take an existing child object and override anything needed from the new one into it to create a revised new object
	Merge(existingObj, newObj *unstructured.Unstructured) (*unstructured.Unstructured, error)
}

// return whether we're done, and error if any
func ProcessResourceWithProgressive(ctx context.Context, rolloutObject ctlrcommon.RolloutObject,
<<<<<<< HEAD
	existingPromotedChild *kubernetes.GenericObject, promotedDifference bool, controller progressiveController, c client.Client) (bool, error) {
=======
	existingPromotedChild *unstructured.Unstructured, controller progressiveController, c client.Client) (bool, error) {
>>>>>>> 2389210a

	numaLogger := logger.FromContext(ctx)

	// is there currently an "upgrading" child
	currentUpgradingChildDef, err := findChildOfUpgradeState(ctx, rolloutObject, controller, common.LabelValueUpgradeInProgress)
	if err != nil {
		return false, err
	}

<<<<<<< HEAD
	// if there's a difference between the desired spec and the current "promoted" child, and there isn't already an "upgrading" definition, then create one and return
	if promotedDifference && currentUpgradingChildDef == nil {
		newUpgradingChildDef, err := makeUpgradingObjectDefinition(ctx, rolloutObject, controller)
		if err != nil {
			return false, err
		}
		// Create it, first making sure it doesn't exist by checking the live K8S API
		currentUpgradingChildDef, err = kubernetes.GetLiveResource(ctx, newUpgradingChildDef, rolloutObject.GetChildPluralName())
		if err != nil {
			// create object as it doesn't exist
			if apierrors.IsNotFound(err) {
				numaLogger.Debugf("Upgrading child of type %s %s/%s doesn't exist so creating", newUpgradingChildDef.Kind, newUpgradingChildDef.Namespace, newUpgradingChildDef.Name)
				err = kubernetes.CreateResource(ctx, c, newUpgradingChildDef)
				return false, err
			} else {
				return false, fmt.Errorf("error getting %s: %v", newUpgradingChildDef.Kind, err)
			}
=======
	// Get the Upgrading object to see if it exists
	existingUpgradingChildDef, err := kubernetes.GetLiveResource(ctx, newUpgradingChildDef, rolloutObject.GetChildPluralName())
	if err != nil {
		// create object as it doesn't exist
		if apierrors.IsNotFound(err) {
			numaLogger.Debugf("Upgrading child of type %s %s/%s doesn't exist so creating", newUpgradingChildDef.GetKind(), newUpgradingChildDef.GetNamespace(), newUpgradingChildDef.GetName())
			err = kubernetes.CreateResource(ctx, c, newUpgradingChildDef)
			return false, err
		} else {
			return false, fmt.Errorf("error getting %s: %v", newUpgradingChildDef.GetKind(), err)
>>>>>>> 2389210a
		}
	}
	if currentUpgradingChildDef == nil { // nothing to do
		return true, err
	}

	done, err := processUpgradingChild(ctx, rolloutObject, controller, existingPromotedChild, currentUpgradingChildDef, c)
	if err != nil {
		return false, err
	}

	return done, nil
}

// create the definition for the child of the Rollout which is the one labeled "upgrading"
<<<<<<< HEAD
// if one already exists, use that
func makeUpgradingObjectDefinition(ctx context.Context, rolloutObject ctlrcommon.RolloutObject, controller progressiveController) (*kubernetes.GenericObject, error) {
=======
func makeUpgradingObjectDefinition(ctx context.Context, rolloutObject ctlrcommon.RolloutObject, controller progressiveController) (*unstructured.Unstructured, error) {
>>>>>>> 2389210a

	numaLogger := logger.FromContext(ctx)

	childName, err := GetChildName(ctx, rolloutObject, controller, string(common.LabelValueUpgradeInProgress))
	if err != nil {
		return nil, err
	}
	numaLogger.Debugf("Upgrading child: %s", childName)
	upgradingChild, err := controller.CreateBaseChildDefinition(rolloutObject, childName)
	if err != nil {
		return nil, err
	}

	upgradingChild.SetLabels(map[string]string{
		common.LabelKeyUpgradeState: string(common.LabelValueUpgradeInProgress),
	})

	return upgradingChild, nil
}

func findChildOfUpgradeState(ctx context.Context, rolloutObject ctlrcommon.RolloutObject, controller progressiveController, upgradeState common.UpgradeState) (*kubernetes.GenericObject, error) {
	numaLogger := logger.FromContext(ctx)

	children, err := controller.ListChildren(ctx, rolloutObject, fmt.Sprintf(
		"%s=%s,%s=%s", common.LabelKeyParentRollout, rolloutObject.GetObjectMeta().Name,
		common.LabelKeyUpgradeState, string(upgradeState),
	), "")

	if err != nil {
		return nil, err
	}
	if len(children) > 1 {
		// TODO: find the latest indexed one
		numaLogger.Warnf("Unexpected: found multiple %s of upgrading state %s with Rollout parent %s/%s",
			rolloutObject.GetChildPluralName(), string(upgradeState), rolloutObject.GetObjectMeta().Namespace, rolloutObject.GetObjectMeta().Name)
		return children[0], nil
	} else if len(children) == 1 {
		return children[0], nil
	} else {
		return nil, nil
	}
}

// TODO: can this function make use of the one above?
func GetChildName(ctx context.Context, rolloutObject ctlrcommon.RolloutObject, controller progressiveController, upgradeState string) (string, error) {
	children, err := controller.ListChildren(ctx, rolloutObject, fmt.Sprintf(
		"%s=%s,%s=%s", common.LabelKeyParentRollout, rolloutObject.GetObjectMeta().Name,
		common.LabelKeyUpgradeState, upgradeState,
	), "")

	if err != nil {
		return "", err
	}
	if len(children.Items) > 1 {
		return "", fmt.Errorf("there should only be one promoted or upgrade in progress pipeline")
	} else if len(children.Items) == 0 {
		index, err := controller.IncrementChildCount(ctx, rolloutObject)
		if err != nil {
			return "", err
		}
		return fmt.Sprintf("%s-%d", rolloutObject.GetObjectMeta().Name, index), nil
	}
	return children.Items[0].GetName(), nil
}

// return whether we're done, and error if any
func processUpgradingChild(
	ctx context.Context,
	rolloutObject ctlrcommon.RolloutObject,
	controller progressiveController,
<<<<<<< HEAD
	existingPromotedChildDef, existingUpgradingChildDef *kubernetes.GenericObject,
=======
	existingPromotedChildDef, desiredUpgradingChildDef, existingUpgradingChildDef *unstructured.Unstructured,
>>>>>>> 2389210a
	c client.Client,
) (bool, error) {
	numaLogger := logger.FromContext(ctx)
	upgradingObjectStatus, err := kubernetes.ParseStatus(existingUpgradingChildDef)
	if err != nil {
		return false, err
	}

	numaLogger.Debugf("Upgrading child %s/%s is in phase %s", existingUpgradingChildDef.GetNamespace(), existingUpgradingChildDef.GetName(), upgradingObjectStatus.Phase)

	switch string(upgradingObjectStatus.Phase) {
	case "Failed":

		rolloutObject.GetStatus().MarkProgressiveUpgradeFailed("New Child Object Failed", rolloutObject.GetObjectMeta().Generation)

		// TODO: check if there's a difference between the desired spec and the "upgrading" one
		// this needs to account for both Spec and Metadata
		// remember to call Merge() here

		//if !reflect.DeepEqual(latestUnstructuredSpec, existingUpgradingUnstructured) {

		// if so, mark the existing one for garbage collection and then create a new upgrading one
		//}
		return false, nil

	case "Running":
		if !isNumaflowChildReady(&upgradingObjectStatus) {
			//continue (re-enqueue)
			return false, nil
		}
		// Label the new child as promoted and then remove the label from the old one
		err := updateUpgradeState(ctx, c, common.LabelValueUpgradePromoted, existingUpgradingChildDef, rolloutObject)
		if err != nil {
			return false, err
		}

		// TODO: what if we fail before this line? It seems we will have 2 promoted pipelines in that case - maybe our logic should always assume the highest index "promoted" one is the best and then garbage collect the others?
		err = updateUpgradeState(ctx, c, common.LabelValueUpgradeRecyclable, existingPromotedChildDef, rolloutObject)
		if err != nil {
			return false, err
		}

		rolloutObject.GetStatus().MarkProgressiveUpgradeSucceeded("New Child Object Running", rolloutObject.GetObjectMeta().Generation)
		rolloutObject.GetStatus().MarkDeployed(rolloutObject.GetObjectMeta().Generation)

		if err := controller.Drain(ctx, existingPromotedChildDef); err != nil {
			return false, err
		}
		return true, nil
	default:
		// Ensure the latest spec is applied
		// TODO: instead of all of this, under the "Failed" section we can try creating a new one

		/*childNeedsToUpdate, err := controller.ChildNeedsUpdating(ctx, existingUpgradingChildDef, desiredUpgradingChildDef) // TODO: if we decide not to drain the upgrading one on failure, I think we can change this to DeepEqual() check
		if err != nil {
			return false, err
		}
		if childNeedsToUpdate {
			numaLogger.Debugf("Upgrading child %s/%s has a new update", existingUpgradingChildDef.GetNamespace(), existingUpgradingChildDef.GetName())

			err = kubernetes.UpdateResource(ctx, c, desiredUpgradingChildDef)
			if err != nil {
				return false, err
			}
		}*/
		//continue (re-enqueue)
		return false, nil
	}
}

type AssessmentResult int

const (
	AssessmentResultSuccess = iota
	AssessmentResultFailure
	AssessmentResultUnknown
)

func assessUpgradingChild(ctx context.Context, existingUpgradingChildDef *kubernetes.GenericObject) (AssessmentResult, error) {
	numaLogger := logger.FromContext(ctx)
	upgradingObjectStatus, err := kubernetes.ParseStatus(existingUpgradingChildDef)
	if err != nil {
		return AssessmentResultUnknown, err
	}

	numaLogger.
		WithValues("namespace", existingUpgradingChildDef.Namespace, "name", existingUpgradingChildDef.Name).
		Debugf("Upgrading child is in phase %s", upgradingObjectStatus.Phase)

	if upgradingObjectStatus.Phase == "Running" && isNumaflowChildReady(&upgradingObjectStatus) {
		return AssessmentResultSuccess, nil
	}
	if upgradingObjectStatus.Phase == "Failed" {
		return AssessmentResultFailure, nil
	}
	return AssessmentResultUnknown, nil
}

// update the in-memory object with the new Label and patch the object in K8S
func updateUpgradeState(ctx context.Context, c client.Client, upgradeState common.UpgradeState, childObject *unstructured.Unstructured, rolloutObject ctlrcommon.RolloutObject) error {
	childObject.SetLabels(map[string]string{common.LabelKeyUpgradeState: string(upgradeState)})
	patchJson := `{"metadata":{"labels":{"` + common.LabelKeyUpgradeState + `":"` + string(upgradeState) + `"}}}`
	return kubernetes.PatchResource(ctx, c, childObject, patchJson, k8stypes.MergePatchType)
}

func isNumaflowChildReady(upgradingObjectStatus *kubernetes.GenericStatus) bool {
	if len(upgradingObjectStatus.Conditions) == 0 {
		return false
	}
	for _, c := range upgradingObjectStatus.Conditions {
		if c.Status != metav1.ConditionTrue {
			return false
		}
	}
	return true
}

func GarbageCollectChildren(
	ctx context.Context,
	rolloutObject ctlrcommon.RolloutObject,
	controller progressiveController,
	c client.Client,
) error {
	numaLogger := logger.FromContext(ctx)
	recyclableObjects, err := getRecyclableObjects(ctx, rolloutObject, controller)
	if err != nil {
		return err
	}

	numaLogger.WithValues("recylableObjects", recyclableObjects).Debug("recycling")

	for _, recyclableChild := range recyclableObjects.Items {
		err = recycle(ctx, &recyclableChild, rolloutObject.GetChildPluralName(), controller, c)
		if err != nil {
			return err
		}
	}
	return nil
}
func getRecyclableObjects(
	ctx context.Context,
	rolloutObject ctlrcommon.RolloutObject,
	controller progressiveController,
) (*unstructured.UnstructuredList, error) {
	return controller.ListChildren(ctx, rolloutObject, fmt.Sprintf(
		"%s=%s,%s=%s", common.LabelKeyParentRollout, rolloutObject.GetObjectMeta().Name,
		common.LabelKeyUpgradeState, common.LabelValueUpgradeRecyclable,
	), "")
}

func recycle(ctx context.Context,
	childObject *unstructured.Unstructured,
	childPluralName string,
	controller progressiveController,
	c client.Client,
) error {
	isDrained, err := controller.ChildIsDrained(ctx, childObject)
	if err != nil {
		return err
	}
	if isDrained {
		err = kubernetes.DeleteResource(ctx, c, childObject)
		if err != nil {
			return err
		}
	}
	return nil

}<|MERGE_RESOLUTION|>--- conflicted
+++ resolved
@@ -59,11 +59,7 @@
 
 // return whether we're done, and error if any
 func ProcessResourceWithProgressive(ctx context.Context, rolloutObject ctlrcommon.RolloutObject,
-<<<<<<< HEAD
-	existingPromotedChild *kubernetes.GenericObject, promotedDifference bool, controller progressiveController, c client.Client) (bool, error) {
-=======
-	existingPromotedChild *unstructured.Unstructured, controller progressiveController, c client.Client) (bool, error) {
->>>>>>> 2389210a
+	existingPromotedChild *unstructured.Unstructured, promotedDifference bool, controller progressiveController, c client.Client) (bool, error) {
 
 	numaLogger := logger.FromContext(ctx)
 
@@ -73,7 +69,6 @@
 		return false, err
 	}
 
-<<<<<<< HEAD
 	// if there's a difference between the desired spec and the current "promoted" child, and there isn't already an "upgrading" definition, then create one and return
 	if promotedDifference && currentUpgradingChildDef == nil {
 		newUpgradingChildDef, err := makeUpgradingObjectDefinition(ctx, rolloutObject, controller)
@@ -85,24 +80,12 @@
 		if err != nil {
 			// create object as it doesn't exist
 			if apierrors.IsNotFound(err) {
-				numaLogger.Debugf("Upgrading child of type %s %s/%s doesn't exist so creating", newUpgradingChildDef.Kind, newUpgradingChildDef.Namespace, newUpgradingChildDef.Name)
+				numaLogger.Debugf("Upgrading child of type %s %s/%s doesn't exist so creating", newUpgradingChildDef.GetKind(), newUpgradingChildDef.GetNamespace(), newUpgradingChildDef.GetName())
 				err = kubernetes.CreateResource(ctx, c, newUpgradingChildDef)
 				return false, err
 			} else {
-				return false, fmt.Errorf("error getting %s: %v", newUpgradingChildDef.Kind, err)
+				return false, fmt.Errorf("error getting %s: %v", newUpgradingChildDef.GetKind(), err)
 			}
-=======
-	// Get the Upgrading object to see if it exists
-	existingUpgradingChildDef, err := kubernetes.GetLiveResource(ctx, newUpgradingChildDef, rolloutObject.GetChildPluralName())
-	if err != nil {
-		// create object as it doesn't exist
-		if apierrors.IsNotFound(err) {
-			numaLogger.Debugf("Upgrading child of type %s %s/%s doesn't exist so creating", newUpgradingChildDef.GetKind(), newUpgradingChildDef.GetNamespace(), newUpgradingChildDef.GetName())
-			err = kubernetes.CreateResource(ctx, c, newUpgradingChildDef)
-			return false, err
-		} else {
-			return false, fmt.Errorf("error getting %s: %v", newUpgradingChildDef.GetKind(), err)
->>>>>>> 2389210a
 		}
 	}
 	if currentUpgradingChildDef == nil { // nothing to do
@@ -118,12 +101,8 @@
 }
 
 // create the definition for the child of the Rollout which is the one labeled "upgrading"
-<<<<<<< HEAD
-// if one already exists, use that
-func makeUpgradingObjectDefinition(ctx context.Context, rolloutObject ctlrcommon.RolloutObject, controller progressiveController) (*kubernetes.GenericObject, error) {
-=======
+
 func makeUpgradingObjectDefinition(ctx context.Context, rolloutObject ctlrcommon.RolloutObject, controller progressiveController) (*unstructured.Unstructured, error) {
->>>>>>> 2389210a
 
 	numaLogger := logger.FromContext(ctx)
 
@@ -144,7 +123,7 @@
 	return upgradingChild, nil
 }
 
-func findChildOfUpgradeState(ctx context.Context, rolloutObject ctlrcommon.RolloutObject, controller progressiveController, upgradeState common.UpgradeState) (*kubernetes.GenericObject, error) {
+func findChildOfUpgradeState(ctx context.Context, rolloutObject ctlrcommon.RolloutObject, controller progressiveController, upgradeState common.UpgradeState) (*unstructured.Unstructured, error) {
 	numaLogger := logger.FromContext(ctx)
 
 	children, err := controller.ListChildren(ctx, rolloutObject, fmt.Sprintf(
@@ -155,13 +134,13 @@
 	if err != nil {
 		return nil, err
 	}
-	if len(children) > 1 {
+	if len(children.Items) > 1 {
 		// TODO: find the latest indexed one
 		numaLogger.Warnf("Unexpected: found multiple %s of upgrading state %s with Rollout parent %s/%s",
 			rolloutObject.GetChildPluralName(), string(upgradeState), rolloutObject.GetObjectMeta().Namespace, rolloutObject.GetObjectMeta().Name)
-		return children[0], nil
-	} else if len(children) == 1 {
-		return children[0], nil
+		return &children.Items[0], nil
+	} else if len(children.Items) == 1 {
+		return &children.Items[0], nil
 	} else {
 		return nil, nil
 	}
@@ -194,11 +173,7 @@
 	ctx context.Context,
 	rolloutObject ctlrcommon.RolloutObject,
 	controller progressiveController,
-<<<<<<< HEAD
-	existingPromotedChildDef, existingUpgradingChildDef *kubernetes.GenericObject,
-=======
-	existingPromotedChildDef, desiredUpgradingChildDef, existingUpgradingChildDef *unstructured.Unstructured,
->>>>>>> 2389210a
+	existingPromotedChildDef, existingUpgradingChildDef *unstructured.Unstructured,
 	c client.Client,
 ) (bool, error) {
 	numaLogger := logger.FromContext(ctx)
@@ -277,7 +252,7 @@
 	AssessmentResultUnknown
 )
 
-func assessUpgradingChild(ctx context.Context, existingUpgradingChildDef *kubernetes.GenericObject) (AssessmentResult, error) {
+func assessUpgradingChild(ctx context.Context, existingUpgradingChildDef *unstructured.Unstructured) (AssessmentResult, error) {
 	numaLogger := logger.FromContext(ctx)
 	upgradingObjectStatus, err := kubernetes.ParseStatus(existingUpgradingChildDef)
 	if err != nil {
@@ -285,7 +260,7 @@
 	}
 
 	numaLogger.
-		WithValues("namespace", existingUpgradingChildDef.Namespace, "name", existingUpgradingChildDef.Name).
+		WithValues("namespace", existingUpgradingChildDef.GetNamespace(), "name", existingUpgradingChildDef.GetName()).
 		Debugf("Upgrading child is in phase %s", upgradingObjectStatus.Phase)
 
 	if upgradingObjectStatus.Phase == "Running" && isNumaflowChildReady(&upgradingObjectStatus) {
