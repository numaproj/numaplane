/*
Copyright 2023.

Licensed under the Apache License, Version 2.0 (the "License");
you may not use this file except in compliance with the License.
You may obtain a copy of the License at

    http://www.apache.org/licenses/LICENSE-2.0

Unless required by applicable law or agreed to in writing, software
distributed under the License is distributed on an "AS IS" BASIS,
WITHOUT WARRANTIES OR CONDITIONS OF ANY KIND, either express or implied.
See the License for the specific language governing permissions and
limitations under the License.
*/

package progressive

import (
	"context"
	"fmt"

	apierrors "k8s.io/apimachinery/pkg/api/errors"
	metav1 "k8s.io/apimachinery/pkg/apis/meta/v1"
	"k8s.io/apimachinery/pkg/apis/meta/v1/unstructured"
	k8stypes "k8s.io/apimachinery/pkg/types"
	"sigs.k8s.io/controller-runtime/pkg/client"

	"github.com/numaproj/numaplane/internal/common"
	ctlrcommon "github.com/numaproj/numaplane/internal/controller/common"
	"github.com/numaproj/numaplane/internal/util/kubernetes"
	"github.com/numaproj/numaplane/internal/util/logger"
)

// progressiveController describes a Controller that can progressively roll out a second child alongside the original child,
// taking down the original child once the new one is healthy
type progressiveController interface {
	// listChildren lists all children of the Rollout identified by the selectors
	ListChildren(ctx context.Context, rolloutObject ctlrcommon.RolloutObject, labelSelector string, fieldSelector string) (*unstructured.UnstructuredList, error)

	// createBaseChildDefinition creates a Kubernetes definition for a child resource of the Rollout with the given name
	CreateBaseChildDefinition(rolloutObject ctlrcommon.RolloutObject, name string) (*unstructured.Unstructured, error)

	// incrementChildCount updates the count of children for the Resource in Kubernetes and returns the index that should be used for the next child
	IncrementChildCount(ctx context.Context, rolloutObject ctlrcommon.RolloutObject) (int32, error)

	// childIsDrained checks to see if the child has been fully drained
	ChildIsDrained(ctx context.Context, child *unstructured.Unstructured) (bool, error)

	// drain updates the child in Kubernetes to cause it to drain
	Drain(ctx context.Context, child *unstructured.Unstructured) error

	// childNeedsUpdating determines if the difference between the current child definition and the desired child definition requires an update
	ChildNeedsUpdating(ctx context.Context, existingChild, newChildDefinition *unstructured.Unstructured) (bool, error)

	// merge is able to take an existing child object and override anything needed from the new one into it to create a revised new object
	Merge(existingObj, newObj *unstructured.Unstructured) (*unstructured.Unstructured, error)
}

// return whether we're done, and error if any
func ProcessResourceWithProgressive(ctx context.Context, rolloutObject ctlrcommon.RolloutObject,
<<<<<<< HEAD
	existingPromotedChild *unstructured.Unstructured, promotedDifference bool, controller progressiveController, c client.Client) (bool, error) {
=======
	existingPromotedChild *unstructured.Unstructured, controller progressiveController, c client.Client) (bool, error) {
>>>>>>> ae4681d7

	numaLogger := logger.FromContext(ctx)

	// is there currently an "upgrading" child
	currentUpgradingChildDef, err := findChildOfUpgradeState(ctx, rolloutObject, controller, common.LabelValueUpgradeInProgress)
	if err != nil {
		return false, err
	}

<<<<<<< HEAD
	// if there's a difference between the desired spec and the current "promoted" child, and there isn't already an "upgrading" definition, then create one and return
	if promotedDifference && currentUpgradingChildDef == nil {
		newUpgradingChildDef, err := makeUpgradingObjectDefinition(ctx, rolloutObject, controller)
		if err != nil {
			return false, err
		}
		// Create it, first making sure it doesn't exist by checking the live K8S API
		currentUpgradingChildDef, err = kubernetes.GetLiveResource(ctx, newUpgradingChildDef, rolloutObject.GetChildPluralName())
		if err != nil {
			// create object as it doesn't exist
			if apierrors.IsNotFound(err) {
				numaLogger.Debugf("Upgrading child of type %s %s/%s doesn't exist so creating", newUpgradingChildDef.GetKind(), newUpgradingChildDef.GetNamespace(), newUpgradingChildDef.GetName())
				err = kubernetes.CreateResource(ctx, c, newUpgradingChildDef)
				return false, err
			} else {
				return false, fmt.Errorf("error getting %s: %v", newUpgradingChildDef.GetKind(), err)
			}
=======
	// Get the Upgrading object to see if it exists
	existingUpgradingChildDef, err := kubernetes.GetLiveResource(ctx, newUpgradingChildDef, rolloutObject.GetChildPluralName())
	if err != nil {
		// create object as it doesn't exist
		if apierrors.IsNotFound(err) {
			numaLogger.Debugf("Upgrading child of type %s %s/%s doesn't exist so creating", newUpgradingChildDef.GetKind(), newUpgradingChildDef.GetNamespace(), newUpgradingChildDef.GetName())
			err = kubernetes.CreateResource(ctx, c, newUpgradingChildDef)
			return false, err
		} else {
			return false, fmt.Errorf("error getting %s: %v", newUpgradingChildDef.GetKind(), err)
>>>>>>> ae4681d7
		}
	}
	if currentUpgradingChildDef == nil { // nothing to do
		return true, err
	}

	done, err := processUpgradingChild(ctx, rolloutObject, controller, existingPromotedChild, currentUpgradingChildDef, c)
	if err != nil {
		return false, err
	}

	return done, nil
}

// create the definition for the child of the Rollout which is the one labeled "upgrading"
<<<<<<< HEAD

=======
>>>>>>> ae4681d7
func makeUpgradingObjectDefinition(ctx context.Context, rolloutObject ctlrcommon.RolloutObject, controller progressiveController) (*unstructured.Unstructured, error) {

	numaLogger := logger.FromContext(ctx)

	childName, err := GetChildName(ctx, rolloutObject, controller, string(common.LabelValueUpgradeInProgress))
	if err != nil {
		return nil, err
	}
	numaLogger.Debugf("Upgrading child: %s", childName)
	upgradingChild, err := controller.CreateBaseChildDefinition(rolloutObject, childName)
	if err != nil {
		return nil, err
	}

	upgradingChild.SetLabels(map[string]string{
		common.LabelKeyUpgradeState: string(common.LabelValueUpgradeInProgress),
	})

	return upgradingChild, nil
}

func findChildOfUpgradeState(ctx context.Context, rolloutObject ctlrcommon.RolloutObject, controller progressiveController, upgradeState common.UpgradeState) (*unstructured.Unstructured, error) {
	numaLogger := logger.FromContext(ctx)

	children, err := controller.ListChildren(ctx, rolloutObject, fmt.Sprintf(
		"%s=%s,%s=%s", common.LabelKeyParentRollout, rolloutObject.GetObjectMeta().Name,
		common.LabelKeyUpgradeState, string(upgradeState),
	), "")

	if err != nil {
		return nil, err
	}
	if len(children.Items) > 1 {
		// TODO: find the latest indexed one
		numaLogger.Warnf("Unexpected: found multiple %s of upgrading state %s with Rollout parent %s/%s",
			rolloutObject.GetChildPluralName(), string(upgradeState), rolloutObject.GetObjectMeta().Namespace, rolloutObject.GetObjectMeta().Name)
		return &children.Items[0], nil
	} else if len(children.Items) == 1 {
		return &children.Items[0], nil
	} else {
		return nil, nil
	}
}

// TODO: can this function make use of the one above?
func GetChildName(ctx context.Context, rolloutObject ctlrcommon.RolloutObject, controller progressiveController, upgradeState string) (string, error) {
	children, err := controller.ListChildren(ctx, rolloutObject, fmt.Sprintf(
		"%s=%s,%s=%s", common.LabelKeyParentRollout, rolloutObject.GetObjectMeta().Name,
		common.LabelKeyUpgradeState, upgradeState,
	), "")

	if err != nil {
		return "", err
	}
	if len(children.Items) > 1 {
		return "", fmt.Errorf("there should only be one promoted or upgrade in progress pipeline")
	} else if len(children.Items) == 0 {
		index, err := controller.IncrementChildCount(ctx, rolloutObject)
		if err != nil {
			return "", err
		}
		return fmt.Sprintf("%s-%d", rolloutObject.GetObjectMeta().Name, index), nil
	}
	return children.Items[0].GetName(), nil
}

// return whether we're done, and error if any
func processUpgradingChild(
	ctx context.Context,
	rolloutObject ctlrcommon.RolloutObject,
	controller progressiveController,
<<<<<<< HEAD
	existingPromotedChildDef, existingUpgradingChildDef *unstructured.Unstructured,
=======
	existingPromotedChildDef, desiredUpgradingChildDef, existingUpgradingChildDef *unstructured.Unstructured,
>>>>>>> ae4681d7
	c client.Client,
) (bool, error) {
	numaLogger := logger.FromContext(ctx)

	assessment, err := assessUpgradingChild(ctx, existingUpgradingChildDef)
	if err != nil {
		return false, err
	}

<<<<<<< HEAD
	switch assessment {
	case AssessmentResultFailure:
=======
	numaLogger.Debugf("Upgrading child %s/%s is in phase %s", existingUpgradingChildDef.GetNamespace(), existingUpgradingChildDef.GetName(), upgradingObjectStatus.Phase)
>>>>>>> ae4681d7

		rolloutObject.GetStatus().MarkProgressiveUpgradeFailed(fmt.Sprintf("New Child Object %s/%s Failed", existingUpgradingChildDef.GetNamespace(), existingUpgradingChildDef.GetName()), rolloutObject.GetObjectMeta().Generation)

		// check if there are any new incoming changes to the desired spec
		latestUpgradingChildDef, err := makeUpgradingObjectDefinition(ctx, rolloutObject, controller)
		if err != nil {
			return false, err
		}
		latestUpgradingChildDef, err = controller.Merge(existingUpgradingChildDef, latestUpgradingChildDef)
		if err != nil {
			return false, err
		}
		needsUpdating, err := controller.ChildNeedsUpdating(ctx, existingUpgradingChildDef, latestUpgradingChildDef)

		// if so, mark the existing one for garbage collection and then create a new upgrading one
		//}
		return false, nil

	case AssessmentResultSuccess:
		// Label the new child as promoted and then remove the label from the old one
		err := updateUpgradeState(ctx, c, common.LabelValueUpgradePromoted, existingUpgradingChildDef, rolloutObject)
		if err != nil {
			return false, err
		}

		// TODO: what if we fail before this line? It seems we will have 2 promoted pipelines in that case - maybe our logic should always assume the highest index "promoted" one is the best and then garbage collect the others?
		err = updateUpgradeState(ctx, c, common.LabelValueUpgradeRecyclable, existingPromotedChildDef, rolloutObject)
		if err != nil {
			return false, err
		}

		rolloutObject.GetStatus().MarkProgressiveUpgradeSucceeded("New Child Object Running", rolloutObject.GetObjectMeta().Generation)
		rolloutObject.GetStatus().MarkDeployed(rolloutObject.GetObjectMeta().Generation)

		if err := controller.Drain(ctx, existingPromotedChildDef); err != nil {
			return false, err
		}
		return true, nil
	default:
		// Ensure the latest spec is applied
		// TODO: instead of all of this, under the "Failed" section we can try creating a new one

		/*childNeedsToUpdate, err := controller.ChildNeedsUpdating(ctx, existingUpgradingChildDef, desiredUpgradingChildDef) // TODO: if we decide not to drain the upgrading one on failure, I think we can change this to DeepEqual() check
		if err != nil {
			return false, err
		}
		if childNeedsToUpdate {
			numaLogger.Debugf("Upgrading child %s/%s has a new update", existingUpgradingChildDef.GetNamespace(), existingUpgradingChildDef.GetName())

			err = kubernetes.UpdateResource(ctx, c, desiredUpgradingChildDef)
			if err != nil {
				return false, err
			}
		}*/
		//continue (re-enqueue)
		return false, nil
	}
}

type AssessmentResult int

const (
	AssessmentResultSuccess = iota
	AssessmentResultFailure
	AssessmentResultUnknown
)

func assessUpgradingChild(ctx context.Context, existingUpgradingChildDef *unstructured.Unstructured) (AssessmentResult, error) {
	numaLogger := logger.FromContext(ctx)
	upgradingObjectStatus, err := kubernetes.ParseStatus(existingUpgradingChildDef)
	if err != nil {
		return AssessmentResultUnknown, err
	}

	numaLogger.
		WithValues("namespace", existingUpgradingChildDef.GetNamespace(), "name", existingUpgradingChildDef.GetName()).
		Debugf("Upgrading child is in phase %s", upgradingObjectStatus.Phase)

	if upgradingObjectStatus.Phase == "Running" && isNumaflowChildReady(&upgradingObjectStatus) {
		return AssessmentResultSuccess, nil
	}
	if upgradingObjectStatus.Phase == "Failed" {
		return AssessmentResultFailure, nil
	}
	return AssessmentResultUnknown, nil
}

// update the in-memory object with the new Label and patch the object in K8S
func updateUpgradeState(ctx context.Context, c client.Client, upgradeState common.UpgradeState, childObject *unstructured.Unstructured, rolloutObject ctlrcommon.RolloutObject) error {
	childObject.SetLabels(map[string]string{common.LabelKeyUpgradeState: string(upgradeState)})
	patchJson := `{"metadata":{"labels":{"` + common.LabelKeyUpgradeState + `":"` + string(upgradeState) + `"}}}`
	return kubernetes.PatchResource(ctx, c, childObject, patchJson, k8stypes.MergePatchType)
}

func isNumaflowChildReady(upgradingObjectStatus *kubernetes.GenericStatus) bool {
	if len(upgradingObjectStatus.Conditions) == 0 {
		return false
	}
	for _, c := range upgradingObjectStatus.Conditions {
		if c.Status != metav1.ConditionTrue {
			return false
		}
	}
	return true
}

func GarbageCollectChildren(
	ctx context.Context,
	rolloutObject ctlrcommon.RolloutObject,
	controller progressiveController,
	c client.Client,
) error {
	numaLogger := logger.FromContext(ctx)
	recyclableObjects, err := getRecyclableObjects(ctx, rolloutObject, controller)
	if err != nil {
		return err
	}

	numaLogger.WithValues("recylableObjects", recyclableObjects).Debug("recycling")

	for _, recyclableChild := range recyclableObjects.Items {
		err = recycle(ctx, &recyclableChild, rolloutObject.GetChildPluralName(), controller, c)
		if err != nil {
			return err
		}
	}
	return nil
}
func getRecyclableObjects(
	ctx context.Context,
	rolloutObject ctlrcommon.RolloutObject,
	controller progressiveController,
) (*unstructured.UnstructuredList, error) {
	return controller.ListChildren(ctx, rolloutObject, fmt.Sprintf(
		"%s=%s,%s=%s", common.LabelKeyParentRollout, rolloutObject.GetObjectMeta().Name,
		common.LabelKeyUpgradeState, common.LabelValueUpgradeRecyclable,
	), "")
}

func recycle(ctx context.Context,
	childObject *unstructured.Unstructured,
	childPluralName string,
	controller progressiveController,
	c client.Client,
) error {
	isDrained, err := controller.ChildIsDrained(ctx, childObject)
	if err != nil {
		return err
	}
	if isDrained {
		err = kubernetes.DeleteResource(ctx, c, childObject)
		if err != nil {
			return err
		}
	}
	return nil

}<|MERGE_RESOLUTION|>--- conflicted
+++ resolved
@@ -59,11 +59,7 @@
 
 // return whether we're done, and error if any
 func ProcessResourceWithProgressive(ctx context.Context, rolloutObject ctlrcommon.RolloutObject,
-<<<<<<< HEAD
 	existingPromotedChild *unstructured.Unstructured, promotedDifference bool, controller progressiveController, c client.Client) (bool, error) {
-=======
-	existingPromotedChild *unstructured.Unstructured, controller progressiveController, c client.Client) (bool, error) {
->>>>>>> ae4681d7
 
 	numaLogger := logger.FromContext(ctx)
 
@@ -73,7 +69,6 @@
 		return false, err
 	}
 
-<<<<<<< HEAD
 	// if there's a difference between the desired spec and the current "promoted" child, and there isn't already an "upgrading" definition, then create one and return
 	if promotedDifference && currentUpgradingChildDef == nil {
 		newUpgradingChildDef, err := makeUpgradingObjectDefinition(ctx, rolloutObject, controller)
@@ -91,18 +86,6 @@
 			} else {
 				return false, fmt.Errorf("error getting %s: %v", newUpgradingChildDef.GetKind(), err)
 			}
-=======
-	// Get the Upgrading object to see if it exists
-	existingUpgradingChildDef, err := kubernetes.GetLiveResource(ctx, newUpgradingChildDef, rolloutObject.GetChildPluralName())
-	if err != nil {
-		// create object as it doesn't exist
-		if apierrors.IsNotFound(err) {
-			numaLogger.Debugf("Upgrading child of type %s %s/%s doesn't exist so creating", newUpgradingChildDef.GetKind(), newUpgradingChildDef.GetNamespace(), newUpgradingChildDef.GetName())
-			err = kubernetes.CreateResource(ctx, c, newUpgradingChildDef)
-			return false, err
-		} else {
-			return false, fmt.Errorf("error getting %s: %v", newUpgradingChildDef.GetKind(), err)
->>>>>>> ae4681d7
 		}
 	}
 	if currentUpgradingChildDef == nil { // nothing to do
@@ -118,10 +101,6 @@
 }
 
 // create the definition for the child of the Rollout which is the one labeled "upgrading"
-<<<<<<< HEAD
-
-=======
->>>>>>> ae4681d7
 func makeUpgradingObjectDefinition(ctx context.Context, rolloutObject ctlrcommon.RolloutObject, controller progressiveController) (*unstructured.Unstructured, error) {
 
 	numaLogger := logger.FromContext(ctx)
@@ -193,11 +172,7 @@
 	ctx context.Context,
 	rolloutObject ctlrcommon.RolloutObject,
 	controller progressiveController,
-<<<<<<< HEAD
 	existingPromotedChildDef, existingUpgradingChildDef *unstructured.Unstructured,
-=======
-	existingPromotedChildDef, desiredUpgradingChildDef, existingUpgradingChildDef *unstructured.Unstructured,
->>>>>>> ae4681d7
 	c client.Client,
 ) (bool, error) {
 	numaLogger := logger.FromContext(ctx)
@@ -207,12 +182,8 @@
 		return false, err
 	}
 
-<<<<<<< HEAD
 	switch assessment {
 	case AssessmentResultFailure:
-=======
-	numaLogger.Debugf("Upgrading child %s/%s is in phase %s", existingUpgradingChildDef.GetNamespace(), existingUpgradingChildDef.GetName(), upgradingObjectStatus.Phase)
->>>>>>> ae4681d7
 
 		rolloutObject.GetStatus().MarkProgressiveUpgradeFailed(fmt.Sprintf("New Child Object %s/%s Failed", existingUpgradingChildDef.GetNamespace(), existingUpgradingChildDef.GetName()), rolloutObject.GetObjectMeta().Generation)
 
