--- conflicted
+++ resolved
@@ -99,15 +99,10 @@
 			return false, false, 0, fmt.Errorf("error getting %s: %v", currentUpgradingChildDef.GetKind(), err)
 		}
 		if currentUpgradingChildDef == nil {
-<<<<<<< HEAD
 			if liveRolloutObject.GetPromotedChildStatus() == nil {
 				rolloutObject.SetPromotedChildStatus(&apiv1.PromotedChildStatus{Name: existingPromotedChild.GetName()})
-=======
-			if liveRolloutObject.GetRolloutStatus().ProgressiveStatus.PromotedChildStatus == nil {
-				rolloutObject.GetRolloutStatus().ProgressiveStatus.PromotedChildStatus = &apiv1.PromotedChildStatus{Name: existingPromotedChild.GetName()}
 			} else {
-				rolloutObject.GetRolloutStatus().ProgressiveStatus.PromotedChildStatus = liveRolloutObject.GetRolloutStatus().ProgressiveStatus.PromotedChildStatus.DeepCopy()
->>>>>>> 1199430f
+				rolloutObject.SetPromotedChildStatus(liveRolloutObject.GetPromotedChildStatus().DeepCopy())
 			}
 
 			requeue, err := controller.ProcessPromotedChildPreUpgrade(ctx, rolloutObject, existingPromotedChild, c)
@@ -279,17 +274,13 @@
 
 		// if so, mark the existing one for garbage collection and then create a new upgrading one
 		if needsUpdating {
-<<<<<<< HEAD
+			if liveRolloutObject.GetPromotedChildStatus() == nil {
+				rolloutObject.SetPromotedChildStatus(&apiv1.PromotedChildStatus{Name: existingPromotedChildDef.GetName()})
+			} else {
+				rolloutObject.SetPromotedChildStatus(liveRolloutObject.GetPromotedChildStatus().DeepCopy())
+			}
+
 			requeue, err := controller.ProcessPromotedChildPreUpgrade(ctx, rolloutObject, existingPromotedChildDef, c)
-=======
-			if liveRolloutObject.GetRolloutStatus().ProgressiveStatus.PromotedChildStatus == nil {
-				rolloutObject.GetRolloutStatus().ProgressiveStatus.PromotedChildStatus = &apiv1.PromotedChildStatus{Name: existingPromotedChildDef.GetName()}
-			} else {
-				rolloutObject.GetRolloutStatus().ProgressiveStatus.PromotedChildStatus = liveRolloutObject.GetRolloutStatus().ProgressiveStatus.PromotedChildStatus.DeepCopy()
-			}
-
-			requeue, err := controller.ProcessPromotedChildPreUpgrade(ctx, rolloutObject.GetRolloutStatus().ProgressiveStatus.PromotedChildStatus, existingPromotedChildDef, c)
->>>>>>> 1199430f
 			if err != nil {
 				return false, false, 0, err
 			}
@@ -313,17 +304,13 @@
 			err = kubernetes.CreateResource(ctx, c, newUpgradingChildDef)
 			return false, true, 0, err
 		} else {
-<<<<<<< HEAD
+			if liveRolloutObject.GetPromotedChildStatus() == nil {
+				rolloutObject.SetPromotedChildStatus(&apiv1.PromotedChildStatus{Name: existingPromotedChildDef.GetName()})
+			} else {
+				rolloutObject.SetPromotedChildStatus(liveRolloutObject.GetPromotedChildStatus().DeepCopy())
+			}
+
 			requeue, err := controller.ProcessPromotedChildPostUpgrade(ctx, rolloutObject, existingPromotedChildDef, c)
-=======
-			if liveRolloutObject.GetRolloutStatus().ProgressiveStatus.PromotedChildStatus == nil {
-				rolloutObject.GetRolloutStatus().ProgressiveStatus.PromotedChildStatus = &apiv1.PromotedChildStatus{Name: existingPromotedChildDef.GetName()}
-			} else {
-				rolloutObject.GetRolloutStatus().ProgressiveStatus.PromotedChildStatus = liveRolloutObject.GetRolloutStatus().ProgressiveStatus.PromotedChildStatus.DeepCopy()
-			}
-
-			requeue, err := controller.ProcessPromotedChildPostUpgrade(ctx, rolloutObject.GetRolloutStatus().ProgressiveStatus.PromotedChildStatus, existingPromotedChildDef, c)
->>>>>>> 1199430f
 			if err != nil {
 				return false, false, 0, err
 			}
