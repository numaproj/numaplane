--- conflicted
+++ resolved
@@ -386,12 +386,8 @@
 		// Replace existing Upgrading child with new one and mark the existing one for garbage collection
 		///////////////////////////////////////////////////////////////////////////////////////////////////////////////////////////////
 		if needsUpdating {
-<<<<<<< HEAD
-			newUpgradingChildDef, needRequeue, err := startUpgradeProcess(ctx, rolloutObject, existingPromotedChildDef, controller, c)
-=======
 			needRequeue := false
 			newUpgradingChildDef, needRequeue, err = startUpgradeProcess(ctx, rolloutObject, existingPromotedChildDef, controller, c)
->>>>>>> 56548a29
 			if err != nil {
 				return false, 0, err
 			}
@@ -700,13 +696,12 @@
 ) (bool, error) {
 	numaLogger := logger.FromContext(ctx).WithValues(
 		"promoted child", existingPromotedChild.GetName(),
-<<<<<<< HEAD
-		"upgading child", existingUpgradingChild.GetName())
+		"upgading child", newUpgradingChild.GetName())
 
 	numaLogger.Debug("starting post upgrade process")
 
 	// Create Riders for the new Upgrading child
-	newRiders, err := controller.GetDesiredRiders(rolloutObject, existingUpgradingChild)
+	newRiders, err := controller.GetDesiredRiders(rolloutObject, newUpgradingChild)
 	if err != nil {
 		return false, err
 	}
@@ -715,12 +710,9 @@
 	for index, rider := range newRiders {
 		riderAdditions.Items[index] = rider.Definition
 	}
-	if err = riders.UpdateRiders(ctx, existingUpgradingChild, riderAdditions, unstructured.UnstructuredList{}, unstructured.UnstructuredList{}, c); err != nil {
-		return false, err
-	}
-=======
-		"upgading child", newUpgradingChild).Debug("starting post upgrade process")
->>>>>>> 56548a29
+	if err = riders.UpdateRiders(ctx, newUpgradingChild, riderAdditions, unstructured.UnstructuredList{}, unstructured.UnstructuredList{}, c); err != nil {
+		return false, err
+	}
 
 	requeue, err := controller.ProcessPromotedChildPostUpgrade(ctx, rolloutObject, existingPromotedChild, c)
 	if err != nil {
