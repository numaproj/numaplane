--- conflicted
+++ resolved
@@ -607,7 +607,6 @@
 	newNumaflowControllerDef.Object["spec"] = numaflowControllerSpec
 
 	return newNumaflowControllerDef, nil
-<<<<<<< HEAD
 }
 
 func getLiveNumaflowControllerRollout(ctx context.Context, name, namespace string) (*apiv1.NumaflowControllerRollout, error) {
@@ -624,6 +623,4 @@
 	desiredRiders := []riders.Rider{}
 	// TODO
 	return desiredRiders, nil
-=======
->>>>>>> 56548a29
 }