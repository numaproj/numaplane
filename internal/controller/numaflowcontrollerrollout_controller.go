--- conflicted
+++ resolved
@@ -292,11 +292,7 @@
 			controllerRollout.Status.MarkDeployed(controllerRollout.Generation)
 		}
 
-<<<<<<< HEAD
-		done, err := processChildObjectWithPPND(ctx, controllerRollout, r, controllerDeploymentNeedsUpdating,
-=======
-		needsRequeue, err := processChildObjectWithPPND(ctx, r.client, controllerRollout, r, controllerDeploymentNeedsUpdating,
->>>>>>> 34da5012
+		done, err := processChildObjectWithPPND(ctx, r.client, controllerRollout, r, controllerDeploymentNeedsUpdating,
 			controllerDeploymentIsUpdating, func() error {
 				r.recorder.Eventf(controllerRollout, corev1.EventTypeNormal, "AllPipelinesPaused", "All Pipelines have paused so Numaflow Controller can safely update")
 				phase, err := r.sync(controllerRollout, namespace, numaLogger)
