/*
Copyright 2023.

Licensed under the Apache License, Version 2.0 (the "License");
you may not use this file except in compliance with the License.
You may obtain a copy of the License at

    http://www.apache.org/licenses/LICENSE-2.0

Unless required by applicable law or agreed to in writing, software
distributed under the License is distributed on an "AS IS" BASIS,
WITHOUT WARRANTIES OR CONDITIONS OF ANY KIND, either express or implied.
See the License for the specific language governing permissions and
limitations under the License.
*/

package common

import (
	"context"
	"encoding/json"
	"os"
	"strings"
	"testing"
	"time"

	. "github.com/onsi/gomega"
	"github.com/stretchr/testify/assert"
	appsv1 "k8s.io/api/apps/v1"
	metav1 "k8s.io/apimachinery/pkg/apis/meta/v1"
	"k8s.io/apimachinery/pkg/apis/meta/v1/unstructured"
	"k8s.io/apimachinery/pkg/runtime"
	k8sruntime "k8s.io/apimachinery/pkg/runtime"
	"k8s.io/apimachinery/pkg/runtime/schema"
	"k8s.io/apimachinery/pkg/types"
	"k8s.io/apimachinery/pkg/util/yaml"
	k8sclientgo "k8s.io/client-go/kubernetes"
	"k8s.io/client-go/rest"
	"sigs.k8s.io/controller-runtime/pkg/client"

	numaflowv1 "github.com/numaproj/numaflow/pkg/apis/numaflow/v1alpha1"
	numaflowversioned "github.com/numaproj/numaflow/pkg/client/clientset/versioned"
	"github.com/numaproj/numaplane/internal/common"
	"github.com/numaproj/numaplane/internal/controller/config"
	"github.com/numaproj/numaplane/internal/util/metrics"
	apiv1 "github.com/numaproj/numaplane/pkg/apis/numaplane/v1alpha1"
)

var (
	DefaultTestNamespace = "default"

<<<<<<< HEAD
	DefaultTestISBSvcRolloutName     = "isbservicerollout-test"
	DefaultTestISBSvcName            = "isbservicerollout-test" + "-0"
	DefaultTestPipelineRolloutName   = "pipelinerollout-test"
	DefaultTestPipelineName          = DefaultTestPipelineRolloutName + "-0"
	DefaultTestMonoVertexRolloutName = "monovertexrollout-test"
	DefaultTestMonoVertexName        = DefaultTestMonoVertexRolloutName + "-0"
=======
	DefaultTestNumaflowControllerRolloutName    = "numaflow-controller"
	DefaultTestNumaflowControllerName           = "numaflow-controller" // TODO: change to add "-0" suffix after Progressive
	DefaultTestNumaflowControllerDeploymentName = "numaflow-controller"
	DefaultTestISBSvcRolloutName                = "isbservicerollout-test"
	DefaultTestISBSvcName                       = "isbservicerollout-test" // TODO: change to add "-0" suffix after Progressive
	DefaultTestPipelineRolloutName              = "pipelinerollout-test"
	DefaultTestPipelineName                     = DefaultTestPipelineRolloutName + "-0"
	DefaultTestMonoVertexRolloutName            = "monovertexrollout-test"
	DefaultTestMonoVertexName                   = DefaultTestMonoVertexRolloutName + "-0"
>>>>>>> c09b36c7
)

const (
	TestDefaultTimeout  = 15 * time.Second
	TestDefaultDuration = 10 * time.Second
	TestDefaultInterval = 250 * time.Millisecond
)

var (
	TestRESTConfig    *rest.Config
	TestK8sClient     client.Client
	TestCustomMetrics *metrics.CustomMetrics
)

func CreatePipelineRolloutInK8S(ctx context.Context, t *testing.T, numaplaneClient client.Client, pipelineRollout *apiv1.PipelineRollout) {
	pipelineRolloutCopy := *pipelineRollout
	err := numaplaneClient.Create(ctx, pipelineRollout)
	assert.NoError(t, err)
	pipelineRollout.Status = pipelineRolloutCopy.Status
	err = numaplaneClient.Status().Update(ctx, pipelineRollout)
	assert.NoError(t, err)
}

func CreatePipelineInK8S(ctx context.Context, t *testing.T, numaflowClientSet *numaflowversioned.Clientset, pipeline *numaflowv1.Pipeline) {
	resultPipeline, err := numaflowClientSet.NumaflowV1alpha1().Pipelines(DefaultTestNamespace).Create(ctx, pipeline, metav1.CreateOptions{})
	assert.NoError(t, err)
	resultPipeline.Status = pipeline.Status

	// updating the Status subresource is a separate operation
	_, err = numaflowClientSet.NumaflowV1alpha1().Pipelines(DefaultTestNamespace).UpdateStatus(ctx, resultPipeline, metav1.UpdateOptions{})
	assert.NoError(t, err)
}

func CreateMVRolloutInK8S(ctx context.Context, t *testing.T, numaplaneClient client.Client, monoVertexRollout *apiv1.MonoVertexRollout) {
	rolloutCopy := *monoVertexRollout
	err := numaplaneClient.Create(ctx, monoVertexRollout)
	assert.NoError(t, err)
	monoVertexRollout.Status = rolloutCopy.Status
	err = numaplaneClient.Status().Update(ctx, monoVertexRollout)
	assert.NoError(t, err)
}

func CreateMonoVertexInK8S(ctx context.Context, t *testing.T, numaflowClientSet *numaflowversioned.Clientset, monoVertex *numaflowv1.MonoVertex) {
	resultMV, err := numaflowClientSet.NumaflowV1alpha1().MonoVertices(DefaultTestNamespace).Create(ctx, monoVertex, metav1.CreateOptions{})
	assert.NoError(t, err)
	resultMV.Status = monoVertex.Status

	// updating the Status subresource is a separate operation
	_, err = numaflowClientSet.NumaflowV1alpha1().MonoVertices(DefaultTestNamespace).UpdateStatus(ctx, resultMV, metav1.UpdateOptions{})
	assert.NoError(t, err)
}

func CreateISBServiceRolloutInK8S(ctx context.Context, t *testing.T, numaplaneClient client.Client, isbsvcRollout *apiv1.ISBServiceRollout) {
	rolloutCopy := *isbsvcRollout
	err := numaplaneClient.Create(ctx, isbsvcRollout)
	assert.NoError(t, err)
	isbsvcRollout.Status = rolloutCopy.Status
	err = numaplaneClient.Status().Update(ctx, isbsvcRollout)
	assert.NoError(t, err)
}

func CreateISBSvcInK8S(ctx context.Context, t *testing.T, numaflowClientSet *numaflowversioned.Clientset, isbsvc *numaflowv1.InterStepBufferService) {
	resultISBSvc, err := numaflowClientSet.NumaflowV1alpha1().InterStepBufferServices(DefaultTestNamespace).Create(ctx, isbsvc, metav1.CreateOptions{})
	assert.NoError(t, err)
	// update Status subresource
	resultISBSvc.Status = isbsvc.Status
	_, err = numaflowClientSet.NumaflowV1alpha1().InterStepBufferServices(DefaultTestNamespace).UpdateStatus(ctx, resultISBSvc, metav1.UpdateOptions{})
	assert.NoError(t, err)
}

func CreateStatefulSetInK8S(ctx context.Context, t *testing.T, k8sClientSet *k8sclientgo.Clientset, statefulSet *appsv1.StatefulSet) {
	ss, err := k8sClientSet.AppsV1().StatefulSets(DefaultTestNamespace).Create(ctx, statefulSet, metav1.CreateOptions{})
	assert.NoError(t, err)
	// update Status subresource
	ss.Status = statefulSet.Status
	_, err = k8sClientSet.AppsV1().StatefulSets(DefaultTestNamespace).UpdateStatus(ctx, ss, metav1.UpdateOptions{})
	assert.NoError(t, err)
}

func CreateNumaflowControllerInK8S(ctx context.Context, t *testing.T, numaplaneClient client.Client, numaflowController *apiv1.NumaflowController) {
	err := numaplaneClient.Create(ctx, numaflowController)
	assert.NoError(t, err)
	err = numaplaneClient.Status().Update(ctx, numaflowController)
	assert.NoError(t, err)
}

func CreateDeploymentInK8S(ctx context.Context, t *testing.T, k8sClientSet *k8sclientgo.Clientset, deployment *appsv1.Deployment) {
	resultDeployment, err := k8sClientSet.AppsV1().Deployments(DefaultTestNamespace).Create(ctx, deployment, metav1.CreateOptions{})
	assert.NoError(t, err)
	resultDeployment.Status = deployment.Status
	_, err = k8sClientSet.AppsV1().Deployments(DefaultTestNamespace).UpdateStatus(ctx, resultDeployment, metav1.UpdateOptions{})
	assert.NoError(t, err)
}

func CreateDefaultTestPipelineOfPhase(phase numaflowv1.PipelinePhase) *numaflowv1.Pipeline {
	return &numaflowv1.Pipeline{
		ObjectMeta: metav1.ObjectMeta{
			Name:              DefaultTestPipelineName,
			Namespace:         DefaultTestNamespace,
			UID:               "some-uid",
			CreationTimestamp: metav1.NewTime(time.Now()),
			Generation:        1,
			Labels: map[string]string{
				common.LabelKeyISBServiceRONameForPipeline: DefaultTestISBSvcName,
				common.LabelKeyParentRollout:               DefaultTestPipelineRolloutName},
		},
		Spec: numaflowv1.PipelineSpec{
			InterStepBufferServiceName: DefaultTestISBSvcName,
		},
		Status: numaflowv1.PipelineStatus{
			Phase: phase,
		},
	}
}

func CreateTestPipelineRollout(pipelineSpec numaflowv1.PipelineSpec, rolloutAnnotations map[string]string, rolloutLabels map[string]string, pipelineAnnotations map[string]string, pipelineLabels map[string]string) *apiv1.PipelineRollout {
	pipelineRaw, _ := json.Marshal(pipelineSpec)
	return &apiv1.PipelineRollout{
		ObjectMeta: metav1.ObjectMeta{
			Namespace:         DefaultTestNamespace,
			Name:              DefaultTestPipelineRolloutName,
			UID:               "uid",
			CreationTimestamp: metav1.NewTime(time.Now()),
			Generation:        1,
			Annotations:       rolloutAnnotations,
			Labels:            rolloutLabels,
		},
		Spec: apiv1.PipelineRolloutSpec{
			Pipeline: apiv1.Pipeline{
				Metadata: apiv1.Metadata{
					Labels:      pipelineLabels,
					Annotations: pipelineAnnotations,
				},
				Spec: runtime.RawExtension{
					Raw: pipelineRaw,
				},
			},
		},
	}
}

func CreateTestPipelineOfSpec(
	spec numaflowv1.PipelineSpec,
	name string,
	phase numaflowv1.PipelinePhase,
	status numaflowv1.Status,
	drainedOnPause bool,
	labels map[string]string,
	annotations map[string]string,
) *numaflowv1.Pipeline {
	pipelineStatus := numaflowv1.PipelineStatus{
		Phase:          phase,
		Status:         status,
		DrainedOnPause: drainedOnPause,
	}
	return &numaflowv1.Pipeline{
		TypeMeta: metav1.TypeMeta{
			Kind:       "Pipeline",
			APIVersion: "numaflow.numaproj.io/v1alpha1",
		},
		ObjectMeta: metav1.ObjectMeta{
			Name:      name,
			Namespace: DefaultTestNamespace,
			Labels:    labels,
		},
		Spec:   spec,
		Status: pipelineStatus,
	}

}

func CreateDefaultTestMVOfPhase(phase numaflowv1.MonoVertexPhase) *numaflowv1.MonoVertex {
	return &numaflowv1.MonoVertex{
		ObjectMeta: metav1.ObjectMeta{
			Name:              DefaultTestMonoVertexName,
			Namespace:         DefaultTestNamespace,
			UID:               "some-uid",
			CreationTimestamp: metav1.NewTime(time.Now()),
			Generation:        1,
			Labels: map[string]string{
				common.LabelKeyParentRollout: DefaultTestMonoVertexRolloutName},
		},
		Spec: numaflowv1.MonoVertexSpec{},
		Status: numaflowv1.MonoVertexStatus{
			Phase: phase,
		},
	}
}

func CreateTestMVRollout(mvSpec numaflowv1.MonoVertexSpec, rolloutAnnotations map[string]string, rolloutLabels map[string]string, mvAnnotations map[string]string, mvLabels map[string]string) *apiv1.MonoVertexRollout {
	mvRaw, _ := json.Marshal(mvSpec)
	return &apiv1.MonoVertexRollout{
		ObjectMeta: metav1.ObjectMeta{
			Namespace:         DefaultTestNamespace,
			Name:              DefaultTestMonoVertexRolloutName,
			UID:               "uid",
			CreationTimestamp: metav1.NewTime(time.Now()),
			Generation:        1,
			Annotations:       rolloutAnnotations,
			Labels:            rolloutLabels,
		},
		Spec: apiv1.MonoVertexRolloutSpec{
			MonoVertex: apiv1.MonoVertex{
				Metadata: apiv1.Metadata{
					Labels:      mvLabels,
					Annotations: mvAnnotations,
				},
				Spec: runtime.RawExtension{
					Raw: mvRaw,
				},
			},
		},
	}
}

func CreateTestMonoVertexOfSpec(
	spec numaflowv1.MonoVertexSpec,
	name string,
	phase numaflowv1.MonoVertexPhase,
	status numaflowv1.Status,
	labels map[string]string,
	annotations map[string]string,
) *numaflowv1.MonoVertex {
	mvStatus := numaflowv1.MonoVertexStatus{
		Phase:  phase,
		Status: status,
	}
	return &numaflowv1.MonoVertex{
		TypeMeta: metav1.TypeMeta{
			Kind:       "MonoVertex",
			APIVersion: "numaflow.numaproj.io/v1alpha1",
		},
		ObjectMeta: metav1.ObjectMeta{
			Name:        name,
			Namespace:   DefaultTestNamespace,
			Labels:      labels,
			Annotations: annotations,
		},
		Spec:   spec,
		Status: mvStatus,
	}

}

func CreateDefaultISBServiceSpec(jetstreamVersion string) numaflowv1.InterStepBufferServiceSpec {
	return numaflowv1.InterStepBufferServiceSpec{
		Redis: &numaflowv1.RedisBufferService{},
		JetStream: &numaflowv1.JetStreamBufferService{
			Version:     jetstreamVersion,
			Persistence: nil,
		},
	}
}

func CreateDefaultISBService(jetstreamVersion string, phase numaflowv1.ISBSvcPhase, fullyReconciled bool) *numaflowv1.InterStepBufferService {
	status := numaflowv1.InterStepBufferServiceStatus{
		Phase: phase,
	}
	if fullyReconciled {
		status.ObservedGeneration = 1
	} else {
		status.ObservedGeneration = 0
	}
	return &numaflowv1.InterStepBufferService{
		TypeMeta: metav1.TypeMeta{
			Kind:       common.NumaflowISBServiceKind,
			APIVersion: common.NumaflowAPIGroup + "/" + common.NumaflowAPIVersion,
		},
		ObjectMeta: metav1.ObjectMeta{
			Name:      DefaultTestISBSvcName,
			Namespace: DefaultTestNamespace,
			Labels: map[string]string{
				common.LabelKeyParentRollout: DefaultTestISBSvcRolloutName,
				common.LabelKeyUpgradeState:  string(common.LabelValueUpgradePromoted),
			},
		},
		Spec:   CreateDefaultISBServiceSpec(jetstreamVersion),
		Status: status,
	}
}

func CreateISBServiceRollout(isbsvcSpec numaflowv1.InterStepBufferServiceSpec) *apiv1.ISBServiceRollout {
	isbsSpecRaw, _ := json.Marshal(isbsvcSpec)
	return &apiv1.ISBServiceRollout{
		ObjectMeta: metav1.ObjectMeta{
			Namespace:         DefaultTestNamespace,
			Name:              DefaultTestISBSvcRolloutName,
			CreationTimestamp: metav1.NewTime(time.Now()),
			Generation:        1,
		},
		Spec: apiv1.ISBServiceRolloutSpec{
			InterStepBufferService: apiv1.InterStepBufferService{
				Spec: k8sruntime.RawExtension{
					Raw: isbsSpecRaw,
				},
			},
		},
	}
}

func PipelineWithDesiredPhase(spec numaflowv1.PipelineSpec, phase numaflowv1.PipelinePhase) numaflowv1.PipelineSpec {
	spec.Lifecycle.DesiredPhase = phase
	return spec
}

func GetNumaflowControllerDefinitions(definitionsFile string) (*config.NumaflowControllerDefinitionConfig, error) {
	// Read definitions config file
	configData, err := os.ReadFile(definitionsFile)
	if err != nil {
		return nil, err
	}
	var controllerConfig config.NumaflowControllerDefinitionConfig
	err = yaml.Unmarshal(configData, &controllerConfig)
	if err != nil {
		return nil, err
	}

	return &controllerConfig, nil
}

// VerifyAutoHealing tests the auto healing feature
func VerifyAutoHealing(ctx context.Context, gvk schema.GroupVersionKind, namespace string, resourceName string, pathToValue string, newValue any) {
	lookupKey := types.NamespacedName{Name: resourceName, Namespace: namespace}

	// Get current resource
	currentResource := unstructured.Unstructured{}
	currentResource.SetGroupVersionKind(gvk)
	Eventually(func() error {
		return TestK8sClient.Get(ctx, lookupKey, &currentResource)
	}, TestDefaultTimeout, TestDefaultInterval).Should(Succeed())
	Expect(currentResource.Object).ToNot(BeEmpty())

	// Get the original value at the specified path (pathToValue)
	pathSlice := strings.Split(pathToValue, ".")
	originalValue, found, err := unstructured.NestedFieldNoCopy(currentResource.Object, pathSlice...)
	Expect(err).ToNot(HaveOccurred())
	Expect(found).To(BeTrue())

	// Set new value and update resource
	err = unstructured.SetNestedField(currentResource.Object, newValue, pathSlice...)
	Expect(err).ToNot(HaveOccurred())
	Expect(TestK8sClient.Update(ctx, &currentResource)).ToNot(HaveOccurred())

	// Get updated resource and the value at the specified path (pathToValue)
	e := Eventually(func() (any, error) {
		updatedResource := unstructured.Unstructured{}
		updatedResource.SetGroupVersionKind(gvk)
		if err := TestK8sClient.Get(ctx, lookupKey, &updatedResource); err != nil {
			return nil, err
		}

		currentValue, found, err := unstructured.NestedFieldNoCopy(updatedResource.Object, pathSlice...)
		Expect(err).ToNot(HaveOccurred())
		Expect(found).To(BeTrue())

		return currentValue, nil
	}, TestDefaultTimeout, TestDefaultInterval)

	// Verify that the value matches the original value and not the new value
	e.Should(Equal(originalValue))
	e.ShouldNot(Equal(newValue))
}

func VerifyStatusPhase(ctx context.Context, gvk schema.GroupVersionKind, namespace string, resourceName string, desiredPhase apiv1.Phase) {
	lookupKey := types.NamespacedName{Name: resourceName, Namespace: namespace}

	currentResource := unstructured.Unstructured{}
	currentResource.SetGroupVersionKind(gvk)
	Eventually(func() (bool, error) {
		err := TestK8sClient.Get(ctx, lookupKey, &currentResource)
		if err != nil {
			return false, err
		}

		phase, found, err := unstructured.NestedString(currentResource.Object, "status", "phase")
		if err != nil {
			return false, err
		}
		if !found {
			return false, nil
		}

		observedGeneration, found, err := unstructured.NestedInt64(currentResource.Object, "status", "observedGeneration")
		if err != nil {
			return false, err
		}
		if !found {
			return false, nil
		}

		generation, found, err := unstructured.NestedInt64(currentResource.Object, "metadata", "generation")
		if err != nil {
			return false, err
		}
		if !found {
			return false, nil
		}

		return apiv1.Phase(phase) == desiredPhase && observedGeneration == generation, nil
	}, TestDefaultTimeout, TestDefaultInterval).Should(BeTrue())
}<|MERGE_RESOLUTION|>--- conflicted
+++ resolved
@@ -49,24 +49,15 @@
 var (
 	DefaultTestNamespace = "default"
 
-<<<<<<< HEAD
-	DefaultTestISBSvcRolloutName     = "isbservicerollout-test"
-	DefaultTestISBSvcName            = "isbservicerollout-test" + "-0"
-	DefaultTestPipelineRolloutName   = "pipelinerollout-test"
-	DefaultTestPipelineName          = DefaultTestPipelineRolloutName + "-0"
-	DefaultTestMonoVertexRolloutName = "monovertexrollout-test"
-	DefaultTestMonoVertexName        = DefaultTestMonoVertexRolloutName + "-0"
-=======
-	DefaultTestNumaflowControllerRolloutName    = "numaflow-controller"
-	DefaultTestNumaflowControllerName           = "numaflow-controller" // TODO: change to add "-0" suffix after Progressive
-	DefaultTestNumaflowControllerDeploymentName = "numaflow-controller"
 	DefaultTestISBSvcRolloutName                = "isbservicerollout-test"
-	DefaultTestISBSvcName                       = "isbservicerollout-test" // TODO: change to add "-0" suffix after Progressive
+	DefaultTestISBSvcName                       = DefaultTestISBSvcRolloutName + "-0"
 	DefaultTestPipelineRolloutName              = "pipelinerollout-test"
 	DefaultTestPipelineName                     = DefaultTestPipelineRolloutName + "-0"
 	DefaultTestMonoVertexRolloutName            = "monovertexrollout-test"
 	DefaultTestMonoVertexName                   = DefaultTestMonoVertexRolloutName + "-0"
->>>>>>> c09b36c7
+	DefaultTestNumaflowControllerRolloutName    = "numaflow-controller"
+	DefaultTestNumaflowControllerName           = "numaflow-controller" // TODO: change to add "-0" suffix after Progressive
+	DefaultTestNumaflowControllerDeploymentName = "numaflow-controller"
 )
 
 const (
