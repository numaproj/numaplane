--- conflicted
+++ resolved
@@ -262,22 +262,11 @@
 	return nil
 }
 
-<<<<<<< HEAD
-func GetVertices(pipeline *unstructured.Unstructured) ([]interface{}, error) {
-	vertexSpecs, found, err := unstructured.NestedSlice(pipeline.Object, "spec", "vertices")
-	if err != nil {
-		return nil, fmt.Errorf("error while getting vertices of pipeline %q: %v", pipeline.GetName(), err)
-	}
-	if !found {
-		return nil, fmt.Errorf("no vertices defined for pipeline %q: %+v", pipeline.GetName(), pipeline.Object)
-	}
-	return vertexSpecs, nil
-}
-
 func GetVertexFromPipelineSpecMap(
 	pipelineSpec map[string]interface{},
 	vertexName string,
 ) (map[string]interface{}, bool, error) {
+	// TODO: replace this with GetPipelineVertexDefinitions() call
 	vertices, found, err := unstructured.NestedSlice(pipelineSpec, "vertices")
 	if err != nil {
 		return nil, false, fmt.Errorf("error while getting vertices of pipeline: %v", err)
@@ -298,7 +287,8 @@
 
 	// Vertex not found
 	return nil, false, nil
-=======
+}
+
 func GetPipelineVertexDefinitions(pipeline *unstructured.Unstructured) ([]interface{}, error) {
 
 	vertexDefinitions, exists, err := unstructured.NestedSlice(pipeline.Object, "spec", "vertices")
@@ -380,5 +370,4 @@
 	}
 
 	return nil
->>>>>>> 6ac13ba8
 }