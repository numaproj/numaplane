/*
Copyright 2023.

Licensed under the Apache License, Version 2.0 (the "License");
you may not use this file except in compliance with the License.
You may obtain a copy of the License at

    http://www.apache.org/licenses/LICENSE-2.0

Unless required by applicable law or agreed to in writing, software
distributed under the License is distributed on an "AS IS" BASIS,
WITHOUT WARRANTIES OR CONDITIONS OF ANY KIND, either express or implied.
See the License for the specific language governing permissions and
limitations under the License.
*/

package v1alpha1

import (
	numaflowv1 "github.com/numaproj/numaflow/pkg/apis/numaflow/v1alpha1"
	metav1 "k8s.io/apimachinery/pkg/apis/meta/v1"
	"k8s.io/apimachinery/pkg/runtime"
	"k8s.io/apimachinery/pkg/runtime/schema"
)

const (
	// ConditionMonoVertexPausingOrPaused indicates that the MonoVertex is either pausing or paused.
	ConditionMonoVertexPausingOrPaused ConditionType = "MonoVertexPausingOrPaused"
)

// MonoVertexRolloutSpec defines the desired state of MonoVertexRollout
type MonoVertexRolloutSpec struct {
	MonoVertex MonoVertex `json:"monoVertex"`
}

// MonoVertex includes the spec of MonoVertex in Numaflow
type MonoVertex struct {
	Metadata `json:"metadata,omitempty"`
	Spec     runtime.RawExtension `json:"spec"`
}

// MonoVertexRolloutStatus defines the observed state of MonoVertexRollout
type MonoVertexRolloutStatus struct {
	Status `json:",inline"`

<<<<<<< HEAD
	// UpgradeInProgress indicates the upgrade strategy currently being used and affecting the resource state or empty if no upgrade is in progress
	UpgradeInProgress UpgradeStrategy `json:"upgradeInProgress,omitempty"`

	// NameCount is used as a suffix for the name of the managed monovertex, to uniquely
	// identify a monovertex.
=======
	// NameCount is used as a suffix for the name of the managed pipeline, to uniquely
	// identify a pipeline.
>>>>>>> c09b36c7
	NameCount *int32 `json:"nameCount,omitempty"`
}

// +genclient
// +kubebuilder:object:root=true
// +kubebuilder:subresource:status
// +kubebuilder:printcolumn:name="Age",type="date",JSONPath=".metadata.creationTimestamp"
// +kubebuilder:printcolumn:name="Phase",type="string",JSONPath=".status.phase",description="The current phase"
// MonoVertexRollout is the Schema for the monovertexrollouts API
type MonoVertexRollout struct {
	metav1.TypeMeta   `json:",inline"`
	metav1.ObjectMeta `json:"metadata,omitempty"`

	Spec   MonoVertexRolloutSpec   `json:"spec"`
	Status MonoVertexRolloutStatus `json:"status,omitempty"`
}

//+kubebuilder:object:root=true

// MonoVertexRolloutList contains a list of MonoVertexRollout
type MonoVertexRolloutList struct {
	metav1.TypeMeta `json:",inline"`
	metav1.ListMeta `json:"metadata,omitempty"`
	Items           []MonoVertexRollout `json:"items"`
}

// the following functions implement the rolloutObject interface:
func (monoVertexRollout *MonoVertexRollout) GetRolloutGVR() metav1.GroupVersionResource {
	return metav1.GroupVersionResource{
		Group:    monoVertexRollout.TypeMeta.GroupVersionKind().Group,
		Version:  monoVertexRollout.TypeMeta.GroupVersionKind().Version,
		Resource: "monovertexrollouts",
	}
}

func (monoVertexRollout *MonoVertexRollout) GetRolloutGVK() schema.GroupVersionKind {
	return monoVertexRollout.TypeMeta.GroupVersionKind()
}

func (monoVertexRollout *MonoVertexRollout) GetChildGVR() metav1.GroupVersionResource {
	return metav1.GroupVersionResource{
		Group:    numaflowv1.MonoVertexGroupVersionKind.Group,
		Version:  numaflowv1.MonoVertexGroupVersionKind.Version,
		Resource: "monovertices",
	}
}

func (monoVertexRollout *MonoVertexRollout) GetChildGVK() schema.GroupVersionKind {
	return numaflowv1.MonoVertexGroupVersionKind
}

func (monoVertexRollout *MonoVertexRollout) GetRolloutObjectMeta() *metav1.ObjectMeta {
	return &monoVertexRollout.ObjectMeta
}

func (monoVertexRollout *MonoVertexRollout) GetRolloutStatus() *Status {
	return &monoVertexRollout.Status.Status
}

func init() {
	SchemeBuilder.Register(&MonoVertexRollout{}, &MonoVertexRolloutList{})
}

func (status *MonoVertexRolloutStatus) MarkMonoVertexPaused(reason, message string, generation int64) {
	status.MarkTrueWithReason(ConditionMonoVertexPausingOrPaused, reason, message, generation)
}

func (status *MonoVertexRolloutStatus) MarkMonoVertexUnpaused(generation int64) {
	status.MarkFalse(ConditionMonoVertexPausingOrPaused, "Unpaused", "MonoVertex unpaused", generation)
}<|MERGE_RESOLUTION|>--- conflicted
+++ resolved
@@ -43,16 +43,8 @@
 type MonoVertexRolloutStatus struct {
 	Status `json:",inline"`
 
-<<<<<<< HEAD
-	// UpgradeInProgress indicates the upgrade strategy currently being used and affecting the resource state or empty if no upgrade is in progress
-	UpgradeInProgress UpgradeStrategy `json:"upgradeInProgress,omitempty"`
-
 	// NameCount is used as a suffix for the name of the managed monovertex, to uniquely
 	// identify a monovertex.
-=======
-	// NameCount is used as a suffix for the name of the managed pipeline, to uniquely
-	// identify a pipeline.
->>>>>>> c09b36c7
 	NameCount *int32 `json:"nameCount,omitempty"`
 }
 
