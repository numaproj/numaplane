apiVersion: kustomize.config.k8s.io/v1beta1
kind: Kustomization

resources:
  - ../../../config/default
<<<<<<< HEAD
  - ./controller_def_1.3.3.yaml
  - ./controller_def_1.4.0.yaml
=======
>>>>>>> 31769c05
  - ./controller_def_1.4.1.yaml
  - ./controller_def_1.4.2.yaml

patches:
  - patch: |-
      - op: add
        path: /spec/template/spec/containers/0/imagePullPolicy
        value: IfNotPresent
    target:
      kind: Deployment
      name: numaplane-controller-manager

configMapGenerator:
- name: numaplane-controller-config
  namespace: numaplane-system
  files:
    - config.yaml
  behavior: merge  # Optional, defaults to "create"<|MERGE_RESOLUTION|>--- conflicted
+++ resolved
@@ -3,11 +3,6 @@
 
 resources:
   - ../../../config/default
-<<<<<<< HEAD
-  - ./controller_def_1.3.3.yaml
-  - ./controller_def_1.4.0.yaml
-=======
->>>>>>> 31769c05
   - ./controller_def_1.4.1.yaml
   - ./controller_def_1.4.2.yaml
 
