/*
Copyright 2023.

Licensed under the Apache License, Version 2.0 (the "License");
you may not use this file except in compliance with the License.
You may obtain a copy of the License at

    http://www.apache.org/licenses/LICENSE-2.0

Unless required by applicable law or agreed to in writing, software
distributed under the License is distributed on an "AS IS" BASIS,
WITHOUT WARRANTIES OR CONDITIONS OF ANY KIND, either express or implied.
See the License for the specific language governing permissions and
limitations under the License.
*/

package e2e

import (
	"fmt"
	"testing"
	"time"

	. "github.com/onsi/ginkgo/v2"
	. "github.com/onsi/gomega"
	v1 "k8s.io/api/core/v1"
	apiresource "k8s.io/apimachinery/pkg/api/resource"
	metav1 "k8s.io/apimachinery/pkg/apis/meta/v1"
	"k8s.io/utils/ptr"

	numaflowv1 "github.com/numaproj/numaflow/pkg/apis/numaflow/v1alpha1"
	"github.com/numaproj/numaplane/internal/controller/config"
	apiv1 "github.com/numaproj/numaplane/pkg/apis/numaplane/v1alpha1"
	. "github.com/numaproj/numaplane/tests/e2e"
)

const (
	isbServiceRolloutName   = "test-isbservice-rollout"
	pipelineRolloutName     = "test-pipeline-rollout"
	initialJetstreamVersion = "2.10.17"
	updatedJetstreamVersion = "2.10.11"

	// anotherPipelineRolloutName = "another-pipeline-rollout"
)

var (
	pipelineSpecSourceRPU      = int64(5)
	pipelineSpecSourceDuration = metav1.Duration{
		Duration: time.Second,
	}
<<<<<<< HEAD
	sourceVertexName    = "in"
	fourPods            = int32(4)
	fivePods            = int32(5)
	onePod              = int32(1)
	zeroReplicaSleepSec = uint32(15) // if for some reason the Vertex has 0 replicas, this will cause Numaflow to scale it back up
	initialPipelineSpec = numaflowv1.PipelineSpec{
=======
	sourceVertexName     = "in"
	sourceVertexScaleMin = int32(4)
	sourceVertexScaleMax = int32(5)
	sourceVertexScaleTo  = int64(2)
	onePod               = int32(1)
	zeroReplicaSleepSec  = uint32(15) // if for some reason the Vertex has 0 replicas, this will cause Numaflow to scale it back up
	initialPipelineSpec  = numaflowv1.PipelineSpec{
>>>>>>> 7f2aa167
		InterStepBufferServiceName: isbServiceRolloutName,
		Vertices: []numaflowv1.AbstractVertex{
			{
				Name: sourceVertexName,
				Source: &numaflowv1.Source{
					Generator: &numaflowv1.GeneratorSource{
						RPU:      &pipelineSpecSourceRPU,
						Duration: &pipelineSpecSourceDuration,
					},
				},
				Scale: numaflowv1.Scale{Min: &fourPods, Max: &fivePods, ZeroReplicaSleepSeconds: &zeroReplicaSleepSec},
			},
			{
				Name: "out",
				Sink: &numaflowv1.Sink{
					AbstractSink: numaflowv1.AbstractSink{
						Log: &numaflowv1.Log{},
					},
				},
				Scale: numaflowv1.Scale{ZeroReplicaSleepSeconds: &zeroReplicaSleepSec},
			},
		},
		Edges: []numaflowv1.Edge{
			{
				From: sourceVertexName,
				To:   "out",
			},
		},
	}

	updatedPipelineSpec = numaflowv1.PipelineSpec{
		InterStepBufferServiceName: isbServiceRolloutName,
		Lifecycle: numaflowv1.Lifecycle{
			PauseGracePeriodSeconds: ptr.To(int64(120)),
		},
		Vertices: []numaflowv1.AbstractVertex{
			{
				Name: sourceVertexName,
				Source: &numaflowv1.Source{
					Generator: &numaflowv1.GeneratorSource{
						RPU:      &pipelineSpecSourceRPU,
						Duration: &pipelineSpecSourceDuration,
					},
				},
				Scale: numaflowv1.Scale{Min: &fourPods, Max: &fivePods, ZeroReplicaSleepSeconds: &zeroReplicaSleepSec},
			},
			{
				Name: "cat",
				UDF: &numaflowv1.UDF{
					Builtin: &numaflowv1.Function{
						Name: "cat",
					},
				},
				Scale: numaflowv1.Scale{Min: &onePod, Max: &onePod, ZeroReplicaSleepSeconds: &zeroReplicaSleepSec},
			},
			{
				Name: "out",
				Sink: &numaflowv1.Sink{
					AbstractSink: numaflowv1.AbstractSink{
						Log: &numaflowv1.Log{},
					},
				},
				Scale: numaflowv1.Scale{Min: &onePod, Max: &onePod, ZeroReplicaSleepSeconds: &zeroReplicaSleepSec},
			},
		},
		Edges: []numaflowv1.Edge{
			{
				From: sourceVertexName,
				To:   "cat",
			},
			{
				From: "cat",
				To:   "out",
			},
		},
	}

	volSize, _     = apiresource.ParseQuantity("10Mi")
	isbServiceSpec = numaflowv1.InterStepBufferServiceSpec{
		Redis: nil,
		JetStream: &numaflowv1.JetStreamBufferService{
			Version: initialJetstreamVersion,
			Persistence: &numaflowv1.PersistenceStrategy{
				VolumeSize: &volSize,
			},
		},
	}
	updatedMemLimit, _            = apiresource.ParseQuantity("2Gi")
	ISBServiceSpecNoDataLossField = numaflowv1.InterStepBufferServiceSpec{
		Redis: nil,
		JetStream: &numaflowv1.JetStreamBufferService{
			Version: updatedJetstreamVersion,
			Persistence: &numaflowv1.PersistenceStrategy{
				VolumeSize: &volSize,
			},
			ContainerTemplate: &numaflowv1.ContainerTemplate{
				Resources: v1.ResourceRequirements{
					Limits: v1.ResourceList{v1.ResourceMemory: updatedMemLimit},
				},
			},
		},
	}

	revisedVolSize, _           = apiresource.ParseQuantity("20Mi")
	ISBServiceSpecRecreateField = numaflowv1.InterStepBufferServiceSpec{
		Redis: nil,
		JetStream: &numaflowv1.JetStreamBufferService{
			Version: updatedJetstreamVersion,
			Persistence: &numaflowv1.PersistenceStrategy{
				VolumeSize: &revisedVolSize,
			},
			ContainerTemplate: &numaflowv1.ContainerTemplate{
				Resources: v1.ResourceRequirements{
					Limits: v1.ResourceList{v1.ResourceMemory: updatedMemLimit},
				},
			},
		},
	}
)

func TestFunctionalE2E(t *testing.T) {
	RegisterFailHandler(Fail)

	BeforeSuite(func() {
		BeforeSuiteSetup()
	})

	RunSpecs(t, "Functional E2E Suite")
}

var _ = Describe("Functional e2e:", Serial, func() {

	It("Should create the NumaflowControllerRollout if it doesn't exist", func() {
		CreateNumaflowControllerRollout(InitialNumaflowControllerVersion)
	})

	It("Should create the ISBServiceRollout if it doesn't exist", func() {
		CreateISBServiceRollout(isbServiceRolloutName, isbServiceSpec)
	})

	It("Should create the PipelineRollout if it does not exist", func() {
		CreatePipelineRollout(pipelineRolloutName, Namespace, initialPipelineSpec, false)
	})

	It("Should automatically heal a Pipeline if it is updated directly", func() {
		By("Updating Pipeline directly")

		// update child Pipeline
		UpdatePipelineSpecInK8S(Namespace, pipelineRolloutName, func(pipelineSpec numaflowv1.PipelineSpec) (numaflowv1.PipelineSpec, error) {
			pipelineSpec.Watermark.Disabled = true
			return pipelineSpec, nil
		})

		if UpgradeStrategy == config.PPNDStrategyID {
			By("Verify that child Pipeline is not paused when an update not requiring pause is made")
			VerifyPipelineStatusConsistently(Namespace, pipelineRolloutName, func(retrievedPipelineSpec numaflowv1.PipelineSpec, retrievedPipelineStatus numaflowv1.PipelineStatus) bool {
				return retrievedPipelineStatus.Phase != numaflowv1.PipelinePhasePaused
			})
		}

		// allow time for self healing to reconcile
		time.Sleep(5 * time.Second)

		// get updated Pipeline again to compare spec
		By("Verifying self-healing")
		VerifyPipelineSpec(Namespace, pipelineRolloutName, func(retrievedPipelineSpec numaflowv1.PipelineSpec) bool {
			return !retrievedPipelineSpec.Watermark.Disabled
		})

		VerifyPipelineRolloutDeployed(pipelineRolloutName)
		VerifyPipelineRolloutHealthy(pipelineRolloutName)

		VerifyPipelineRolloutInProgressStrategy(pipelineRolloutName, apiv1.UpgradeStrategyNoOp)

		VerifyPipelineRunning(Namespace, pipelineRolloutName)
	})

	It("Should update the child Pipeline if the PipelineRollout is updated", func() {
		numPipelineVertices := len(updatedPipelineSpec.Vertices)

<<<<<<< HEAD
		/*expectedPipelineTypeProgressiveStatusInProgress, expectedPipelineTypeProgressiveStatusOnDone := MakeExpectedPipelineTypeProgressiveStatus(
=======
		expectedPipelineTypeProgressiveStatusInProgress, expectedPipelineTypeProgressiveStatusOnDone := MakeExpectedPipelineTypeProgressiveStatus(
>>>>>>> 7f2aa167
			GetInstanceName(pipelineRolloutName, 0), GetInstanceName(pipelineRolloutName, 1), sourceVertexName,
			sourceVertexScaleTo, sourceVertexScaleTo,
			fmt.Sprintf("{\"max\":%d,\"min\":%d}", sourceVertexScaleMax, sourceVertexScaleMin),
			apiv1.AssessmentResultUnknown, apiv1.AssessmentResultSuccess,
<<<<<<< HEAD
		)*/

		UpdatePipelineRollout(pipelineRolloutName, updatedPipelineSpec, numaflowv1.PipelinePhaseRunning, func(retrievedPipelineSpec numaflowv1.PipelineSpec) bool {
			return len(retrievedPipelineSpec.Vertices) == numPipelineVertices
		}, true, true, true)
=======
		)

		UpdatePipelineRollout(pipelineRolloutName, updatedPipelineSpec, numaflowv1.PipelinePhaseRunning, func(retrievedPipelineSpec numaflowv1.PipelineSpec) bool {
			return len(retrievedPipelineSpec.Vertices) == numPipelineVertices
		}, true, true, &expectedPipelineTypeProgressiveStatusInProgress, &expectedPipelineTypeProgressiveStatusOnDone)
>>>>>>> 7f2aa167
	})

	It("Should pause the Pipeline if user requests it", func() {
		By("setting desiredPhase=Paused")
		currentPipelineSpec := updatedPipelineSpec
		currentPipelineSpec.Lifecycle.DesiredPhase = numaflowv1.PipelinePhasePaused

		UpdatePipelineRollout(pipelineRolloutName, currentPipelineSpec, numaflowv1.PipelinePhasePaused, func(retrievedPipelineSpec numaflowv1.PipelineSpec) bool {
			return retrievedPipelineSpec.Lifecycle.DesiredPhase == numaflowv1.PipelinePhasePaused
<<<<<<< HEAD
		}, false, false, true)
=======
		}, false, false, nil, nil)
>>>>>>> 7f2aa167

		VerifyPipelineStaysPaused(pipelineRolloutName)
	})

	It("Should resume the Pipeline if user requests it", func() {
		By("setting desiredPhase=Running")
		currentPipelineSpec := updatedPipelineSpec
		currentPipelineSpec.Lifecycle.DesiredPhase = numaflowv1.PipelinePhaseRunning

		UpdatePipelineRollout(pipelineRolloutName, currentPipelineSpec, numaflowv1.PipelinePhaseRunning, func(retrievedPipelineSpec numaflowv1.PipelineSpec) bool {
			return retrievedPipelineSpec.Lifecycle.DesiredPhase == numaflowv1.PipelinePhaseRunning
<<<<<<< HEAD
		}, false, false, true)
=======
		}, false, false, nil, nil)
>>>>>>> 7f2aa167
	})

	It("Should update the child ISBService if the ISBServiceRollout is updated", func() {
		// new ISBService spec
		updatedISBServiceSpec := isbServiceSpec
		updatedISBServiceSpec.JetStream.Version = updatedJetstreamVersion

<<<<<<< HEAD
		/*expectedPipelineTypeProgressiveStatusInProgress, expectedPipelineTypeProgressiveStatusOnDone := MakeExpectedPipelineTypeProgressiveStatus(
=======
		expectedPipelineTypeProgressiveStatusInProgress, expectedPipelineTypeProgressiveStatusOnDone := MakeExpectedPipelineTypeProgressiveStatus(
>>>>>>> 7f2aa167
			GetInstanceName(pipelineRolloutName, 1), GetInstanceName(pipelineRolloutName, 2), sourceVertexName,
			sourceVertexScaleTo, sourceVertexScaleTo,
			fmt.Sprintf("{\"max\":%d,\"min\":%d}", sourceVertexScaleMax, sourceVertexScaleMin),
			apiv1.AssessmentResultUnknown, apiv1.AssessmentResultSuccess,
<<<<<<< HEAD
		)*/

		UpdateISBServiceRollout(isbServiceRolloutName, []PipelineRolloutInfo{{PipelineRolloutName: pipelineRolloutName}}, updatedISBServiceSpec, func(retrievedISBServiceSpec numaflowv1.InterStepBufferServiceSpec) bool {
			return retrievedISBServiceSpec.JetStream.Version == updatedJetstreamVersion
		}, true, false, true)
=======
		)

		UpdateISBServiceRollout(isbServiceRolloutName, []PipelineRolloutInfo{{PipelineRolloutName: pipelineRolloutName}}, updatedISBServiceSpec, func(retrievedISBServiceSpec numaflowv1.InterStepBufferServiceSpec) bool {
			return retrievedISBServiceSpec.JetStream.Version == updatedJetstreamVersion
		}, true, false, true, &expectedPipelineTypeProgressiveStatusInProgress, &expectedPipelineTypeProgressiveStatusOnDone)
>>>>>>> 7f2aa167

	})

	It("Should update the child ISBService updating a no-data-loss field", func() {
		UpdateISBServiceRollout(isbServiceRolloutName, []PipelineRolloutInfo{{PipelineRolloutName: pipelineRolloutName}}, ISBServiceSpecNoDataLossField, func(retrievedISBServiceSpec numaflowv1.InterStepBufferServiceSpec) bool {
			return retrievedISBServiceSpec.JetStream != nil &&
				retrievedISBServiceSpec.JetStream.ContainerTemplate != nil &&
				retrievedISBServiceSpec.JetStream.ContainerTemplate.Resources.Limits.Memory() != nil &&
				*retrievedISBServiceSpec.JetStream.ContainerTemplate.Resources.Limits.Memory() == updatedMemLimit
<<<<<<< HEAD
		}, false, false, false)
	})

	It("Should update the child ISBService updating a recreate field", func() {
		/*expectedPipelineTypeProgressiveStatusInProgress, expectedPipelineTypeProgressiveStatusOnDone := MakeExpectedPipelineTypeProgressiveStatus(
=======
		}, false, false, false, nil, nil)
	})

	It("Should update the child ISBService updating a recreate field", func() {
		expectedPipelineTypeProgressiveStatusInProgress, expectedPipelineTypeProgressiveStatusOnDone := MakeExpectedPipelineTypeProgressiveStatus(
>>>>>>> 7f2aa167
			GetInstanceName(pipelineRolloutName, 2), GetInstanceName(pipelineRolloutName, 3), sourceVertexName,
			sourceVertexScaleTo, sourceVertexScaleTo,
			fmt.Sprintf("{\"max\":%d,\"min\":%d}", sourceVertexScaleMax, sourceVertexScaleMin),
			apiv1.AssessmentResultUnknown, apiv1.AssessmentResultSuccess,
<<<<<<< HEAD
		)*/

		UpdateISBServiceRollout(isbServiceRolloutName, []PipelineRolloutInfo{{PipelineRolloutName: pipelineRolloutName}}, ISBServiceSpecRecreateField, func(retrievedISBServiceSpec numaflowv1.InterStepBufferServiceSpec) bool {
			return retrievedISBServiceSpec.JetStream.Persistence.VolumeSize.Equal(revisedVolSize)
		}, false, true, true)
=======
		)

		UpdateISBServiceRollout(isbServiceRolloutName, []PipelineRolloutInfo{{PipelineRolloutName: pipelineRolloutName}}, ISBServiceSpecRecreateField, func(retrievedISBServiceSpec numaflowv1.InterStepBufferServiceSpec) bool {
			return retrievedISBServiceSpec.JetStream.Persistence.VolumeSize.Equal(revisedVolSize)
		}, false, true, true, &expectedPipelineTypeProgressiveStatusInProgress, &expectedPipelineTypeProgressiveStatusOnDone)
>>>>>>> 7f2aa167
	})

	It("Should only be one child per Rollout", func() { // all prior children should be marked "Recyclable" and deleted
		CheckEventually("verifying just 1 Pipeline", func() int {
			return GetNumberOfChildren(GetGVRForPipeline(), Namespace, pipelineRolloutName)
		}).Should(Equal(1))

		CheckEventually("verifying just 1 InterstepBufferService", func() int {
			return GetNumberOfChildren(GetGVRForISBService(), Namespace, isbServiceRolloutName)
		}).Should(Equal(1))
	})

	It("Should delete the PipelineRollouts and child Pipelines", func() {
		DeletePipelineRollout(pipelineRolloutName)
	})

	It("Should delete the ISBServiceRollout and child ISBService", func() {
		DeleteISBServiceRollout(isbServiceRolloutName)
	})

	It("Should delete the NumaflowControllerRollout and child NumaflowController", func() {
		DeleteNumaflowControllerRollout()
	})
})<|MERGE_RESOLUTION|>--- conflicted
+++ resolved
@@ -48,22 +48,12 @@
 	pipelineSpecSourceDuration = metav1.Duration{
 		Duration: time.Second,
 	}
-<<<<<<< HEAD
 	sourceVertexName    = "in"
 	fourPods            = int32(4)
 	fivePods            = int32(5)
 	onePod              = int32(1)
 	zeroReplicaSleepSec = uint32(15) // if for some reason the Vertex has 0 replicas, this will cause Numaflow to scale it back up
 	initialPipelineSpec = numaflowv1.PipelineSpec{
-=======
-	sourceVertexName     = "in"
-	sourceVertexScaleMin = int32(4)
-	sourceVertexScaleMax = int32(5)
-	sourceVertexScaleTo  = int64(2)
-	onePod               = int32(1)
-	zeroReplicaSleepSec  = uint32(15) // if for some reason the Vertex has 0 replicas, this will cause Numaflow to scale it back up
-	initialPipelineSpec  = numaflowv1.PipelineSpec{
->>>>>>> 7f2aa167
 		InterStepBufferServiceName: isbServiceRolloutName,
 		Vertices: []numaflowv1.AbstractVertex{
 			{
@@ -244,28 +234,16 @@
 	It("Should update the child Pipeline if the PipelineRollout is updated", func() {
 		numPipelineVertices := len(updatedPipelineSpec.Vertices)
 
-<<<<<<< HEAD
-		/*expectedPipelineTypeProgressiveStatusInProgress, expectedPipelineTypeProgressiveStatusOnDone := MakeExpectedPipelineTypeProgressiveStatus(
-=======
 		expectedPipelineTypeProgressiveStatusInProgress, expectedPipelineTypeProgressiveStatusOnDone := MakeExpectedPipelineTypeProgressiveStatus(
->>>>>>> 7f2aa167
 			GetInstanceName(pipelineRolloutName, 0), GetInstanceName(pipelineRolloutName, 1), sourceVertexName,
 			sourceVertexScaleTo, sourceVertexScaleTo,
 			fmt.Sprintf("{\"max\":%d,\"min\":%d}", sourceVertexScaleMax, sourceVertexScaleMin),
 			apiv1.AssessmentResultUnknown, apiv1.AssessmentResultSuccess,
-<<<<<<< HEAD
 		)*/
 
 		UpdatePipelineRollout(pipelineRolloutName, updatedPipelineSpec, numaflowv1.PipelinePhaseRunning, func(retrievedPipelineSpec numaflowv1.PipelineSpec) bool {
 			return len(retrievedPipelineSpec.Vertices) == numPipelineVertices
 		}, true, true, true)
-=======
-		)
-
-		UpdatePipelineRollout(pipelineRolloutName, updatedPipelineSpec, numaflowv1.PipelinePhaseRunning, func(retrievedPipelineSpec numaflowv1.PipelineSpec) bool {
-			return len(retrievedPipelineSpec.Vertices) == numPipelineVertices
-		}, true, true, &expectedPipelineTypeProgressiveStatusInProgress, &expectedPipelineTypeProgressiveStatusOnDone)
->>>>>>> 7f2aa167
 	})
 
 	It("Should pause the Pipeline if user requests it", func() {
@@ -275,11 +253,7 @@
 
 		UpdatePipelineRollout(pipelineRolloutName, currentPipelineSpec, numaflowv1.PipelinePhasePaused, func(retrievedPipelineSpec numaflowv1.PipelineSpec) bool {
 			return retrievedPipelineSpec.Lifecycle.DesiredPhase == numaflowv1.PipelinePhasePaused
-<<<<<<< HEAD
 		}, false, false, true)
-=======
-		}, false, false, nil, nil)
->>>>>>> 7f2aa167
 
 		VerifyPipelineStaysPaused(pipelineRolloutName)
 	})
@@ -291,11 +265,7 @@
 
 		UpdatePipelineRollout(pipelineRolloutName, currentPipelineSpec, numaflowv1.PipelinePhaseRunning, func(retrievedPipelineSpec numaflowv1.PipelineSpec) bool {
 			return retrievedPipelineSpec.Lifecycle.DesiredPhase == numaflowv1.PipelinePhaseRunning
-<<<<<<< HEAD
 		}, false, false, true)
-=======
-		}, false, false, nil, nil)
->>>>>>> 7f2aa167
 	})
 
 	It("Should update the child ISBService if the ISBServiceRollout is updated", func() {
@@ -303,28 +273,16 @@
 		updatedISBServiceSpec := isbServiceSpec
 		updatedISBServiceSpec.JetStream.Version = updatedJetstreamVersion
 
-<<<<<<< HEAD
 		/*expectedPipelineTypeProgressiveStatusInProgress, expectedPipelineTypeProgressiveStatusOnDone := MakeExpectedPipelineTypeProgressiveStatus(
-=======
-		expectedPipelineTypeProgressiveStatusInProgress, expectedPipelineTypeProgressiveStatusOnDone := MakeExpectedPipelineTypeProgressiveStatus(
->>>>>>> 7f2aa167
 			GetInstanceName(pipelineRolloutName, 1), GetInstanceName(pipelineRolloutName, 2), sourceVertexName,
 			sourceVertexScaleTo, sourceVertexScaleTo,
 			fmt.Sprintf("{\"max\":%d,\"min\":%d}", sourceVertexScaleMax, sourceVertexScaleMin),
 			apiv1.AssessmentResultUnknown, apiv1.AssessmentResultSuccess,
-<<<<<<< HEAD
 		)*/
 
 		UpdateISBServiceRollout(isbServiceRolloutName, []PipelineRolloutInfo{{PipelineRolloutName: pipelineRolloutName}}, updatedISBServiceSpec, func(retrievedISBServiceSpec numaflowv1.InterStepBufferServiceSpec) bool {
 			return retrievedISBServiceSpec.JetStream.Version == updatedJetstreamVersion
 		}, true, false, true)
-=======
-		)
-
-		UpdateISBServiceRollout(isbServiceRolloutName, []PipelineRolloutInfo{{PipelineRolloutName: pipelineRolloutName}}, updatedISBServiceSpec, func(retrievedISBServiceSpec numaflowv1.InterStepBufferServiceSpec) bool {
-			return retrievedISBServiceSpec.JetStream.Version == updatedJetstreamVersion
-		}, true, false, true, &expectedPipelineTypeProgressiveStatusInProgress, &expectedPipelineTypeProgressiveStatusOnDone)
->>>>>>> 7f2aa167
 
 	})
 
@@ -334,36 +292,20 @@
 				retrievedISBServiceSpec.JetStream.ContainerTemplate != nil &&
 				retrievedISBServiceSpec.JetStream.ContainerTemplate.Resources.Limits.Memory() != nil &&
 				*retrievedISBServiceSpec.JetStream.ContainerTemplate.Resources.Limits.Memory() == updatedMemLimit
-<<<<<<< HEAD
 		}, false, false, false)
 	})
 
 	It("Should update the child ISBService updating a recreate field", func() {
 		/*expectedPipelineTypeProgressiveStatusInProgress, expectedPipelineTypeProgressiveStatusOnDone := MakeExpectedPipelineTypeProgressiveStatus(
-=======
-		}, false, false, false, nil, nil)
-	})
-
-	It("Should update the child ISBService updating a recreate field", func() {
-		expectedPipelineTypeProgressiveStatusInProgress, expectedPipelineTypeProgressiveStatusOnDone := MakeExpectedPipelineTypeProgressiveStatus(
->>>>>>> 7f2aa167
 			GetInstanceName(pipelineRolloutName, 2), GetInstanceName(pipelineRolloutName, 3), sourceVertexName,
 			sourceVertexScaleTo, sourceVertexScaleTo,
 			fmt.Sprintf("{\"max\":%d,\"min\":%d}", sourceVertexScaleMax, sourceVertexScaleMin),
 			apiv1.AssessmentResultUnknown, apiv1.AssessmentResultSuccess,
-<<<<<<< HEAD
 		)*/
 
 		UpdateISBServiceRollout(isbServiceRolloutName, []PipelineRolloutInfo{{PipelineRolloutName: pipelineRolloutName}}, ISBServiceSpecRecreateField, func(retrievedISBServiceSpec numaflowv1.InterStepBufferServiceSpec) bool {
 			return retrievedISBServiceSpec.JetStream.Persistence.VolumeSize.Equal(revisedVolSize)
 		}, false, true, true)
-=======
-		)
-
-		UpdateISBServiceRollout(isbServiceRolloutName, []PipelineRolloutInfo{{PipelineRolloutName: pipelineRolloutName}}, ISBServiceSpecRecreateField, func(retrievedISBServiceSpec numaflowv1.InterStepBufferServiceSpec) bool {
-			return retrievedISBServiceSpec.JetStream.Persistence.VolumeSize.Equal(revisedVolSize)
-		}, false, true, true, &expectedPipelineTypeProgressiveStatusInProgress, &expectedPipelineTypeProgressiveStatusOnDone)
->>>>>>> 7f2aa167
 	})
 
 	It("Should only be one child per Rollout", func() { // all prior children should be marked "Recyclable" and deleted
