--- conflicted
+++ resolved
@@ -240,56 +240,41 @@
 
 		It("Should automatically heal a Pipeline if it is updated directly", func() {
 
-			Document("Updating Pipeline directly")
-
-<<<<<<< HEAD
+			By("Updating Pipeline directly")
+
 			// update child Pipeline
 			UpdatePipelineSpecInK8S(Namespace, pipelineRolloutName, func(pipelineSpec numaflowv1.PipelineSpec) (numaflowv1.PipelineSpec, error) {
 				pipelineSpec.Watermark.Disabled = true
 				return pipelineSpec, nil
 			})
-=======
-		By("Updating Pipeline directly")
->>>>>>> 99b8ad98
 
 			if UpgradeStrategy == config.PPNDStrategyID {
-				Document("Verify that child Pipeline is not paused when an update not requiring pause is made")
+				By("Verify that child Pipeline is not paused when an update not requiring pause is made")
 				VerifyPipelineStatusConsistently(Namespace, pipelineRolloutName, func(retrievedPipelineSpec numaflowv1.PipelineSpec, retrievedPipelineStatus numaflowv1.PipelineStatus) bool {
 					return retrievedPipelineStatus.Phase != numaflowv1.PipelinePhasePaused
 				})
-			}
-
-			// allow time for self healing to reconcile
-			time.Sleep(5 * time.Second)
-
-<<<<<<< HEAD
+
+				if UpgradeStrategy == config.PPNDStrategyID {
+					Document("Verify that child Pipeline is not paused when an update not requiring pause is made")
+					VerifyPipelineStatusConsistently(Namespace, pipelineRolloutName, func(retrievedPipelineSpec numaflowv1.PipelineSpec, retrievedPipelineStatus numaflowv1.PipelineStatus) bool {
+						return retrievedPipelineStatus.Phase != numaflowv1.PipelinePhasePaused
+					})
+				}
+
 			// get updated Pipeline again to compare spec
-			Document("Verifying self-healing")
+			By("Verifying self-healing")
 			VerifyPipelineSpec(Namespace, pipelineRolloutName, func(retrievedPipelineSpec numaflowv1.PipelineSpec) bool {
 				return !retrievedPipelineSpec.Watermark.Disabled
-=======
-		if UpgradeStrategy == config.PPNDStrategyID {
-			By("Verify that child Pipeline is not paused when an update not requiring pause is made")
-			VerifyPipelineStatusConsistently(Namespace, pipelineRolloutName, func(retrievedPipelineSpec numaflowv1.PipelineSpec, retrievedPipelineStatus numaflowv1.PipelineStatus) bool {
-				return retrievedPipelineStatus.Phase != numaflowv1.PipelinePhasePaused
->>>>>>> 99b8ad98
-			})
-
-			VerifyPipelineRolloutDeployed(pipelineRolloutName)
-			VerifyPipelineRolloutHealthy(pipelineRolloutName)
-
-<<<<<<< HEAD
-			VerifyInProgressStrategy(pipelineRolloutName, apiv1.UpgradeStrategyNoOp)
-=======
-		// get updated Pipeline again to compare spec
-		By("Verifying self-healing")
-		VerifyPipelineSpec(Namespace, pipelineRolloutName, func(retrievedPipelineSpec numaflowv1.PipelineSpec) bool {
-			return !retrievedPipelineSpec.Watermark.Disabled
-		})
->>>>>>> 99b8ad98
-
-			VerifyPipelineRunning(Namespace, pipelineRolloutName, true)
-		})
+			})
+
+			time.Sleep(2 * time.Second)
+
+			It("Should update the child Pipeline if the PipelineRollout is updated", func() {
+
+				numPipelineVertices := len(updatedPipelineSpec.Vertices)
+				UpdatePipelineRollout(pipelineRolloutName, updatedPipelineSpec, numaflowv1.PipelinePhaseRunning, func(retrievedPipelineSpec numaflowv1.PipelineSpec) bool {
+					return len(retrievedPipelineSpec.Vertices) == numPipelineVertices
+				}, true, true)
 
 		time.Sleep(2 * time.Second)
 
@@ -298,18 +283,9 @@
 			numPipelineVertices := len(updatedPipelineSpec.Vertices)
 			UpdatePipelineRollout(pipelineRolloutName, updatedPipelineSpec, numaflowv1.PipelinePhaseRunning, func(retrievedPipelineSpec numaflowv1.PipelineSpec) bool {
 				return len(retrievedPipelineSpec.Vertices) == numPipelineVertices
-			}, true, true)
-
-<<<<<<< HEAD
+			}, true, true, false)
+
 		})
-=======
-	It("Should update the child Pipeline if the PipelineRollout is updated", func() {
-
-		numPipelineVertices := len(updatedPipelineSpec.Vertices)
-		UpdatePipelineRollout(pipelineRolloutName, updatedPipelineSpec, numaflowv1.PipelinePhaseRunning, func(retrievedPipelineSpec numaflowv1.PipelineSpec) bool {
-			return len(retrievedPipelineSpec.Vertices) == numPipelineVertices
-		}, true, true, false)
->>>>>>> 99b8ad98
 
 		currentPipelineSpec = updatedPipelineSpec
 
@@ -317,135 +293,143 @@
 
 		It("Should pause the Pipeline if user requests it", func() {
 
-			Document("setting desiredPhase=Paused")
+			By("setting desiredPhase=Paused")
 			currentPipelineSpec.Lifecycle.DesiredPhase = numaflowv1.PipelinePhasePaused
 
-<<<<<<< HEAD
 			UpdatePipelineRollout(pipelineRolloutName, currentPipelineSpec, numaflowv1.PipelinePhasePaused, func(retrievedPipelineSpec numaflowv1.PipelineSpec) bool {
 				return retrievedPipelineSpec.Lifecycle.DesiredPhase == numaflowv1.PipelinePhasePaused
-			}, false, false)
+			}, false, false, false)
 
 			VerifyPipelineStaysPaused(pipelineRolloutName)
 		})
-=======
-		By("setting desiredPhase=Paused")
-		currentPipelineSpec.Lifecycle.DesiredPhase = numaflowv1.PipelinePhasePaused
-
-		UpdatePipelineRollout(pipelineRolloutName, currentPipelineSpec, numaflowv1.PipelinePhasePaused, func(retrievedPipelineSpec numaflowv1.PipelineSpec) bool {
-			return retrievedPipelineSpec.Lifecycle.DesiredPhase == numaflowv1.PipelinePhasePaused
-		}, false, false, false)
->>>>>>> 99b8ad98
 
 		time.Sleep(2 * time.Second)
 
 		It("Should resume the Pipeline if user requests it", func() {
 
-			Document("setting desiredPhase=Running")
+			By("setting desiredPhase=Running")
 			currentPipelineSpec.Lifecycle.DesiredPhase = numaflowv1.PipelinePhaseRunning
 
-<<<<<<< HEAD
 			UpdatePipelineRollout(pipelineRolloutName, currentPipelineSpec, numaflowv1.PipelinePhaseRunning, func(retrievedPipelineSpec numaflowv1.PipelineSpec) bool {
 				return retrievedPipelineSpec.Lifecycle.DesiredPhase == numaflowv1.PipelinePhaseRunning
-			}, false, false)
+			}, false, false, true)
 		})
 
 		It("Should pause the MonoVertex if user requests it", func() {
-=======
-		By("setting desiredPhase=Running")
-		currentPipelineSpec.Lifecycle.DesiredPhase = numaflowv1.PipelinePhaseRunning
-
-		UpdatePipelineRollout(pipelineRolloutName, currentPipelineSpec, numaflowv1.PipelinePhaseRunning, func(retrievedPipelineSpec numaflowv1.PipelineSpec) bool {
-			return retrievedPipelineSpec.Lifecycle.DesiredPhase == numaflowv1.PipelinePhaseRunning
-		}, false, false, true)
-	})
->>>>>>> 99b8ad98
-
-			Document("setting desiredPhase=Paused")
+
+			By("setting desiredPhase=Paused")
 			currentMonoVertexSpec.Lifecycle.DesiredPhase = numaflowv1.MonoVertexPhasePaused
 
-<<<<<<< HEAD
 			UpdateMonoVertexRollout(monoVertexRolloutName, currentMonoVertexSpec, numaflowv1.MonoVertexPhasePaused, func(spec numaflowv1.MonoVertexSpec) bool {
 				return spec.Lifecycle.DesiredPhase == numaflowv1.MonoVertexPhasePaused
 			})
-=======
-		By("setting desiredPhase=Paused")
-		currentMonoVertexSpec.Lifecycle.DesiredPhase = numaflowv1.MonoVertexPhasePaused
->>>>>>> 99b8ad98
-
-			VerifyMonoVertexStaysPaused(monoVertexRolloutName)
-		})
-
-		time.Sleep(2 * time.Second)
-
-		It("Should resume the MonoVertex if user requests it", func() {
-
-			Document("setting desiredPhase=Running")
+
+			currentPipelineSpec = updatedPipelineSpec
+
+			time.Sleep(2 * time.Second)
+
+			It("Should pause the Pipeline if user requests it", func() {
+
+			By("setting desiredPhase=Running")
 			currentMonoVertexSpec.Lifecycle.DesiredPhase = numaflowv1.MonoVertexPhaseRunning
 
-<<<<<<< HEAD
-			UpdateMonoVertexRollout(monoVertexRolloutName, currentMonoVertexSpec, numaflowv1.MonoVertexPhaseRunning, func(spec numaflowv1.MonoVertexSpec) bool {
-				return spec.Lifecycle.DesiredPhase == numaflowv1.MonoVertexPhaseRunning
-			})
-=======
-		By("setting desiredPhase=Running")
-		currentMonoVertexSpec.Lifecycle.DesiredPhase = numaflowv1.MonoVertexPhaseRunning
->>>>>>> 99b8ad98
-
-		})
-
-		time.Sleep(2 * time.Second)
-
-		It("Should update the child NumaflowController if the NumaflowControllerRollout is updated", func() {
-			UpdateNumaflowControllerRollout(initialNumaflowControllerVersion, updatedNumaflowControllerVersion, []PipelineRolloutInfo{{PipelineRolloutName: pipelineRolloutName}}, true)
-		})
-
-		time.Sleep(2 * time.Second)
-
-		It("Should fail if the NumaflowControllerRollout is updated with a bad version", func() {
-			UpdateNumaflowControllerRollout(updatedNumaflowControllerVersion, invalidNumaflowControllerVersion, []PipelineRolloutInfo{{PipelineRolloutName: pipelineRolloutName}}, false)
-		})
-
-		time.Sleep(2 * time.Second)
-
-		It("Should update the child NumaflowController if the NumaflowControllerRollout is restored back to previous version", func() {
-			UpdateNumaflowControllerRollout(invalidNumaflowControllerVersion, updatedNumaflowControllerVersion, []PipelineRolloutInfo{{PipelineRolloutName: pipelineRolloutName}}, true)
-		})
-
-		time.Sleep(2 * time.Second)
-
-		It("Should update the child ISBService if the ISBServiceRollout is updated", func() {
-
-			// new ISBService spec
-			updatedISBServiceSpec := isbServiceSpec
-			updatedISBServiceSpec.JetStream.Version = updatedJetstreamVersion
-
-			UpdateISBServiceRollout(isbServiceRolloutName, []PipelineRolloutInfo{{PipelineRolloutName: pipelineRolloutName, OverrideSourceVertexReplicas: true}}, updatedISBServiceSpec, func(retrievedISBServiceSpec numaflowv1.InterStepBufferServiceSpec) bool {
-				return retrievedISBServiceSpec.JetStream.Version == updatedJetstreamVersion
-			}, true, false)
-
-			// UpdateISBServiceRollout(isbServiceRolloutName, []string{pipelineRolloutName, anotherPipelineRolloutName}, updatedISBServiceSpec, func(retrievedISBServiceSpec numaflowv1.InterStepBufferServiceSpec) bool {
-			// 	return retrievedISBServiceSpec.JetStream.Version == updatedJetstreamVersion
-			// }, true, false, true, false)
-
-		})
-
-		It("Should update the child ISBService updating a no-data-loss field", func() {
-
-			UpdateISBServiceRollout(isbServiceRolloutName, []PipelineRolloutInfo{{PipelineRolloutName: pipelineRolloutName}}, ISBServiceSpecNoDataLossField, func(retrievedISBServiceSpec numaflowv1.InterStepBufferServiceSpec) bool {
-				return retrievedISBServiceSpec.JetStream != nil &&
-					retrievedISBServiceSpec.JetStream.ContainerTemplate != nil &&
-					retrievedISBServiceSpec.JetStream.ContainerTemplate.Resources.Limits.Memory() != nil &&
-					*retrievedISBServiceSpec.JetStream.ContainerTemplate.Resources.Limits.Memory() == updatedMemLimit
-			}, false, false)
-
-			// UpdateISBServiceRollout(isbServiceRolloutName, []string{pipelineRolloutName, anotherPipelineRolloutName}, ISBServiceSpecNoDataLossField, func(retrievedISBServiceSpec numaflowv1.InterStepBufferServiceSpec) bool {
-			// 	return retrievedISBServiceSpec.JetStream != nil &&
-			// 		retrievedISBServiceSpec.JetStream.ContainerTemplate != nil &&
-			// 		retrievedISBServiceSpec.JetStream.ContainerTemplate.Resources.Limits.Memory() != nil &&
-			// 		*retrievedISBServiceSpec.JetStream.ContainerTemplate.Resources.Limits.Memory() == updatedMemLimit
-			// }, false, false, false, false)
-
-		})
+				UpdatePipelineRollout(pipelineRolloutName, currentPipelineSpec, numaflowv1.PipelinePhasePaused, func(retrievedPipelineSpec numaflowv1.PipelineSpec) bool {
+					return retrievedPipelineSpec.Lifecycle.DesiredPhase == numaflowv1.PipelinePhasePaused
+				}, false, false)
+
+				VerifyPipelineStaysPaused(pipelineRolloutName)
+			})
+
+			time.Sleep(2 * time.Second)
+
+			It("Should resume the Pipeline if user requests it", func() {
+
+				Document("setting desiredPhase=Running")
+				currentPipelineSpec.Lifecycle.DesiredPhase = numaflowv1.PipelinePhaseRunning
+
+				UpdatePipelineRollout(pipelineRolloutName, currentPipelineSpec, numaflowv1.PipelinePhaseRunning, func(retrievedPipelineSpec numaflowv1.PipelineSpec) bool {
+					return retrievedPipelineSpec.Lifecycle.DesiredPhase == numaflowv1.PipelinePhaseRunning
+				}, false, false)
+			})
+
+			It("Should pause the MonoVertex if user requests it", func() {
+
+				Document("setting desiredPhase=Paused")
+				currentMonoVertexSpec.Lifecycle.DesiredPhase = numaflowv1.MonoVertexPhasePaused
+
+				UpdateMonoVertexRollout(monoVertexRolloutName, currentMonoVertexSpec, numaflowv1.MonoVertexPhasePaused, func(spec numaflowv1.MonoVertexSpec) bool {
+					return spec.Lifecycle.DesiredPhase == numaflowv1.MonoVertexPhasePaused
+				})
+
+				VerifyMonoVertexStaysPaused(monoVertexRolloutName)
+			})
+
+			time.Sleep(2 * time.Second)
+
+			It("Should resume the MonoVertex if user requests it", func() {
+
+				Document("setting desiredPhase=Running")
+				currentMonoVertexSpec.Lifecycle.DesiredPhase = numaflowv1.MonoVertexPhaseRunning
+
+				UpdateMonoVertexRollout(monoVertexRolloutName, currentMonoVertexSpec, numaflowv1.MonoVertexPhaseRunning, func(spec numaflowv1.MonoVertexSpec) bool {
+					return spec.Lifecycle.DesiredPhase == numaflowv1.MonoVertexPhaseRunning
+				})
+
+			})
+
+			time.Sleep(2 * time.Second)
+
+			It("Should update the child NumaflowController if the NumaflowControllerRollout is updated", func() {
+				UpdateNumaflowControllerRollout(initialNumaflowControllerVersion, updatedNumaflowControllerVersion, []PipelineRolloutInfo{{PipelineRolloutName: pipelineRolloutName}}, true)
+			})
+
+			time.Sleep(2 * time.Second)
+
+			It("Should fail if the NumaflowControllerRollout is updated with a bad version", func() {
+				UpdateNumaflowControllerRollout(updatedNumaflowControllerVersion, invalidNumaflowControllerVersion, []PipelineRolloutInfo{{PipelineRolloutName: pipelineRolloutName}}, false)
+			})
+
+			time.Sleep(2 * time.Second)
+
+			It("Should update the child NumaflowController if the NumaflowControllerRollout is restored back to previous version", func() {
+				UpdateNumaflowControllerRollout(invalidNumaflowControllerVersion, updatedNumaflowControllerVersion, []PipelineRolloutInfo{{PipelineRolloutName: pipelineRolloutName}}, true)
+			})
+
+			time.Sleep(2 * time.Second)
+
+			It("Should update the child ISBService if the ISBServiceRollout is updated", func() {
+
+				// new ISBService spec
+				updatedISBServiceSpec := isbServiceSpec
+				updatedISBServiceSpec.JetStream.Version = updatedJetstreamVersion
+
+				UpdateISBServiceRollout(isbServiceRolloutName, []PipelineRolloutInfo{{PipelineRolloutName: pipelineRolloutName, OverrideSourceVertexReplicas: true}}, updatedISBServiceSpec, func(retrievedISBServiceSpec numaflowv1.InterStepBufferServiceSpec) bool {
+					return retrievedISBServiceSpec.JetStream.Version == updatedJetstreamVersion
+				}, true, false)
+
+				// UpdateISBServiceRollout(isbServiceRolloutName, []string{pipelineRolloutName, anotherPipelineRolloutName}, updatedISBServiceSpec, func(retrievedISBServiceSpec numaflowv1.InterStepBufferServiceSpec) bool {
+				// 	return retrievedISBServiceSpec.JetStream.Version == updatedJetstreamVersion
+				// }, true, false, true, false)
+
+			})
+
+			It("Should update the child ISBService updating a no-data-loss field", func() {
+
+				UpdateISBServiceRollout(isbServiceRolloutName, []PipelineRolloutInfo{{PipelineRolloutName: pipelineRolloutName}}, ISBServiceSpecNoDataLossField, func(retrievedISBServiceSpec numaflowv1.InterStepBufferServiceSpec) bool {
+					return retrievedISBServiceSpec.JetStream != nil &&
+						retrievedISBServiceSpec.JetStream.ContainerTemplate != nil &&
+						retrievedISBServiceSpec.JetStream.ContainerTemplate.Resources.Limits.Memory() != nil &&
+						*retrievedISBServiceSpec.JetStream.ContainerTemplate.Resources.Limits.Memory() == updatedMemLimit
+				}, false, false)
+
+				// UpdateISBServiceRollout(isbServiceRolloutName, []string{pipelineRolloutName, anotherPipelineRolloutName}, ISBServiceSpecNoDataLossField, func(retrievedISBServiceSpec numaflowv1.InterStepBufferServiceSpec) bool {
+				// 	return retrievedISBServiceSpec.JetStream != nil &&
+				// 		retrievedISBServiceSpec.JetStream.ContainerTemplate != nil &&
+				// 		retrievedISBServiceSpec.JetStream.ContainerTemplate.Resources.Limits.Memory() != nil &&
+				// 		*retrievedISBServiceSpec.JetStream.ContainerTemplate.Resources.Limits.Memory() == updatedMemLimit
+				// }, false, false, false, false)
+
+			})
 	*/
 	It("Should update the child ISBService updating a recreate field", func() {
 
@@ -482,16 +466,9 @@
 			return GetNumberOfChildren(GetGVRForPipeline(), Namespace, pipelineRolloutName)
 		}).Should(Equal(1))
 
-<<<<<<< HEAD
-		/*Document("verifying just 1 MonoVertex")
-		Eventually(func() int {
+		/*	CheckEventually("verifying just 1 MonoVertex", func() int {
 			return GetNumberOfChildren(GetGVRForMonoVertex(), Namespace, monoVertexRolloutName)
-		}, TestTimeout, TestPollingInterval).Should(Equal(1))*/
-=======
-		CheckEventually("verifying just 1 MonoVertex", func() int {
-			return GetNumberOfChildren(GetGVRForMonoVertex(), Namespace, monoVertexRolloutName)
-		}).Should(Equal(1))
->>>>>>> 99b8ad98
+		}).Should(Equal(1))*/
 
 		CheckEventually("verifying just 1 InterstepBufferService", func() int {
 			return GetNumberOfChildren(GetGVRForISBService(), Namespace, isbServiceRolloutName)
