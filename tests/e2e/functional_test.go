--- conflicted
+++ resolved
@@ -238,16 +238,11 @@
 			//return reflect.DeepEqual(pipelineSpec, retrievedPipelineSpec) // this may have had some false negatives due to "lifecycle" field maybe, or null values in one
 		})
 
-<<<<<<< HEAD
+		wg.Add(1)
+		go watchPipeline()
 		verifyPipelineRolloutDeployed(pipelineRolloutName)
 		verifyPipelineRolloutHealthy(pipelineRolloutName)
 		verifyInProgressStrategy(Namespace, pipelineRolloutName, apiv1.UpgradeStrategyNoOp)
-=======
-		wg.Add(1)
-		go watchPipeline()
-
-		verifyPipelineRolloutReady(pipelineRolloutName)
->>>>>>> c2e29aea
 
 		verifyPipelineRunning(Namespace, pipelineRolloutName, 2)
 
