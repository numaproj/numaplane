--- conflicted
+++ resolved
@@ -215,7 +215,7 @@
 
 		// new NumaflowController spec
 		updatedNumaflowControllerSpec := apiv1.NumaflowControllerRolloutSpec{
-			Controller: apiv1.Controller{Version: "0.0.5"},
+			Controller: apiv1.Controller{Version: "0.0.6"},
 		}
 
 		updateNumaflowControllerRolloutInK8S(func(rollout apiv1.NumaflowControllerRollout) (apiv1.NumaflowControllerRollout, error) {
@@ -224,7 +224,7 @@
 		})
 
 		verifyNumaflowControllerDeployment(Namespace, func(d appsv1.Deployment) bool {
-			return d.Spec.Template.Spec.Containers[0].Image == "quay.io/numaio/numaflow-rc:v0.0.5"
+			return d.Spec.Template.Spec.Containers[0].Image == "quay.io/numaio/numaflow-rc:v0.0.6"
 		})
 
 		verifyNumaflowControllerReady(Namespace)
@@ -692,11 +692,7 @@
 			Namespace: namespace,
 		},
 		Spec: apiv1.NumaflowControllerRolloutSpec{
-<<<<<<< HEAD
-			Controller: apiv1.Controller{Version: "0.0.4"},
-=======
 			Controller: apiv1.Controller{Version: "0.0.7"},
->>>>>>> 4186413e
 		},
 	}
 
