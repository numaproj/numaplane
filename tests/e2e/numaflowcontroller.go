--- conflicted
+++ resolved
@@ -257,14 +257,6 @@
 		})
 	}
 
-<<<<<<< HEAD
-	VerifyInProgressStrategy(pipelineRolloutName, apiv1.UpgradeStrategyNoOp)
-	// don't check that pipeline is running if we expect failed
-	if pipelineIsFailed {
-		VerifyPipelineFailed(Namespace, pipelineRolloutName)
-	} else {
-		VerifyPipelineRunning(Namespace, pipelineRolloutName, true)
-=======
 	for _, rolloutInfo := range pipelineRollouts {
 		rolloutName := rolloutInfo.PipelineRolloutName
 
@@ -273,9 +265,8 @@
 		if rolloutInfo.PipelineIsFailed {
 			VerifyPipelineFailed(Namespace, rolloutName)
 		} else {
-			VerifyPipelineRunning(Namespace, rolloutName, false)
-		}
->>>>>>> d852ee49
+			VerifyPipelineRunning(Namespace, rolloutName, true)
+		}
 	}
 
 }