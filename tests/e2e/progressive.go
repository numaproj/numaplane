package e2e

import (
	"errors"
	"fmt"

	. "github.com/onsi/gomega"
	metav1 "k8s.io/apimachinery/pkg/apis/meta/v1"
	"k8s.io/apimachinery/pkg/apis/meta/v1/unstructured"

	numaflowv1 "github.com/numaproj/numaflow/pkg/apis/numaflow/v1alpha1"
	"github.com/numaproj/numaplane/internal/controller/progressive"
	apiv1 "github.com/numaproj/numaplane/pkg/apis/numaplane/v1alpha1"
)

type ExpectedPipelineTypeProgressiveStatus struct {
	Promoted                 apiv1.PromotedPipelineTypeStatus
	Upgrading                apiv1.UpgradingChildStatus
	PipelineSourceVertexName string
}

func GetInstanceName(rolloutName string, idx int) string {
	return fmt.Sprintf("%s-%d", rolloutName, idx)
}

func VerifyMonoVertexRolloutProgressiveStatus(
	monoVertexRolloutName string,
	expectedPromotedName string,
	expectedUpgradingName string,
	expectedScaleValuesRestoredToOriginal bool,
	expectedAssessmentResult apiv1.AssessmentResult,
	forcedPromotion bool,
) {
	CheckEventually("verifying the MonoVertexRollout Progressive Status", func() bool {
		mvrProgressiveStatus := GetMonoVertexRolloutProgressiveStatus(monoVertexRolloutName)

		if forcedPromotion {
			if mvrProgressiveStatus.UpgradingMonoVertexStatus == nil {
				return false
			}

			upgradingStatus := mvrProgressiveStatus.UpgradingMonoVertexStatus

			return upgradingStatus.Name == expectedUpgradingName &&
				upgradingStatus.AssessmentResult == expectedAssessmentResult &&
				upgradingStatus.ForcedSuccess
		}

		if mvrProgressiveStatus.UpgradingMonoVertexStatus == nil {
			return false
		}

		promotedStatus := mvrProgressiveStatus.PromotedMonoVertexStatus
		upgradingStatus := mvrProgressiveStatus.UpgradingMonoVertexStatus

		// NOTE: this function is used to perform checks during progressive upgrade and also at its completion.
		// When progressive is done, the promotedStatus gets set to nil, that is why we need this if-statement.
		if promotedStatus == nil {
			return upgradingStatus.Name == expectedUpgradingName &&
				upgradingStatus.AssessmentResult == expectedAssessmentResult &&
				upgradingStatus.BasicAssessmentEndTime != nil
		} else {
			return promotedStatus.Name == expectedPromotedName &&
				promotedStatus.ScaleValuesRestoredToOriginal == expectedScaleValuesRestoredToOriginal &&
				upgradingStatus.Name == expectedUpgradingName &&
				upgradingStatus.AssessmentResult == expectedAssessmentResult
		}

	}).Should(BeTrue())
}

func VerifyPipelineRolloutProgressiveStatus(
	pipelineRolloutName string,
	expectedPromotedName string,
	expectedUpgradingName string,
	expectedScaleValuesRestoredToOriginal bool,
	expectedAssessmentResult apiv1.AssessmentResult,
	forcedPromotion bool,
) {
	CheckEventually(fmt.Sprintf("verifying the PipelineRollout Progressive Status (promoted=%s, upgrading=%s)", expectedPromotedName, expectedUpgradingName), func() bool {
		prProgressiveStatus := GetPipelineRolloutProgressiveStatus(pipelineRolloutName)

		if prProgressiveStatus.UpgradingPipelineStatus == nil {
			return false
		}

		promotedStatus := prProgressiveStatus.PromotedPipelineStatus
		upgradingStatus := prProgressiveStatus.UpgradingPipelineStatus

		if expectedAssessmentResult == apiv1.AssessmentResultSuccess {
			success := promotedStatus == nil && upgradingStatus.Name == expectedUpgradingName &&
				upgradingStatus.AssessmentResult == expectedAssessmentResult &&
				upgradingStatus.BasicAssessmentEndTime != nil
			if forcedPromotion {
				return success && upgradingStatus.ForcedSuccess
			} else {
				return success
			}
		} else {
			// still in the middle of progressive upgrade strategy
			return promotedStatus.Name == expectedPromotedName &&
				promotedStatus.ScaleValuesRestoredToOriginal == expectedScaleValuesRestoredToOriginal &&
				upgradingStatus.Name == expectedUpgradingName &&
				upgradingStatus.AssessmentResult == expectedAssessmentResult
		}

	}).Should(BeTrue())
}

func VerifyISBServiceRolloutProgressiveStatus(
	isbServiceRolloutName string,
	expectedPromotedName string,
	expectedUpgradingName string,
	expectedAssessmentResult apiv1.AssessmentResult,
) {
	CheckEventually(fmt.Sprintf("verifying the ISBServiceRollout Progressive Status (promoted=%s, upgrading=%s)", expectedPromotedName, expectedUpgradingName), func() bool {
		isbSvcRolloutProgressiveStatus := GetISBServiceRolloutProgressiveStatus(isbServiceRolloutName)

		if isbSvcRolloutProgressiveStatus.UpgradingISBServiceStatus == nil {
			return false
		}

		promotedStatus := isbSvcRolloutProgressiveStatus.PromotedISBServiceStatus
		upgradingStatus := isbSvcRolloutProgressiveStatus.UpgradingISBServiceStatus

		return promotedStatus.Name == expectedPromotedName &&
			upgradingStatus.Name == expectedUpgradingName &&
			upgradingStatus.AssessmentResult == expectedAssessmentResult &&
<<<<<<< HEAD
			upgradingStatus.BasicAssessmentEndTime != nil &&
			upgradingStatus.FailureReason == expectedFailureReason
=======
			upgradingStatus.AssessmentEndTime != nil
>>>>>>> 858e4f5b
	}).Should(BeTrue())
}

func VerifyMonoVertexRolloutScaledDownForProgressive(
	monoVertexRolloutName string,
	expectedPromotedName string,
	expectedOriginalScaleMinMaxAsJSONString string,
	expectedScaleTo int64,
) {
	CheckEventually("verifying that the MonoVertexRollout scaled down for Progressive upgrade", func() bool {
		mvrProgressiveStatus := GetMonoVertexRolloutProgressiveStatus(monoVertexRolloutName)

		if mvrProgressiveStatus.PromotedMonoVertexStatus == nil {
			return false
		}

		if _, exists := mvrProgressiveStatus.PromotedMonoVertexStatus.ScaleValues[expectedPromotedName]; !exists {
			return false
		}

		return mvrProgressiveStatus.PromotedMonoVertexStatus.Name == expectedPromotedName &&
			mvrProgressiveStatus.PromotedMonoVertexStatus.ScaleValues != nil &&
			mvrProgressiveStatus.PromotedMonoVertexStatus.ScaleValues[expectedPromotedName].OriginalScaleMinMax == expectedOriginalScaleMinMaxAsJSONString &&
			mvrProgressiveStatus.PromotedMonoVertexStatus.ScaleValues[expectedPromotedName].ScaleTo == expectedScaleTo
	}).Should(BeTrue())
}

// get the Scale definitions for each Vertex
func GetScaleValuesFromPipelineSpec(pipelineDef *unstructured.Unstructured) ([]apiv1.VertexScaleDefinition, error) {
	vertices, _, err := unstructured.NestedSlice(pipelineDef.Object, "spec", "vertices")
	if err != nil {
		return nil, fmt.Errorf("error while getting vertices of pipeline %s/%s: %w", pipelineDef.GetNamespace(), pipelineDef.GetName(), err)
	}

	scaleDefinitions := []apiv1.VertexScaleDefinition{}

	for _, vertex := range vertices {
		if vertexAsMap, ok := vertex.(map[string]any); ok {

			vertexName, foundVertexName, err := unstructured.NestedString(vertexAsMap, "name")
			if err != nil {
				return nil, err
			}
			if !foundVertexName {
				return nil, errors.New("a vertex must have a name")
			}

			vertexScaleDef, err := progressive.ExtractScaleMinMax(vertexAsMap, []string{"scale"})
			if err != nil {
				return nil, err
			}
			scaleDefinitions = append(scaleDefinitions, apiv1.VertexScaleDefinition{VertexName: vertexName, ScaleDefinition: vertexScaleDef})
		}
	}
	return scaleDefinitions, nil
}

func VerifyPromotedPipelineScaledDownForProgressive(
	pipelineRolloutName string,
	expectedPromotedPipelineName string,
) {
	CheckEventually("verifying that the PipelineRollout scaled down for Progressive upgrade", func() bool {
		prProgressiveStatus := GetPipelineRolloutProgressiveStatus(pipelineRolloutName)

		if prProgressiveStatus.PromotedPipelineStatus == nil {
			return false
		}

		return prProgressiveStatus.PromotedPipelineStatus.Name == expectedPromotedPipelineName

	}).Should(BeTrue())

	CheckEventually("verifying Promoted Pipeline Vertex Scale", func() bool {

		promotedPipeline, err := GetPromotedPipeline(Namespace, pipelineRolloutName)
		if err != nil {
			return false
		}
		if promotedPipeline.GetName() != expectedPromotedPipelineName {
			return false
		}

		prProgressiveStatus := GetPipelineRolloutProgressiveStatus(pipelineRolloutName)

		vertexScaleDefinitions, err := GetScaleValuesFromPipelineSpec(promotedPipeline)
		if err != nil {
			return false
		}

		// make sure the min/max from the promoted pipeline matches the Status
		// and make sure min=max
		if len(vertexScaleDefinitions) != len(prProgressiveStatus.PromotedPipelineStatus.ScaleValues) {
			return false
		}

		for _, vertexScaleDef := range vertexScaleDefinitions {
			statusDefinedScale := prProgressiveStatus.PromotedPipelineStatus.ScaleValues[vertexScaleDef.VertexName]
			if vertexScaleDef.ScaleDefinition == nil || vertexScaleDef.ScaleDefinition.Min == nil || vertexScaleDef.ScaleDefinition.Max == nil ||
				*vertexScaleDef.ScaleDefinition.Min != *vertexScaleDef.ScaleDefinition.Max || statusDefinedScale.ScaleTo != *vertexScaleDef.ScaleDefinition.Min {
				return false
			}
		}

		// Verify the number of Pods for each Vertex
		VerifyPodsRunningForAllVertices(promotedPipeline.GetName(), vertexScaleDefinitions)

		return true
	}).Should(BeTrue())
}

func VerifyPodsRunningForAllVertices(pipelineName string, vertexScaleDefinitions []apiv1.VertexScaleDefinition) {
	for _, vertexScaleDef := range vertexScaleDefinitions {
		min := int32(1)
		if vertexScaleDef.ScaleDefinition != nil && vertexScaleDef.ScaleDefinition.Min != nil {
			min = int32(*vertexScaleDef.ScaleDefinition.Min)
		}
		max := int32(1)
		if vertexScaleDef.ScaleDefinition != nil && vertexScaleDef.ScaleDefinition.Max != nil {
			max = int32(*vertexScaleDef.ScaleDefinition.Max)
		}
		VerifyVerticesPodsRunning(Namespace, pipelineName,
			[]numaflowv1.AbstractVertex{{Name: vertexScaleDef.VertexName, Scale: numaflowv1.Scale{Min: &min, Max: &max}}}, ComponentVertex)
	}
}

func VerifyMonoVertexPromotedScale(namespace, monoVertexRolloutName string, expectedMonoVertexScaleMap map[string]numaflowv1.Scale) {
	CheckEventually("verifying that the scale values are as expected for the Promoted MonoVertex", func() bool {
		unstructMonoVertex, err := GetPromotedMonoVertex(namespace, monoVertexRolloutName)
		Expect(err).ShouldNot(HaveOccurred())

		monoVertexSpec, err := getMonoVertexSpec(unstructMonoVertex)
		Expect(err).ShouldNot(HaveOccurred())

		actualMonoVertexScaleMap := map[string]numaflowv1.Scale{
			unstructMonoVertex.GetName(): monoVertexSpec.Scale,
		}

		return VerifyVerticesScale(actualMonoVertexScaleMap, expectedMonoVertexScaleMap)
	}).WithTimeout(TestTimeout).Should(BeTrue())
}

// Make sure Upgrading Pipeline has min=max equal to difference between Initial and ScaleTo in promoted status
func VerifyUpgradingPipelineScaledDownForProgressive(
	pipelineRolloutName string,
	expectedUpgradingPipelineName string,
) {
	CheckEventually("verifying Upgrading Pipeline Vertex Scale", func() bool {

		upgradingPipeline, err := GetPipelineByName(Namespace, expectedUpgradingPipelineName)
		if err != nil {
			return false
		}
		upgradingScaleDefinitions, err := GetScaleValuesFromPipelineSpec(upgradingPipeline)
		if err != nil {
			return false
		}

		prProgressiveStatus := GetPipelineRolloutProgressiveStatus(pipelineRolloutName)
		promotedScaleValues := prProgressiveStatus.PromotedPipelineStatus.ScaleValues
		for _, upgradingScaleDef := range upgradingScaleDefinitions {
			expectedUpgradingScaleMinMax := 1

			// is this vertex in the promoted pipeline?
			promotedScale, vertexExistsInPromoted := promotedScaleValues[upgradingScaleDef.VertexName]
			if vertexExistsInPromoted {
				expectedUpgradingScaleMinMax = int(promotedScale.Initial - promotedScale.ScaleTo)
			}
			if upgradingScaleDef.ScaleDefinition == nil ||
				upgradingScaleDef.ScaleDefinition.Min == nil || *upgradingScaleDef.ScaleDefinition.Min != int64(expectedUpgradingScaleMinMax) ||
				upgradingScaleDef.ScaleDefinition.Max == nil || *upgradingScaleDef.ScaleDefinition.Max != int64(expectedUpgradingScaleMinMax) {
				return false
			}
		}

		// Verify the number of Pods for each Vertex
		VerifyPodsRunningForAllVertices(expectedUpgradingPipelineName, upgradingScaleDefinitions)

		return true
	}).Should(BeTrue())
}

// verify that when the upgrading Pipeline fails, its Vertices scale to 0 Pods
func VerifyUpgradingPipelineScaledToZeroForProgressive(
	pipelineRolloutName string,
	expectedUpgradingPipelineName string,
) {
	CheckEventually("verifying Upgrading Pipeline Vertex Scaled down to 0 Pods", func() bool {

		upgradingPipeline, err := GetPipelineByName(Namespace, expectedUpgradingPipelineName)
		if err != nil {
			return false
		}
		upgradingScaleDefinitions, err := GetScaleValuesFromPipelineSpec(upgradingPipeline)
		if err != nil {
			return false
		}

		for _, upgradingScaleDef := range upgradingScaleDefinitions {

			if upgradingScaleDef.ScaleDefinition == nil ||
				upgradingScaleDef.ScaleDefinition.Min == nil || *upgradingScaleDef.ScaleDefinition.Min != 0 ||
				upgradingScaleDef.ScaleDefinition.Max == nil || *upgradingScaleDef.ScaleDefinition.Max != 0 {
				return false
			}
		}

		// Verify the number of Pods for each Vertex
		VerifyPodsRunningForAllVertices(expectedUpgradingPipelineName, upgradingScaleDefinitions)

		return true
	}).Should(BeTrue())
}

func VerifyPromotedPipelineScaledUpForProgressive(
	pipelineRolloutName string,
	expectedPromotedPipelineName string,
	newPipelineSpec numaflowv1.PipelineSpec,
) {
	CheckEventually("verifying expected pipeline is promoted", func() bool {

		promotedPipeline, err := GetPromotedPipeline(Namespace, pipelineRolloutName)
		if err != nil {
			return false
		}
		if promotedPipeline.GetName() != expectedPromotedPipelineName {
			return false
		}

		return true
	}).Should(BeTrue())

	CheckEventually("verifying promoted pipeline matches PipelineRollout-defined scale definition", func() bool {

		promotedPipeline, err := GetPromotedPipeline(Namespace, pipelineRolloutName)
		if err != nil {
			return false
		}
		vertexScaleDefinitions, err := GetScaleValuesFromPipelineSpec(promotedPipeline)
		if err != nil {
			return false
		}
		if len(vertexScaleDefinitions) != len(newPipelineSpec.Vertices) {
			return false
		}
		for i, vertexScaleDef := range vertexScaleDefinitions {
			originalSpecVertex := newPipelineSpec.Vertices[i]
			if originalSpecVertex.Name != vertexScaleDef.VertexName {
				return false
			}
			// compare Min
			if vertexScaleDef.ScaleDefinition == nil || vertexScaleDef.ScaleDefinition.Min == nil {
				if originalSpecVertex.Scale.Min != nil {
					return false
				}
			} else {
				if originalSpecVertex.Scale.Min == nil || *vertexScaleDef.ScaleDefinition.Min != int64(*originalSpecVertex.Scale.Min) {
					return false
				}
			}
			// compare Max
			if vertexScaleDef.ScaleDefinition == nil || vertexScaleDef.ScaleDefinition.Max == nil {
				if originalSpecVertex.Scale.Max != nil {
					return false
				}
			} else {
				if originalSpecVertex.Scale.Max == nil || *vertexScaleDef.ScaleDefinition.Max != int64(*originalSpecVertex.Scale.Max) {
					return false
				}
			}
		}
		return true
	}).Should(BeTrue())
}

func MakeExpectedPipelineTypeProgressiveStatus(
	promotedName, upgradingName, sourceVertexName string,
	scaleTo int64,
	originalScaleMinMax string,
	assessmentResultInProgress, assessmentResultOnDone apiv1.AssessmentResult,
) (ExpectedPipelineTypeProgressiveStatus, ExpectedPipelineTypeProgressiveStatus) {
	expectedPipelineTypeProgressiveStatusInProgress := ExpectedPipelineTypeProgressiveStatus{
		Promoted: apiv1.PromotedPipelineTypeStatus{
			PromotedChildStatus: apiv1.PromotedChildStatus{
				Name: promotedName,
			},
			ScaleValues: map[string]apiv1.ScaleValues{
				sourceVertexName: {
					OriginalScaleMinMax: originalScaleMinMax,
					ScaleTo:             scaleTo,
				},
			},
		},
		Upgrading: apiv1.UpgradingChildStatus{
			Name:             upgradingName,
			AssessmentResult: assessmentResultInProgress,
		},
		PipelineSourceVertexName: sourceVertexName,
	}

	expectedPipelineTypeProgressiveStatusOnDone := ExpectedPipelineTypeProgressiveStatus{
		Promoted: apiv1.PromotedPipelineTypeStatus{
			PromotedChildStatus: apiv1.PromotedChildStatus{
				Name: promotedName,
			},
		},
		Upgrading: apiv1.UpgradingChildStatus{
			Name:             upgradingName,
			AssessmentResult: assessmentResultOnDone,
		},
	}

	return expectedPipelineTypeProgressiveStatusInProgress, expectedPipelineTypeProgressiveStatusOnDone
}

// Verify promoted pipeline and upgrading pipeline during Progressive Rollout
func PipelineTransientProgressiveChecks(pipelineRolloutName string, expectedPromotedPipelineName string, expectedUpgradingPipelineName string) {

	// Check Progressive status and pipelines while the assessment is in progress

	VerifyPipelineRolloutInProgressStrategy(pipelineRolloutName, apiv1.UpgradeStrategyProgressive)

	VerifyPipelineRolloutProgressiveStatus(pipelineRolloutName, expectedPromotedPipelineName, expectedUpgradingPipelineName,
		false, apiv1.AssessmentResultUnknown, false)

	VerifyPromotedPipelineScaledDownForProgressive(pipelineRolloutName, expectedPromotedPipelineName)
	VerifyUpgradingPipelineScaledDownForProgressive(pipelineRolloutName, expectedUpgradingPipelineName)

}

// Verify promoted pipeline and upgrading pipeline after Progressive Rollout
func PipelineFinalProgressiveChecks(pipelineRolloutName string, expectedPromotedPipelineName string, expectedUpgradingPipelineName string, expectedSuccess bool,
	newPipelineSpec numaflowv1.PipelineSpec) {

	expectedAssessment := apiv1.AssessmentResultSuccess
	if !expectedSuccess {
		expectedAssessment = apiv1.AssessmentResultFailure
	}

	VerifyPipelineRolloutProgressiveStatus(pipelineRolloutName, expectedPromotedPipelineName, expectedUpgradingPipelineName,
		expectedSuccess, expectedAssessment, false)

	// if expectedAssessmentResult==Success, check that new pipeline min and max match PipelineSpec
	// if expectedAssessmentResult==Failure, check that original pipeline min and max match PipelineSpec and that upgrading pipeline min=max=0
	if expectedSuccess {
		// this is the "new" promoted pipeline
		VerifyPromotedPipelineScaledUpForProgressive(pipelineRolloutName, expectedUpgradingPipelineName, newPipelineSpec)
		VerifyPipelineDeletion(expectedPromotedPipelineName)
	} else {
		VerifyPromotedPipelineScaledUpForProgressive(pipelineRolloutName, expectedPromotedPipelineName, newPipelineSpec)
		VerifyUpgradingPipelineScaledToZeroForProgressive(pipelineRolloutName, expectedUpgradingPipelineName)
	}

}

func GetMonoVertexRolloutProgressiveStatus(monoVertexRolloutName string) apiv1.MonoVertexProgressiveStatus {
	mvr, err := monoVertexRolloutClient.Get(ctx, monoVertexRolloutName, metav1.GetOptions{})
	Expect(err).ShouldNot(HaveOccurred())

	if mvr != nil {
		return mvr.Status.ProgressiveStatus
	}

	return apiv1.MonoVertexProgressiveStatus{}
}

func GetPipelineRolloutProgressiveStatus(pipelineRolloutName string) apiv1.PipelineProgressiveStatus {
	pr, err := pipelineRolloutClient.Get(ctx, pipelineRolloutName, metav1.GetOptions{})
	Expect(err).ShouldNot(HaveOccurred())

	if pr != nil {
		return pr.Status.ProgressiveStatus
	}

	return apiv1.PipelineProgressiveStatus{}
}

func GetISBServiceRolloutProgressiveStatus(isbSvcRolloutName string) apiv1.ISBServiceProgressiveStatus {
	isbSvcRollout, err := isbServiceRolloutClient.Get(ctx, isbSvcRolloutName, metav1.GetOptions{})
	Expect(err).ShouldNot(HaveOccurred())

	if isbSvcRollout != nil {
		return isbSvcRollout.Status.ProgressiveStatus
	}

	return apiv1.ISBServiceProgressiveStatus{}
}<|MERGE_RESOLUTION|>--- conflicted
+++ resolved
@@ -126,12 +126,7 @@
 		return promotedStatus.Name == expectedPromotedName &&
 			upgradingStatus.Name == expectedUpgradingName &&
 			upgradingStatus.AssessmentResult == expectedAssessmentResult &&
-<<<<<<< HEAD
-			upgradingStatus.BasicAssessmentEndTime != nil &&
-			upgradingStatus.FailureReason == expectedFailureReason
-=======
-			upgradingStatus.AssessmentEndTime != nil
->>>>>>> 858e4f5b
+			upgradingStatus.BasicAssessmentEndTime != nil
 	}).Should(BeTrue())
 }
 
