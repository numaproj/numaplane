/*
Copyright 2023.

Licensed under the Apache License, Version 2.0 (the "License");
you may not use this file except in compliance with the License.
You may obtain a copy of the License at

    http://www.apache.org/licenses/LICENSE-2.0

Unless required by applicable law or agreed to in writing, software
distributed under the License is distributed on an "AS IS" BASIS,
WITHOUT WARRANTIES OR CONDITIONS OF ANY KIND, either express or implied.
See the License for the specific language governing permissions and
limitations under the License.
*/

package e2e

import (
	"context"
	"os"
	"path/filepath"
	"testing"

	. "github.com/onsi/ginkgo/v2"
	. "github.com/onsi/gomega"
	"k8s.io/apimachinery/pkg/runtime"
	"k8s.io/client-go/dynamic"
	"k8s.io/client-go/kubernetes"

	"sigs.k8s.io/controller-runtime/pkg/client/config"

	numaflowv1 "github.com/numaproj/numaflow/pkg/apis/numaflow/v1alpha1"
	apiv1 "github.com/numaproj/numaplane/pkg/apis/numaplane/v1alpha1"
	planeversiond "github.com/numaproj/numaplane/pkg/client/clientset/versioned"
	"sigs.k8s.io/controller-runtime/pkg/envtest"
	logf "sigs.k8s.io/controller-runtime/pkg/log"
	"sigs.k8s.io/controller-runtime/pkg/log/zap"
)

func TestE2E(t *testing.T) {
	RegisterFailHandler(Fail)

	RunSpecs(t, "E2E Suite")
}

var _ = BeforeSuite(func() {

	var err error
<<<<<<< HEAD

	err = os.MkdirAll("output/controllers", os.ModePerm)
	Expect(err).NotTo(HaveOccurred())
	err = os.MkdirAll("output/resources", os.ModePerm)
=======
	// make output directory to store temporary outputs; if it's there from before delete it
	directory := "output"
	_, err = os.Stat(directory)
	if err == nil {
		err = os.RemoveAll(directory)
		Expect(err).NotTo(HaveOccurred())
	}
	err = os.Mkdir(directory, os.ModePerm)
>>>>>>> 307656c3
	Expect(err).NotTo(HaveOccurred())
	stopCh = make(chan struct{})

	dataLossPrevention = os.Getenv("DATA_LOSS_PREVENTION")

	logf.SetLogger(zap.New(zap.WriteTo(GinkgoWriter), zap.UseDevMode(true)))

	By("bootstrapping test environment")
	ctx, cancel = context.WithTimeout(context.Background(), suiteTimeout) // Note: if we start seeing "client rate limiter: context deadline exceeded", we need to increase this value

	scheme := runtime.NewScheme()
	err = apiv1.AddToScheme(scheme)
	Expect(err).NotTo(HaveOccurred())

	err = numaflowv1.AddToScheme(scheme)
	Expect(err).NotTo(HaveOccurred())
	useExistingCluster := true

	restConfig := config.GetConfigOrDie()

	testEnv = &envtest.Environment{
		UseExistingCluster:       &useExistingCluster,
		Config:                   restConfig,
		AttachControlPlaneOutput: true,
	}

	cfg, err := testEnv.Start()
	Expect(cfg).NotTo(BeNil())
	Expect(err).NotTo(HaveOccurred())

	pipelineRolloutClient = planeversiond.NewForConfigOrDie(cfg).NumaplaneV1alpha1().PipelineRollouts(Namespace)
	Expect(pipelineRolloutClient).NotTo(BeNil())
	Expect(err).NotTo(HaveOccurred())

	monoVertexRolloutClient = planeversiond.NewForConfigOrDie(cfg).NumaplaneV1alpha1().MonoVertexRollouts(Namespace)
	Expect(monoVertexRolloutClient).NotTo(BeNil())
	Expect(err).NotTo(HaveOccurred())

	isbServiceRolloutClient = planeversiond.NewForConfigOrDie(cfg).NumaplaneV1alpha1().ISBServiceRollouts(Namespace)
	Expect(isbServiceRolloutClient).NotTo(BeNil())
	Expect(err).NotTo(HaveOccurred())

	numaflowControllerRolloutClient = planeversiond.NewForConfigOrDie(cfg).NumaplaneV1alpha1().NumaflowControllerRollouts(Namespace)
	Expect(numaflowControllerRolloutClient).NotTo(BeNil())
	Expect(err).NotTo(HaveOccurred())

	kubeClient, err = kubernetes.NewForConfig(cfg)
	Expect(kubeClient).NotTo(BeNil())
	Expect(err).NotTo(HaveOccurred())

	dynamicClient = *dynamic.NewForConfigOrDie(cfg)
	Expect(dynamicClient).NotTo(BeNil())
	Expect(err).NotTo(HaveOccurred())

})

var _ = AfterSuite(func() {

	cancel()
	By("tearing down test environment")
	close(stopCh)
	getPodLogs(kubeClient, Namespace, NumaplaneLabel, "manager", filepath.Join(ControllerOutputPath, "numaplane-controller.log"))
	err := testEnv.Stop()
	Expect(err).NotTo(HaveOccurred())

})

var _ = AfterEach(func() {

	report := CurrentSpecReport()
	if report.Failed() {
		getPodLogs(kubeClient, Namespace, NumaflowLabel, "controller-manager", filepath.Join(ControllerOutputPath, "numaflow-controller.log"))
		AbortSuite("Test spec has failed, aborting suite run")
	}

})<|MERGE_RESOLUTION|>--- conflicted
+++ resolved
@@ -47,12 +47,6 @@
 var _ = BeforeSuite(func() {
 
 	var err error
-<<<<<<< HEAD
-
-	err = os.MkdirAll("output/controllers", os.ModePerm)
-	Expect(err).NotTo(HaveOccurred())
-	err = os.MkdirAll("output/resources", os.ModePerm)
-=======
 	// make output directory to store temporary outputs; if it's there from before delete it
 	directory := "output"
 	_, err = os.Stat(directory)
@@ -61,8 +55,11 @@
 		Expect(err).NotTo(HaveOccurred())
 	}
 	err = os.Mkdir(directory, os.ModePerm)
->>>>>>> 307656c3
 	Expect(err).NotTo(HaveOccurred())
+  err = os.MkdirAll("output/controllers", os.ModePerm)
+	Expect(err).NotTo(HaveOccurred())
+	err = os.MkdirAll("output/resources", os.ModePerm)
+  
 	stopCh = make(chan struct{})
 
 	dataLossPrevention = os.Getenv("DATA_LOSS_PREVENTION")
