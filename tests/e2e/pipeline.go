package e2e

import (
	"context"
	"encoding/json"
	"fmt"
	"math"
	"time"

	. "github.com/onsi/ginkgo/v2"
	. "github.com/onsi/gomega"
	"k8s.io/apimachinery/pkg/api/errors"
	metav1 "k8s.io/apimachinery/pkg/apis/meta/v1"
	"k8s.io/apimachinery/pkg/apis/meta/v1/unstructured"
	"k8s.io/apimachinery/pkg/runtime"
	"k8s.io/apimachinery/pkg/runtime/schema"
	"k8s.io/apimachinery/pkg/watch"
	"k8s.io/client-go/util/retry"

	numaflowv1 "github.com/numaproj/numaflow/pkg/apis/numaflow/v1alpha1"

	"github.com/numaproj/numaplane/internal/controller/config"
	"github.com/numaproj/numaplane/internal/util"
	apiv1 "github.com/numaproj/numaplane/pkg/apis/numaplane/v1alpha1"
)

func getPipeline(namespace, pipelineRolloutName string) (*unstructured.Unstructured, error) {
	return getChildResource(getGVRForPipeline(), namespace, pipelineRolloutName)
}

<<<<<<< HEAD
func VerifyPipelineSpec(namespace string, pipelineRolloutName string, f func(numaflowv1.PipelineSpec) bool) {
=======
func getPipelineName(namespace, pipelineRolloutName string) (string, error) {
	pipeline, err := getPipeline(namespace, pipelineRolloutName)
	if err != nil {
		return "", err
	}
	return pipeline.GetName(), nil
}

func verifyPipelineSpec(namespace string, pipelineRolloutName string, f func(numaflowv1.PipelineSpec) bool) {
>>>>>>> 1a54227d

	Document("verifying Pipeline Spec")
	var retrievedPipelineSpec numaflowv1.PipelineSpec
	Eventually(func() bool {
		unstruct, err := getPipeline(namespace, pipelineRolloutName)
		if err != nil {
			return false
		}
		if retrievedPipelineSpec, err = getPipelineSpec(unstruct); err != nil {
			return false
		}

		return f(retrievedPipelineSpec)
	}, testTimeout, testPollingInterval).Should(BeTrue())
}

func VerifyPipelineStatusEventually(namespace string, pipelineRolloutName string, f func(numaflowv1.PipelineSpec, numaflowv1.PipelineStatus) bool) {

	Eventually(func() bool {
		_, retrievedPipelineSpec, retrievedPipelineStatus, err := getPipelineSpecAndStatus(namespace, pipelineRolloutName)
		return err == nil && f(retrievedPipelineSpec, retrievedPipelineStatus)
	}, testTimeout).Should(BeTrue())
}

func VerifyPipelineStatusConsistently(namespace string, pipelineRolloutName string, f func(numaflowv1.PipelineSpec, numaflowv1.PipelineStatus) bool) {

	Consistently(func() bool {
		_, retrievedPipelineSpec, retrievedPipelineStatus, err := getPipelineSpecAndStatus(namespace, pipelineRolloutName)
		return err == nil && f(retrievedPipelineSpec, retrievedPipelineStatus)
	}, 15*time.Second, testPollingInterval).Should(BeTrue())

}

func VerifyPipelineRolloutDeployed(pipelineRolloutName string) {
	Document("Verifying that the PipelineRollout is Deployed")
	Eventually(func() bool {
		rollout, _ := pipelineRolloutClient.Get(ctx, pipelineRolloutName, metav1.GetOptions{})
		return rollout.Status.Phase == apiv1.PhaseDeployed
	}, testTimeout, testPollingInterval).Should(BeTrue())

	Eventually(func() metav1.ConditionStatus {
		rollout, _ := pipelineRolloutClient.Get(ctx, pipelineRolloutName, metav1.GetOptions{})
		return getRolloutConditionStatus(rollout.Status.Conditions, apiv1.ConditionChildResourceDeployed)
	}, testTimeout, testPollingInterval).Should(Equal(metav1.ConditionTrue))

}

func VerifyPipelineRolloutHealthy(pipelineRolloutName string) {
	Document("Verifying that the PipelineRollout Child Condition is Healthy")
	Eventually(func() metav1.ConditionStatus {
		rollout, _ := pipelineRolloutClient.Get(ctx, pipelineRolloutName, metav1.GetOptions{})
		return getRolloutConditionStatus(rollout.Status.Conditions, apiv1.ConditionChildResourceHealthy)
	}, testTimeout, testPollingInterval).Should(Equal(metav1.ConditionTrue))
}

<<<<<<< HEAD
func VerifyPipelineRunning(namespace string, pipelineRolloutName string) {
	Document("Verifying that the Pipeline is running")
	VerifyPipelineStatusEventually(namespace, pipelineRolloutName,
=======
func verifyPipelineRunning(namespace string, pipelineRolloutName string, useVerticesScaleValue bool) {
	document("Verifying that the Pipeline is running")
	verifyPipelineStatusEventually(namespace, pipelineRolloutName,
>>>>>>> 1a54227d
		func(retrievedPipelineSpec numaflowv1.PipelineSpec, retrievedPipelineStatus numaflowv1.PipelineStatus) bool {
			return retrievedPipelineStatus.Phase == numaflowv1.PipelinePhaseRunning
		})
	Eventually(func() metav1.ConditionStatus {
		rollout, _ := pipelineRolloutClient.Get(ctx, pipelineRolloutName, metav1.GetOptions{})
		return getRolloutConditionStatus(rollout.Status.Conditions, apiv1.ConditionPipelinePausingOrPaused)
	}, testTimeout).Should(Not(Equal(metav1.ConditionTrue)))

	// Get Pipeline Pods to verify they're all up
	Document("Verifying that the Pipeline is ready")
	// check "vertex" Pods
	pipeline, err := getPipeline(namespace, pipelineRolloutName)
	Expect(err).ShouldNot(HaveOccurred())
	spec, err := getPipelineSpec(pipeline)
	Expect(err).ShouldNot(HaveOccurred())

	numPods := len(spec.Vertices)
	if useVerticesScaleValue {
		numPods *= getVerticesScaleValue()
	}
	verifyPodsRunning(namespace, numPods, getVertexLabelSelector(pipeline.GetName()))

	verifyPodsRunning(namespace, 1, getDaemonLabelSelector(pipeline.GetName()))
}

func VerifyPipelinePaused(namespace string, pipelineRolloutName string) {

	Document("Verify that Pipeline Rollout condition is Pausing/Paused")
	Eventually(func() metav1.ConditionStatus {
		rollout, _ := pipelineRolloutClient.Get(ctx, pipelineRolloutName, metav1.GetOptions{})
		return getRolloutConditionStatus(rollout.Status.Conditions, apiv1.ConditionPipelinePausingOrPaused)
	}, testTimeout).Should(Equal(metav1.ConditionTrue))

	Document("Verify that Pipeline is paused and fully drained")
	VerifyPipelineStatusEventually(namespace, pipelineRolloutName,
		func(retrievedPipelineSpec numaflowv1.PipelineSpec, retrievedPipelineStatus numaflowv1.PipelineStatus) bool {
			return retrievedPipelineStatus.Phase == numaflowv1.PipelinePhasePaused && retrievedPipelineStatus.DrainedOnPause

		})
	// this happens too fast to verify it:
	//verifyPodsRunning(namespace, 0, getVertexLabelSelector(pipelineName))
}

func VerifyPipelineFailed(namespace, pipelineRolloutName string) {
	Document("Verify that Pipeline Rollout condition is Failed")
	VerifyPipelineStatusEventually(namespace, pipelineRolloutName,
		func(retrievedPipelineSpec numaflowv1.PipelineSpec, retrievedPipelineStatus numaflowv1.PipelineStatus) bool {
			return retrievedPipelineStatus.Phase == numaflowv1.PipelinePhaseFailed
		})
}

func VerifyPipelinePausing(namespace string, pipelineRolloutName string) {

	Document("Verify that Pipeline Rollout condition is Pausing/Paused")
	Eventually(func() metav1.ConditionStatus {
		rollout, _ := pipelineRolloutClient.Get(ctx, pipelineRolloutName, metav1.GetOptions{})
		return getRolloutConditionStatus(rollout.Status.Conditions, apiv1.ConditionPipelinePausingOrPaused)
	}, testTimeout).Should(Equal(metav1.ConditionTrue))

}

func VerifyInProgressStrategy(pipelineRolloutName string, inProgressStrategy apiv1.UpgradeStrategy) {
	Document("Verifying InProgressStrategy")
	Eventually(func() bool {
		rollout, _ := pipelineRolloutClient.Get(ctx, pipelineRolloutName, metav1.GetOptions{})
		return rollout.Status.UpgradeInProgress == inProgressStrategy
	}, testTimeout, testPollingInterval).Should(BeTrue())
}

// Get PipelineSpec from Unstructured type
func getPipelineSpec(u *unstructured.Unstructured) (numaflowv1.PipelineSpec, error) {
	specMap := u.Object["spec"]
	var pipelineSpec numaflowv1.PipelineSpec
	err := util.StructToStruct(&specMap, &pipelineSpec)
	return pipelineSpec, err
}

func getGVRForPipeline() schema.GroupVersionResource {
	return schema.GroupVersionResource{
		Group:    "numaflow.numaproj.io",
		Version:  "v1alpha1",
		Resource: "pipelines",
	}
}

func getGVRForVertex() schema.GroupVersionResource {
	return schema.GroupVersionResource{
		Group:    "numaflow.numaproj.io",
		Version:  "v1alpha1",
		Resource: "vertices",
	}
}

func UpdatePipelineRolloutInK8S(namespace string, name string, f func(apiv1.PipelineRollout) (apiv1.PipelineRollout, error)) {
	Document("updating PipelineRollout")
	err := retry.RetryOnConflict(retry.DefaultRetry, func() error {
		rollout, err := pipelineRolloutClient.Get(ctx, name, metav1.GetOptions{})
		if err != nil {
			return err
		}

		*rollout, err = f(*rollout)
		if err != nil {
			return err
		}
		_, err = pipelineRolloutClient.Update(ctx, rollout, metav1.UpdateOptions{})
		return err
	})
	Expect(err).ShouldNot(HaveOccurred())
}

func getPipelineSpecAndStatus(namespace string, pipelineRolloutName string) (*unstructured.Unstructured, numaflowv1.PipelineSpec, numaflowv1.PipelineStatus, error) {

	var retrievedPipelineSpec numaflowv1.PipelineSpec
	var retrievedPipelineStatus numaflowv1.PipelineStatus

	unstruct, err := getPipeline(namespace, pipelineRolloutName)
	if err != nil {
		return nil, retrievedPipelineSpec, retrievedPipelineStatus, err
	}
	retrievedPipelineSpec, err = getPipelineSpec(unstruct)
	if err != nil {
		return unstruct, retrievedPipelineSpec, retrievedPipelineStatus, err
	}

	retrievedPipelineStatus, err = getPipelineStatus(unstruct)

	if err != nil {
		return unstruct, retrievedPipelineSpec, retrievedPipelineStatus, err
	}
	return unstruct, retrievedPipelineSpec, retrievedPipelineStatus, nil
}

func getPipelineStatus(u *unstructured.Unstructured) (numaflowv1.PipelineStatus, error) {
	statusMap := u.Object["status"]
	var status numaflowv1.PipelineStatus
	err := util.StructToStruct(&statusMap, &status)
	return status, err
}

func UpdatePipelineSpecInK8S(namespace string, pipelineRolloutName string, f func(numaflowv1.PipelineSpec) (numaflowv1.PipelineSpec, error)) {

	err := retry.RetryOnConflict(retry.DefaultRetry, func() error {
		unstruct, err := getPipeline(namespace, pipelineRolloutName)
		Expect(err).ShouldNot(HaveOccurred())
		retrievedPipeline := unstruct

		// modify Pipeline Spec to verify it gets auto-healed
		err = updatePipelineSpec(retrievedPipeline, f)
		Expect(err).ShouldNot(HaveOccurred())
		_, err = dynamicClient.Resource(getGVRForPipeline()).Namespace(namespace).Update(ctx, retrievedPipeline, metav1.UpdateOptions{})
		return err
	})

	Expect(err).ShouldNot(HaveOccurred())
}

// Take a Pipeline Unstructured type and update the PipelineSpec in some way
func updatePipelineSpec(u *unstructured.Unstructured, f func(numaflowv1.PipelineSpec) (numaflowv1.PipelineSpec, error)) error {

	// get PipelineSpec from unstructured object
	specMap := u.Object["spec"]
	var pipelineSpec numaflowv1.PipelineSpec
	err := util.StructToStruct(&specMap, &pipelineSpec)
	if err != nil {
		return err
	}
	// update PipelineSpec
	pipelineSpec, err = f(pipelineSpec)
	if err != nil {
		return err
	}
	var newMap map[string]interface{}
	err = util.StructToStruct(&pipelineSpec, &newMap)
	if err != nil {
		return err
	}
	u.Object["spec"] = newMap
	return nil
}

func getVertexLabelSelector(pipelineName string) string {
	return fmt.Sprintf("%s=%s,%s=%s", numaflowv1.KeyPipelineName, pipelineName, numaflowv1.KeyComponent, "vertex")
}

func getDaemonLabelSelector(pipelineName string) string {
	return fmt.Sprintf("%s=%s,%s=%s", numaflowv1.KeyPipelineName, pipelineName, numaflowv1.KeyComponent, "daemon")
}

// build watcher functions for both Pipeline and PipelineRollout
func watchPipelineRollout() {

	watchResourceType(func() (watch.Interface, error) {
		watcher, err := pipelineRolloutClient.Watch(context.Background(), metav1.ListOptions{})
		return watcher, err
	}, func(o runtime.Object) Output {
		if rollout, ok := o.(*apiv1.PipelineRollout); ok {
			rollout.ManagedFields = nil
			return Output{
				APIVersion: NumaplaneAPIVersion,
				Kind:       "PipelineRollout",
				Metadata:   rollout.ObjectMeta,
				Spec:       rollout.Spec,
				Status:     rollout.Status,
			}
		}
		return Output{}
	})

}

func watchPipeline() {

	watchResourceType(func() (watch.Interface, error) {
		watcher, err := dynamicClient.Resource(getGVRForPipeline()).Namespace(Namespace).Watch(context.Background(), metav1.ListOptions{})
		return watcher, err
	}, func(o runtime.Object) Output {
		if obj, ok := o.(*unstructured.Unstructured); ok {
			pl := numaflowv1.Pipeline{}
			err := util.StructToStruct(&obj, &pl)
			if err != nil {
				fmt.Printf("Failed to convert unstruct: %v\n", err)
				return Output{}
			}
			pl.ManagedFields = nil
			return Output{
				APIVersion: NumaflowAPIVersion,
				Kind:       "Pipeline",
				Metadata:   pl.ObjectMeta,
				Spec:       pl.Spec,
				Status:     pl.Status,
			}
		}
		return Output{}
	})

}

func watchVertices() {

	watchResourceType(func() (watch.Interface, error) {
		watcher, err := dynamicClient.Resource(getGVRForVertex()).Namespace(Namespace).Watch(context.Background(), metav1.ListOptions{})
		return watcher, err
	}, func(o runtime.Object) Output {
		if obj, ok := o.(*unstructured.Unstructured); ok {
			vtx := numaflowv1.Vertex{}
			err := util.StructToStruct(&obj, &vtx)
			if err != nil {
				fmt.Printf("Failed to convert unstruct: %v\n", err)
				return Output{}
			}
			vtx.ManagedFields = nil
			return Output{
				APIVersion: NumaflowAPIVersion,
				Kind:       "Vertex",
				Metadata:   vtx.ObjectMeta,
				Spec:       vtx.Spec,
				Status:     vtx.Status,
			}
		}
		return Output{}
	})

}

func startPipelineRolloutWatches() {
	wg.Add(1)
	go watchPipelineRollout()

	wg.Add(1)
	go watchPipeline()

	wg.Add(1)
	go watchVertices()
}

// shared functions

// create a PipelineRollout of a given spec/name and make sure it's running
func CreatePipelineRollout(name, namespace string, spec numaflowv1.PipelineSpec) {

	pipelineRolloutSpec := createPipelineRolloutSpec(name, namespace, spec)
	_, err := pipelineRolloutClient.Create(ctx, pipelineRolloutSpec, metav1.CreateOptions{})
	Expect(err).ShouldNot(HaveOccurred())

	Document("Verifying that the PipelineRollout was created")
	Eventually(func() error {
		_, err := pipelineRolloutClient.Get(ctx, name, metav1.GetOptions{})
		return err
	}, testTimeout, testPollingInterval).Should(Succeed())

	Document("Verifying that the Pipeline was created")
	VerifyPipelineSpec(namespace, name, func(retrievedPipelineSpec numaflowv1.PipelineSpec) bool {
		return len(spec.Vertices) == len(retrievedPipelineSpec.Vertices) // TODO: make less kludgey
		//return reflect.DeepEqual(pipelineSpec, retrievedPipelineSpec) // this may have had some false negatives due to "lifecycle" field maybe, or null values in one
	})

	VerifyPipelineRolloutDeployed(name)
	VerifyPipelineRolloutHealthy(name)
	VerifyInProgressStrategy(name, apiv1.UpgradeStrategyNoOp)

<<<<<<< HEAD
	VerifyPipelineRunning(namespace, name)

=======
	verifyPipelineRunning(namespace, name, true)
>>>>>>> 1a54227d
}

func createPipelineRolloutSpec(name, namespace string, pipelineSpec numaflowv1.PipelineSpec) *apiv1.PipelineRollout {

	pipelineSpecRaw, err := json.Marshal(pipelineSpec)
	Expect(err).ShouldNot(HaveOccurred())

	pipelineRollout := &apiv1.PipelineRollout{
		TypeMeta: metav1.TypeMeta{
			APIVersion: "numaplane.numaproj.io/v1alpha1",
			Kind:       "PipelineRollout",
		},
		ObjectMeta: metav1.ObjectMeta{
			Namespace: namespace,
			Name:      name,
		},
		Spec: apiv1.PipelineRolloutSpec{
			Pipeline: apiv1.Pipeline{
				Spec: runtime.RawExtension{
					Raw: pipelineSpecRaw,
				},
			},
		},
	}

	return pipelineRollout

}

// delete a PipelineRollout and verify deletion
func DeletePipelineRollout(name string) {

	Document("Deleting PipelineRollout")
	err := pipelineRolloutClient.Delete(ctx, name, metav1.DeleteOptions{})
	Expect(err).ShouldNot(HaveOccurred())

	Document("Verifying PipelineRollout deletion")
	Eventually(func() bool {
		_, err := pipelineRolloutClient.Get(ctx, name, metav1.GetOptions{})
		if err != nil {
			if !errors.IsNotFound(err) {
				Fail("An unexpected error occurred when fetching the PipelineRollout: " + err.Error())
			}
			return false
		}
		return true
	}).WithTimeout(testTimeout).Should(BeFalse(), "The PipelineRollout should have been deleted but it was found.")

	Document("Verifying Pipeline deletion")
	Eventually(func() bool {
		// ensures deletion of single pipeline
		pipelineRolloutLabel := fmt.Sprintf("numaplane.numaproj.io/parent-rollout-name=%v", name)
		list, err := dynamicClient.Resource(getGVRForPipeline()).Namespace(Namespace).List(ctx, metav1.ListOptions{LabelSelector: pipelineRolloutLabel})
		if err != nil {
			return false
		}
		if len(list.Items) == 0 {
			return true
		}
		return false
	}).WithTimeout(testTimeout).Should(BeTrue(), "The Pipeline should have been deleted but it was found.")
}

// update PipelineRollout and verify correct process
<<<<<<< HEAD
func UpdatePipelineRollout(name string, newSpec numaflowv1.PipelineSpec, expectedFinalPhase numaflowv1.PipelinePhase, verifySpecFunc func(numaflowv1.PipelineSpec) bool, dataLoss bool) {
=======
func updatePipelineRollout(name string, newSpec numaflowv1.PipelineSpec, expectedFinalPhase numaflowv1.PipelinePhase, dataLoss bool, overrideSourceVertexReplicas bool) {
>>>>>>> 1a54227d

	Document("Updating Pipeline spec in PipelineRollout")
	rawSpec, err := json.Marshal(newSpec)
	Expect(err).ShouldNot(HaveOccurred())

	// update the PipelineRollout
	UpdatePipelineRolloutInK8S(Namespace, name, func(rollout apiv1.PipelineRollout) (apiv1.PipelineRollout, error) {
		rollout.Spec.Pipeline.Spec.Raw = rawSpec
		return rollout, nil
	})

	// no data loss OR system pause
	if UpgradeStrategy == config.PPNDStrategyID && dataLoss {

		Document("Verify that in-progress-strategy gets set to PPND")
		switch expectedFinalPhase {
		case numaflowv1.PipelinePhasePausing:
			VerifyInProgressStrategy(name, apiv1.UpgradeStrategyPPND)
			VerifyPipelinePausing(Namespace, name)
		case numaflowv1.PipelinePhasePaused:
			VerifyInProgressStrategy(name, apiv1.UpgradeStrategyPPND)
			VerifyPipelinePaused(Namespace, name)
		case numaflowv1.PipelinePhaseFailed:
			VerifyPipelineFailed(Namespace, name)
		}

	}

	// wait for update to reconcile
	time.Sleep(5 * time.Second)

<<<<<<< HEAD
	Document("Verifying Pipeline got updated")
=======
	document("Verifying Pipeline got updated")
	numPipelineVertices := len(newSpec.Vertices)

	time.Sleep(5 * time.Second)

	// TODO: remove this logic once Numaflow is updated to scale vertices for sources other than Kafka and
	// when scaling to 0 is also allowed.
	if overrideSourceVertexReplicas {
		scaleTo := int64(math.Floor(float64(getVerticesScaleValue()) / float64(2)))

		pipeline, err := getPipeline(Namespace, name)
		Expect(err).ShouldNot(HaveOccurred())
		vertexName := fmt.Sprintf("%s-%s", pipeline.GetName(), PipelineSourceVertexName)

		vertex, err := dynamicClient.Resource(getGVRForVertex()).Namespace(Namespace).Get(ctx, vertexName, metav1.GetOptions{})
		Expect(err).ShouldNot(HaveOccurred())
		err = unstructured.SetNestedField(vertex.Object, scaleTo, "spec", "replicas")
		Expect(err).ShouldNot(HaveOccurred())
		_, err = dynamicClient.Resource(getGVRForVertex()).Namespace(Namespace).Update(ctx, vertex, metav1.UpdateOptions{})
		Expect(err).ShouldNot(HaveOccurred())
	}

>>>>>>> 1a54227d
	// get Pipeline to check that spec has been updated to correct spec
	VerifyPipelineSpec(Namespace, name, verifySpecFunc)
	// rollout phase will be pending if we are expecting a long pausing state
	if expectedFinalPhase != numaflowv1.PipelinePhasePausing {
		VerifyPipelineRolloutDeployed(name)
	}
	// child pipeline will only be healthy if it is running
	if expectedFinalPhase == numaflowv1.PipelinePhaseRunning {
		VerifyPipelineRolloutHealthy(name)
	}
	// slow pausing case
	if expectedFinalPhase == numaflowv1.PipelinePhasePausing && UpgradeStrategy == config.PPNDStrategyID {
		VerifyInProgressStrategy(name, apiv1.UpgradeStrategyPPND)
	} else {
<<<<<<< HEAD
		VerifyInProgressStrategy(name, apiv1.UpgradeStrategyNoOp)
	}

	switch expectedFinalPhase {
	case numaflowv1.PipelinePhasePausing:
		VerifyPipelinePausing(Namespace, name)
	case numaflowv1.PipelinePhasePaused:
		VerifyPipelinePaused(Namespace, name)
	case numaflowv1.PipelinePhaseRunning:
		VerifyPipelineRunning(Namespace, name)
	case numaflowv1.PipelinePhaseFailed:
		VerifyPipelineFailed(Namespace, name)
	}

}

func VerifyPipelineStaysPaused(pipelineRolloutName string) {
	Document("verifying Pipeline stays in paused or otherwise pausing")
	Consistently(func() bool {
		rollout, _ := pipelineRolloutClient.Get(ctx, pipelineRolloutName, metav1.GetOptions{})
		_, _, retrievedPipelineStatus, err := getPipelineSpecAndStatus(Namespace, pipelineRolloutName)
		if err != nil {
			return false
		}
		return getRolloutConditionStatus(rollout.Status.Conditions, apiv1.ConditionPipelinePausingOrPaused) == metav1.ConditionTrue &&
			(retrievedPipelineStatus.Phase == numaflowv1.PipelinePhasePaused || retrievedPipelineStatus.Phase == numaflowv1.PipelinePhasePausing)
	}, 15*time.Second, testPollingInterval).Should(BeTrue())

	VerifyInProgressStrategy(pipelineRolloutName, apiv1.UpgradeStrategyNoOp)

	pipeline, err := getPipeline(Namespace, pipelineRolloutName)
	Expect(err).ShouldNot(HaveOccurred())
	verifyPodsRunning(Namespace, 0, getVertexLabelSelector(pipeline.GetName()))
}

func CreateFailedPipelineRollout(name, namespace string, spec numaflowv1.PipelineSpec) {

	pipelineRolloutSpec := createPipelineRolloutSpec(name, namespace, spec)
	_, err := pipelineRolloutClient.Create(ctx, pipelineRolloutSpec, metav1.CreateOptions{})
	Expect(err).ShouldNot(HaveOccurred())

	Document("Verifying that the PipelineRollout was created")
	Eventually(func() error {
		_, err := pipelineRolloutClient.Get(ctx, name, metav1.GetOptions{})
		return err
	}, testTimeout, testPollingInterval).Should(Succeed())

	Document("Verifying that the Pipeline was created")
	VerifyPipelineSpec(namespace, name, func(retrievedPipelineSpec numaflowv1.PipelineSpec) bool {
		return len(spec.Vertices) == len(retrievedPipelineSpec.Vertices) // TODO: make less kludgey
		//return reflect.DeepEqual(pipelineSpec, retrievedPipelineSpec) // this may have had some false negatives due to "lifecycle" field maybe, or null values in one
	})

	VerifyPipelineRolloutDeployed(name)
	VerifyInProgressStrategy(name, apiv1.UpgradeStrategyNoOp)

=======
		verifyPipelineRunning(Namespace, name, overrideSourceVertexReplicas)
	}
>>>>>>> 1a54227d
}<|MERGE_RESOLUTION|>--- conflicted
+++ resolved
@@ -28,9 +28,6 @@
 	return getChildResource(getGVRForPipeline(), namespace, pipelineRolloutName)
 }
 
-<<<<<<< HEAD
-func VerifyPipelineSpec(namespace string, pipelineRolloutName string, f func(numaflowv1.PipelineSpec) bool) {
-=======
 func getPipelineName(namespace, pipelineRolloutName string) (string, error) {
 	pipeline, err := getPipeline(namespace, pipelineRolloutName)
 	if err != nil {
@@ -39,8 +36,7 @@
 	return pipeline.GetName(), nil
 }
 
-func verifyPipelineSpec(namespace string, pipelineRolloutName string, f func(numaflowv1.PipelineSpec) bool) {
->>>>>>> 1a54227d
+func VerifyPipelineSpec(namespace string, pipelineRolloutName string, f func(numaflowv1.PipelineSpec) bool) {
 
 	Document("verifying Pipeline Spec")
 	var retrievedPipelineSpec numaflowv1.PipelineSpec
@@ -96,15 +92,9 @@
 	}, testTimeout, testPollingInterval).Should(Equal(metav1.ConditionTrue))
 }
 
-<<<<<<< HEAD
-func VerifyPipelineRunning(namespace string, pipelineRolloutName string) {
+func VerifyPipelineRunning(namespace string, pipelineRolloutName string, useVerticesScaleValue bool) {
 	Document("Verifying that the Pipeline is running")
 	VerifyPipelineStatusEventually(namespace, pipelineRolloutName,
-=======
-func verifyPipelineRunning(namespace string, pipelineRolloutName string, useVerticesScaleValue bool) {
-	document("Verifying that the Pipeline is running")
-	verifyPipelineStatusEventually(namespace, pipelineRolloutName,
->>>>>>> 1a54227d
 		func(retrievedPipelineSpec numaflowv1.PipelineSpec, retrievedPipelineStatus numaflowv1.PipelineStatus) bool {
 			return retrievedPipelineStatus.Phase == numaflowv1.PipelinePhaseRunning
 		})
@@ -123,7 +113,7 @@
 
 	numPods := len(spec.Vertices)
 	if useVerticesScaleValue {
-		numPods *= getVerticesScaleValue()
+		numPods *= GetVerticesScaleValue()
 	}
 	verifyPodsRunning(namespace, numPods, getVertexLabelSelector(pipeline.GetName()))
 
@@ -406,12 +396,7 @@
 	VerifyPipelineRolloutHealthy(name)
 	VerifyInProgressStrategy(name, apiv1.UpgradeStrategyNoOp)
 
-<<<<<<< HEAD
-	VerifyPipelineRunning(namespace, name)
-
-=======
-	verifyPipelineRunning(namespace, name, true)
->>>>>>> 1a54227d
+	VerifyPipelineRunning(namespace, name, true)
 }
 
 func createPipelineRolloutSpec(name, namespace string, pipelineSpec numaflowv1.PipelineSpec) *apiv1.PipelineRollout {
@@ -476,11 +461,7 @@
 }
 
 // update PipelineRollout and verify correct process
-<<<<<<< HEAD
-func UpdatePipelineRollout(name string, newSpec numaflowv1.PipelineSpec, expectedFinalPhase numaflowv1.PipelinePhase, verifySpecFunc func(numaflowv1.PipelineSpec) bool, dataLoss bool) {
-=======
-func updatePipelineRollout(name string, newSpec numaflowv1.PipelineSpec, expectedFinalPhase numaflowv1.PipelinePhase, dataLoss bool, overrideSourceVertexReplicas bool) {
->>>>>>> 1a54227d
+func UpdatePipelineRollout(name string, newSpec numaflowv1.PipelineSpec, expectedFinalPhase numaflowv1.PipelinePhase, verifySpecFunc func(numaflowv1.PipelineSpec) bool, dataLoss bool, overrideSourceVertexReplicas bool) {
 
 	Document("Updating Pipeline spec in PipelineRollout")
 	rawSpec, err := json.Marshal(newSpec)
@@ -512,18 +493,10 @@
 	// wait for update to reconcile
 	time.Sleep(5 * time.Second)
 
-<<<<<<< HEAD
-	Document("Verifying Pipeline got updated")
-=======
-	document("Verifying Pipeline got updated")
-	numPipelineVertices := len(newSpec.Vertices)
-
-	time.Sleep(5 * time.Second)
-
 	// TODO: remove this logic once Numaflow is updated to scale vertices for sources other than Kafka and
 	// when scaling to 0 is also allowed.
 	if overrideSourceVertexReplicas {
-		scaleTo := int64(math.Floor(float64(getVerticesScaleValue()) / float64(2)))
+		scaleTo := int64(math.Floor(float64(GetVerticesScaleValue()) / float64(2)))
 
 		pipeline, err := getPipeline(Namespace, name)
 		Expect(err).ShouldNot(HaveOccurred())
@@ -537,7 +510,7 @@
 		Expect(err).ShouldNot(HaveOccurred())
 	}
 
->>>>>>> 1a54227d
+	Document("Verifying Pipeline got updated")
 	// get Pipeline to check that spec has been updated to correct spec
 	VerifyPipelineSpec(Namespace, name, verifySpecFunc)
 	// rollout phase will be pending if we are expecting a long pausing state
@@ -552,19 +525,7 @@
 	if expectedFinalPhase == numaflowv1.PipelinePhasePausing && UpgradeStrategy == config.PPNDStrategyID {
 		VerifyInProgressStrategy(name, apiv1.UpgradeStrategyPPND)
 	} else {
-<<<<<<< HEAD
 		VerifyInProgressStrategy(name, apiv1.UpgradeStrategyNoOp)
-	}
-
-	switch expectedFinalPhase {
-	case numaflowv1.PipelinePhasePausing:
-		VerifyPipelinePausing(Namespace, name)
-	case numaflowv1.PipelinePhasePaused:
-		VerifyPipelinePaused(Namespace, name)
-	case numaflowv1.PipelinePhaseRunning:
-		VerifyPipelineRunning(Namespace, name)
-	case numaflowv1.PipelinePhaseFailed:
-		VerifyPipelineFailed(Namespace, name)
 	}
 
 }
@@ -609,8 +570,4 @@
 	VerifyPipelineRolloutDeployed(name)
 	VerifyInProgressStrategy(name, apiv1.UpgradeStrategyNoOp)
 
-=======
-		verifyPipelineRunning(Namespace, name, overrideSourceVertexReplicas)
-	}
->>>>>>> 1a54227d
 }