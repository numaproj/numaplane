--- conflicted
+++ resolved
@@ -4,11 +4,8 @@
 	"context"
 	"encoding/json"
 	"fmt"
-<<<<<<< HEAD
+	"math"
 	"strings"
-=======
-	"math"
->>>>>>> 1a54227d
 	"time"
 
 	. "github.com/onsi/ginkgo/v2"
@@ -51,9 +48,6 @@
 	return isbServiceSpec, err
 }
 
-<<<<<<< HEAD
-func VerifyISBServiceSpec(namespace string, isbServiceRolloutName string, f func(numaflowv1.InterStepBufferServiceSpec) bool) {
-=======
 func getISBServiceName(namespace, isbServiceRolloutName string) (string, error) {
 	isbsvc, err := getpromotedISBService(namespace, isbServiceRolloutName)
 	if err != nil {
@@ -62,8 +56,7 @@
 	return isbsvc.GetName(), nil
 }
 
-func verifyISBServiceSpec(namespace string, isbServiceRolloutName string, f func(numaflowv1.InterStepBufferServiceSpec) bool) {
->>>>>>> 1a54227d
+func VerifyISBServiceSpec(namespace string, isbServiceRolloutName string, f func(numaflowv1.InterStepBufferServiceSpec) bool) {
 
 	Document("verifying ISBService Spec")
 	var retrievedISBServiceSpec numaflowv1.InterStepBufferServiceSpec
@@ -334,13 +327,9 @@
 // newSpec is the updated spec of the ISBService defined in the rollout
 // verifySpecFunc is passed to the verifyISBServiceSpec func which verifies the ISBService spec defined in the updated rollout
 // matches what we expect
-<<<<<<< HEAD
-// dataLoss determines if we will need to check if pipelines pause or not for the update
-func UpdateISBServiceRollout(isbServiceRolloutName, pipelineRolloutName string, newSpec numaflowv1.InterStepBufferServiceSpec, verifySpecFunc func(numaflowv1.InterStepBufferServiceSpec) bool, dataLoss bool) {
-=======
 // dataLossFieldChanged determines if the change of spec incurs a potential data loss or not, as defined in the USDE config: https://github.com/numaproj/numaplane/blob/main/config/manager/usde-config.yaml
 // recreateFieldChanged determines if the change of spec should result in a recreation of InterstepBufferService and its underlying pipelines - also defined in the USDE config
-func updateISBServiceRollout(
+func UpdateISBServiceRollout(
 	isbServiceRolloutName,
 	pipelineRolloutName string,
 	newSpec numaflowv1.InterStepBufferServiceSpec,
@@ -348,14 +337,10 @@
 	dataLossFieldChanged bool,
 	recreateFieldChanged bool,
 	overrideSourceVertexReplicas bool) {
->>>>>>> 1a54227d
 
 	rawSpec, err := json.Marshal(newSpec)
 	Expect(err).ShouldNot(HaveOccurred())
 
-<<<<<<< HEAD
-	UpdateISBServiceRolloutInK8S(isbServiceRolloutName, func(rollout apiv1.ISBServiceRollout) (apiv1.ISBServiceRollout, error) {
-=======
 	// get name of isbservice and name of pipeline before the change so we can check them after the change to see if they're the same or if they've changed
 	originalISBServiceName, err := getISBServiceName(Namespace, isbServiceRolloutName)
 	Expect(err).ShouldNot(HaveOccurred())
@@ -363,57 +348,38 @@
 	originalPipelineName, err := getPipelineName(Namespace, pipelineRolloutName)
 	Expect(err).ShouldNot(HaveOccurred())
 
-	updateISBServiceRolloutInK8S(isbServiceRolloutName, func(rollout apiv1.ISBServiceRollout) (apiv1.ISBServiceRollout, error) {
->>>>>>> 1a54227d
+	UpdateISBServiceRolloutInK8S(isbServiceRolloutName, func(rollout apiv1.ISBServiceRollout) (apiv1.ISBServiceRollout, error) {
 		rollout.Spec.InterStepBufferService.Spec.Raw = rawSpec
 		return rollout, nil
 	})
 
-<<<<<<< HEAD
-	if UpgradeStrategy == config.PPNDStrategyID && dataLoss {
-
-		Document("Verify that in-progress-strategy gets set to PPND")
-		// if we expect the pipeline to be failed?
-		// short term workaround
-		if !strings.Contains(pipelineRolloutName, "failed") {
-			VerifyInProgressStrategy(pipelineRolloutName, apiv1.UpgradeStrategyPPND)
-			VerifyPipelinePaused(Namespace, pipelineRolloutName)
-		}
-
-		Document("Verify that the pipelines are unpaused by checking the PPND conditions on ISBService Rollout and PipelineRollout")
-		Eventually(func() bool {
-			isbRollout, _ := isbServiceRolloutClient.Get(ctx, isbServiceRolloutName, metav1.GetOptions{})
-			isbCondStatus := getRolloutConditionStatus(isbRollout.Status.Conditions, apiv1.ConditionPausingPipelines)
-			plRollout, _ := pipelineRolloutClient.Get(ctx, pipelineRolloutName, metav1.GetOptions{})
-			plCondStatus := getRolloutConditionStatus(plRollout.Status.Conditions, apiv1.ConditionPipelinePausingOrPaused)
-			if isbCondStatus == metav1.ConditionTrue || plCondStatus == metav1.ConditionTrue {
-				return false
-=======
 	// both "dataLoss" fields and "recreate" fields have risk of data loss
 	dataLossRisk := dataLossFieldChanged || recreateFieldChanged
-
-	if upgradeStrategy == config.PPNDStrategyID {
+	if UpgradeStrategy == config.PPNDStrategyID {
 		if dataLossRisk {
 
-			document("Verify that in-progress-strategy gets set to PPND")
-			verifyInProgressStrategyISBService(Namespace, isbServiceRolloutName, apiv1.UpgradeStrategyPPND)
-			verifyInProgressStrategy(pipelineRolloutName, apiv1.UpgradeStrategyPPND)
-			verifyPipelinePaused(Namespace, pipelineRolloutName)
-
-			document("Verify that the pipelines are unpaused by checking the PPND conditions on ISBService Rollout and PipelineRollout")
+			Document("Verify that in-progress-strategy gets set to PPND")
+			// if we expect the pipeline to be failed?
+			// short term workaround
+			if !strings.Contains(pipelineRolloutName, "failed") {
+				VerifyInProgressStrategy(pipelineRolloutName, apiv1.UpgradeStrategyPPND)
+				VerifyPipelinePaused(Namespace, pipelineRolloutName)
+			}
+
+			Document("Verify that the pipelines are unpaused by checking the PPND conditions on ISBService Rollout and PipelineRollout")
 			Eventually(func() bool {
 				isbRollout, _ := isbServiceRolloutClient.Get(ctx, isbServiceRolloutName, metav1.GetOptions{})
 				isbCondStatus := getRolloutConditionStatus(isbRollout.Status.Conditions, apiv1.ConditionPausingPipelines)
 				plRollout, _ := pipelineRolloutClient.Get(ctx, pipelineRolloutName, metav1.GetOptions{})
 				plCondStatus := getRolloutConditionStatus(plRollout.Status.Conditions, apiv1.ConditionPipelinePausingOrPaused)
-				if isbCondStatus != metav1.ConditionTrue || plCondStatus != metav1.ConditionTrue {
+				if isbCondStatus == metav1.ConditionTrue || plCondStatus == metav1.ConditionTrue {
 					return false
 				}
 				return true
 			}, testTimeout).Should(BeTrue())
 
 		} else {
-			document("Verify that dependent Pipeline is not paused when an update to ISBService not requiring pause is made")
+			Document("Verify that dependent Pipeline is not paused when an update to ISBService not requiring pause is made")
 			verifyNotPausing := func() bool {
 				_, _, retrievedPipelineStatus, err := getPipelineSpecAndStatus(Namespace, pipelineRolloutName)
 				Expect(err).ShouldNot(HaveOccurred())
@@ -429,40 +395,18 @@
 					return false
 				}
 				return true
->>>>>>> 1a54227d
 			}
 
 			Consistently(verifyNotPausing, 15*time.Second).Should(BeTrue())
 		}
 	}
 
-<<<<<<< HEAD
-	if UpgradeStrategy == config.PPNDStrategyID && !dataLoss {
-		Document("Verify that dependent Pipeline is not paused when an update to ISBService not requiring pause is made")
-		verifyNotPausing := func() bool {
-			_, _, retrievedPipelineStatus, err := getPipelineSpecAndStatus(Namespace, pipelineRolloutName)
-			Expect(err).ShouldNot(HaveOccurred())
-			Expect(retrievedPipelineStatus.Phase != numaflowv1.PipelinePhasePaused).To(BeTrue())
-			isbRollout, _ := isbServiceRolloutClient.Get(ctx, isbServiceRolloutName, metav1.GetOptions{})
-			isbCondStatus := getRolloutConditionStatus(isbRollout.Status.Conditions, apiv1.ConditionPausingPipelines)
-			plRollout, _ := pipelineRolloutClient.Get(ctx, pipelineRolloutName, metav1.GetOptions{})
-			plCondStatus := getRolloutConditionStatus(plRollout.Status.Conditions, apiv1.ConditionPipelinePausingOrPaused)
-			if isbCondStatus == metav1.ConditionTrue || plCondStatus == metav1.ConditionTrue {
-				return false
-			}
-			if isbRollout.Status.UpgradeInProgress != apiv1.UpgradeStrategyNoOp || plRollout.Status.UpgradeInProgress != apiv1.UpgradeStrategyNoOp {
-				return false
-			}
-			return true
-		}
-=======
 	// TODO: remove this logic once Numaflow is updated to scale vertices for sources other than Kafka and
 	// when scaling to 0 is also allowed.
-	if overrideSourceVertexReplicas && upgradeStrategy == config.ProgressiveStrategyID {
-		scaleTo := int64(math.Floor(float64(getVerticesScaleValue()) / float64(2)))
+	if overrideSourceVertexReplicas && UpgradeStrategy == config.ProgressiveStrategyID {
+		scaleTo := int64(math.Floor(float64(GetVerticesScaleValue()) / float64(2)))
 
 		vertexName := fmt.Sprintf("%s-%s", originalPipelineName, PipelineSourceVertexName)
->>>>>>> 1a54227d
 
 		vertex, err := dynamicClient.Resource(getGVRForVertex()).Namespace(Namespace).Get(ctx, vertexName, metav1.GetOptions{})
 		Expect(err).ShouldNot(HaveOccurred())
@@ -477,36 +421,32 @@
 	verifyISBSvcRolloutReady(isbServiceRolloutName)
 	verifyISBSvcReady(Namespace, isbServiceRolloutName, 3)
 
-<<<<<<< HEAD
 	VerifyInProgressStrategy(pipelineRolloutName, apiv1.UpgradeStrategyNoOp)
 	// VerifyPipelineRunning(Namespace, pipelineRolloutName)
 	if strings.Contains(pipelineRolloutName, "failed") {
 		VerifyPipelineFailed(Namespace, pipelineRolloutName)
 	} else {
-		VerifyPipelineRunning(Namespace, pipelineRolloutName)
-=======
-	verifyInProgressStrategy(pipelineRolloutName, apiv1.UpgradeStrategyNoOp)
-	verifyPipelineRunning(Namespace, pipelineRolloutName, true)
-
-	document("getting new isbservice name")
+		VerifyPipelineRunning(Namespace, pipelineRolloutName, true)
+	}
+
+	Document("getting new isbservice name")
 	newISBServiceName, err := getISBServiceName(Namespace, isbServiceRolloutName)
 	Expect(err).ShouldNot(HaveOccurred())
 
-	document("getting new pipeline name")
+	Document("getting new pipeline name")
 	newPipelineName, err := getPipelineName(Namespace, pipelineRolloutName)
 	Expect(err).ShouldNot(HaveOccurred())
 
-	if recreateFieldChanged || (dataLossFieldChanged && upgradeStrategy == config.ProgressiveStrategyID) {
+	if recreateFieldChanged || (dataLossFieldChanged && UpgradeStrategy == config.ProgressiveStrategyID) {
 		// make sure the names of isbsvc and pipeline have changed
-		document(fmt.Sprintf("verifying new isbservice name is different from original %s and new pipeline name is different from original %s", originalISBServiceName, originalPipelineName))
+		Document(fmt.Sprintf("verifying new isbservice name is different from original %s and new pipeline name is different from original %s", originalISBServiceName, originalPipelineName))
 		Expect(originalISBServiceName != newISBServiceName).To(BeTrue())
 		Expect(originalPipelineName != newPipelineName).To(BeTrue())
 	} else {
 		// make sure the names of isbsvc and pipeline have not changed
-		document(fmt.Sprintf("verifying new isbservice name matches original %s and new pipeline name matches original %s", originalISBServiceName, originalPipelineName))
+		Document(fmt.Sprintf("verifying new isbservice name matches original %s and new pipeline name matches original %s", originalISBServiceName, originalPipelineName))
 		Expect(originalISBServiceName == newISBServiceName).To(BeTrue())
 		Expect(originalPipelineName == newPipelineName).To(BeTrue())
->>>>>>> 1a54227d
 	}
 
 }